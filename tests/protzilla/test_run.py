--- conflicted
+++ resolved
@@ -9,12 +9,8 @@
 
 def test_run_create():
     # here the run should be used like in the CLI
-<<<<<<< HEAD
-    rmtree(PATH_TO_RUNS / "test_run", ignore_errors=True)
-=======
     if path.exists(PATH_TO_RUNS / "test_run"):
         rmtree(PATH_TO_RUNS / "test_run")
->>>>>>> b1537460
     run = Run.create("test_run")
     run.calculate_and_next(
         main_data_import.max_quant_import,
@@ -55,43 +51,4 @@
 # think more about different run interfaces
 # CLI: steps, complete workflow
 # UI: location, back+next, workflow defaults
-# different classes?
-
-
-def test_run_calculate_from_location():
-    rmtree(PATH_TO_RUNS / "test_run_calculate_from_location", ignore_errors=True)
-    run = Run.create("test_run_calculate_from_location")
-    run.perform_calculation_from_location(
-        "importing",
-        "main-data-import",
-        "ms-data-import",
-        dict(
-            file=PATH_TO_PROJECT / "tests/proteinGroups_small.txt",
-            intensity_name="Intensity",
-        ),
-    )
-    run.next_step()
-    run.perform_calculation_from_location(
-        "data-preprocessing",
-        "filter-proteins",
-        "low-frequency-filter",
-        dict(threshold=1),
-    )
-    run.create_plot_from_location(
-        "data-preprocessing",
-        "filter-proteins",
-        "low-frequency-filter",
-        dict(graph_type="Pie chart"),
-    )
-    run.perform_calculation_from_location(
-        "data_preprocessing",
-        "normalisation",
-        "median",
-        dict(q=0.2),
-    )
-    run.create_plot_from_location(
-        "data_preprocessing",
-        "normalisation",
-        "median",
-        dict(graph_type="Boxplot", group_by="Sample"),
-    )+# different classes?