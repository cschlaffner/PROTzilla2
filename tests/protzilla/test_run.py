--- conflicted
+++ resolved
@@ -256,12 +256,8 @@
 
 def test_name_step(example_workflow_short, tests_folder_name):
     # depends on test_read_write_local_workflow, test_get_workflow_default_param_value
-<<<<<<< HEAD
-
-    run_name = tests_folder_name + "/test_name_step" + random_string()
-=======
+
     run_name = tests_folder_name + "/test_name_step_" + random_string()
->>>>>>> 1f7e451a
     run = Run.create(run_name)
 
     run.history.step_names.append(None)
@@ -293,7 +289,7 @@
     example_workflow_short, example_workflow_short_updated, tests_folder_name
 ):
     # depends on test_read_write_local_workflow
-    
+
     run_name = (
         tests_folder_name + "/test_integration_updated_workflow_file_" + random_string()
     )
