import pandas as pd
import pytest

from protzilla.data_preprocessing.filter_samples import (
    by_protein_count,
    by_protein_count_plot,
    by_protein_intensity_sum,
    by_protein_intensity_sum_plot,
    by_proteins_missing,
    by_proteins_missing_plot,
)
from tests.protzilla.data_preprocessing.test_peptide_preprocessing import (
    peptides_df,
    assert_peptide_filtering_matches_protein_filtering,
)


@pytest.fixture
def filter_samples_df():
    filter_samples_list = (
        ["Sample1", "Protein1", "Gene1", 1],
        ["Sample1", "Protein2", "Gene2", 2],
        ["Sample1", "Protein3", "Gene3", 3],
        ["Sample1", "Protein4", "Gene4", 4],
        ["Sample1", "Protein5", "Gene5", 5],
        ["Sample2", "Protein1", "Gene1"],
        ["Sample2", "Protein2", "Gene2", 2],
        ["Sample2", "Protein3", "Gene3"],
        ["Sample2", "Protein4", "Gene4", 5],
        ["Sample2", "Protein5", "Gene5"],
        ["Sample3", "Protein1", "Gene1"],
        ["Sample3", "Protein2", "Gene2"],
        ["Sample3", "Protein3", "Gene3", 10],
        ["Sample3", "Protein4", "Gene4", 20],
        ["Sample3", "Protein5", "Gene5", 20],
<<<<<<< HEAD
        ["Sample4", "Protein1", "Gene1"],
=======
        ["Sample4", "Protein1", "Gene1", 0],
>>>>>>> f62b4f6d
        ["Sample4", "Protein2", "Gene2"],
        ["Sample4", "Protein3", "Gene3"],
        ["Sample4", "Protein4", "Gene4"],
        ["Sample4", "Protein5", "Gene5"],
    )

    filter_samples_df = pd.DataFrame(
        data=filter_samples_list,
        columns=["Sample", "Protein ID", "Gene", "Intensity"],
    )
    filter_samples_df.sort_values(
        by=["Sample", "Protein ID"], ignore_index=True, inplace=True
    )

    return filter_samples_df


<<<<<<< HEAD
def test_by_proteins_missing(filter_samples_df, show_figures):
    method_input1 = {"protein_df": filter_samples_df, "percentage": 0.5}
    method_output1 = by_proteins_missing(**method_input1)
    method_input2 = {"protein_df": filter_samples_df, "percentage": 0.6}
    method_output2 = by_proteins_missing(**method_input2)
    method_input3 = {"protein_df": filter_samples_df, "percentage": 0.65}
    method_output3 = by_proteins_missing(**method_input3)
=======
def test_by_proteins_missing(filter_samples_df, peptides_df, show_figures):
    result_df1, result_peptide_df1, method_output1 = by_proteins_missing(
        filter_samples_df, percentage=0.5
    )
    result_df2, result_peptide_df2, method_output2 = by_proteins_missing(
        filter_samples_df, peptides_df, percentage=0.6
    )
    result_df3, result_peptide_df3, method_output3 = by_proteins_missing(
        filter_samples_df, percentage=0.65
    )
>>>>>>> f62b4f6d

    list_samples_excluded_1 = method_output1["filtered_samples"]
    list_samples_excluded_2 = method_output2["filtered_samples"]
    list_samples_excluded_3 = method_output3["filtered_samples"]

    fig = by_proteins_missing_plot(method_input1, method_output1, "Pie chart")[0]
    if show_figures:
        fig.show()

    assert list_samples_excluded_1 == [
        "Sample2",
        "Sample4",
    ], f"excluded samples do not match \
                Sample2 and Sampel4, but are {list_samples_excluded_1}"

    assert list_samples_excluded_2 == [
        "Sample2",
        "Sample4",
    ], f"excluded samples do not match \
                Sample2 and Sample4, but are {list_samples_excluded_2}"
    assert list_samples_excluded_3 == [
        "Sample2",
        "Sample3",
        "Sample4",
    ], f"excluded samples do not match \
                    Sample2, Sampel3 and Sample, but are {list_samples_excluded_3}"

    assert_peptide_filtering_matches_protein_filtering(
        result_df1,
        None,
        result_peptide_df1,
        "Sample",
    )
    assert_peptide_filtering_matches_protein_filtering(
        result_df2,
        peptides_df,
        result_peptide_df2,
        "Sample",
    )


<<<<<<< HEAD
def test_filter_samples_by_protein_count(filter_samples_df, show_figures):
    method_input1 = {"protein_df": filter_samples_df, "deviation_threshold": 0.3}
    method_output1 = by_protein_count(**method_input1)
    method_input2 = {"protein_df": filter_samples_df, "deviation_threshold": 1.0}
    method_output2 = by_protein_count(**method_input2)
=======
def test_filter_samples_by_protein_count(filter_samples_df, peptides_df, show_figures):
    result_df1, result_peptide_df1, method_output1 = by_protein_count(
        filter_samples_df, deviation_threshold=0.3
    )
    result_df2, result_peptide_df2, method_output2 = by_protein_count(
        filter_samples_df, peptides_df, deviation_threshold=1
    )
>>>>>>> f62b4f6d

    list_samples_excluded_1 = method_output1["filtered_samples"]
    list_samples_excluded_2 = method_output2["filtered_samples"]

    fig = by_protein_count_plot(method_input1, method_output1, "Pie chart")[0]
    if show_figures:
        fig.show()

    fig = by_protein_count_plot(method_input1, method_output1, "Bar chart")[0]
    if show_figures:
        fig.show()

    assert list_samples_excluded_1 == [
        "Sample1",
        "Sample4",
    ], f"excluded samples do not match \
            Sample1 and Sample2, but are {list_samples_excluded_1}"

    assert list_samples_excluded_2 == [
        "Sample1",
    ], f"excluded samples do not match \
            Sample1, but are {list_samples_excluded_2}"

    assert_peptide_filtering_matches_protein_filtering(
        result_df1,
        None,
        result_peptide_df1,
        "Sample",
    )
    assert_peptide_filtering_matches_protein_filtering(
        result_df2,
        peptides_df,
        result_peptide_df2,
        "Sample",
    )

<<<<<<< HEAD
def test_filter_samples_by_protein_intensity_sum(filter_samples_df, show_figures):
    method_input1 = {"protein_df": filter_samples_df, "deviation_threshold": 1.0}
    method_output1 = by_protein_intensity_sum(**method_input1)
    method_input2 = {"protein_df": filter_samples_df, "deviation_threshold": 0.3}
    method_output2 = by_protein_intensity_sum(**method_input2)
=======

def test_filter_samples_by_protein_intensity_sum(
    filter_samples_df, peptides_df, show_figures
):
    result_df1, result_peptide_df1, method_output1 = by_protein_intensity_sum(
        filter_samples_df, deviation_threshold=1
    )
    result_df2, result_peptide_df2, method_output2 = by_protein_intensity_sum(
        filter_samples_df, peptides_df, deviation_threshold=0.3
    )
>>>>>>> f62b4f6d

    list_samples_excluded_1 = method_output1["filtered_samples"]
    list_samples_excluded_2 = method_output2["filtered_samples"]

    fig = by_protein_intensity_sum_plot(method_input1, method_output1, "Pie chart")[0]
    if show_figures:
        fig.show()

    assert list_samples_excluded_1 == [
        "Sample3",
    ], f"excluded samples do not match \
            Sample3, but are {list_samples_excluded_1}"

    assert list_samples_excluded_2 == [
        "Sample3",
        "Sample4",
    ], f"excluded samples do not match \
            Sample2 and Sample3, but are {list_samples_excluded_2}"

    assert_peptide_filtering_matches_protein_filtering(
        result_df1,
        None,
        result_peptide_df1,
        "Sample",
    )
    assert_peptide_filtering_matches_protein_filtering(
        result_df2,
        peptides_df,
        result_peptide_df2,
        "Sample",
    )<|MERGE_RESOLUTION|>--- conflicted
+++ resolved
@@ -33,11 +33,7 @@
         ["Sample3", "Protein3", "Gene3", 10],
         ["Sample3", "Protein4", "Gene4", 20],
         ["Sample3", "Protein5", "Gene5", 20],
-<<<<<<< HEAD
-        ["Sample4", "Protein1", "Gene1"],
-=======
         ["Sample4", "Protein1", "Gene1", 0],
->>>>>>> f62b4f6d
         ["Sample4", "Protein2", "Gene2"],
         ["Sample4", "Protein3", "Gene3"],
         ["Sample4", "Protein4", "Gene4"],
@@ -55,26 +51,13 @@
     return filter_samples_df
 
 
-<<<<<<< HEAD
 def test_by_proteins_missing(filter_samples_df, show_figures):
     method_input1 = {"protein_df": filter_samples_df, "percentage": 0.5}
     method_output1 = by_proteins_missing(**method_input1)
-    method_input2 = {"protein_df": filter_samples_df, "percentage": 0.6}
+    method_input2 = {"protein_df": filter_samples_df, "peptides_df": peptides_df, "percentage": 0.6}
     method_output2 = by_proteins_missing(**method_input2)
     method_input3 = {"protein_df": filter_samples_df, "percentage": 0.65}
     method_output3 = by_proteins_missing(**method_input3)
-=======
-def test_by_proteins_missing(filter_samples_df, peptides_df, show_figures):
-    result_df1, result_peptide_df1, method_output1 = by_proteins_missing(
-        filter_samples_df, percentage=0.5
-    )
-    result_df2, result_peptide_df2, method_output2 = by_proteins_missing(
-        filter_samples_df, peptides_df, percentage=0.6
-    )
-    result_df3, result_peptide_df3, method_output3 = by_proteins_missing(
-        filter_samples_df, percentage=0.65
-    )
->>>>>>> f62b4f6d
 
     list_samples_excluded_1 = method_output1["filtered_samples"]
     list_samples_excluded_2 = method_output2["filtered_samples"]
@@ -88,7 +71,7 @@
         "Sample2",
         "Sample4",
     ], f"excluded samples do not match \
-                Sample2 and Sampel4, but are {list_samples_excluded_1}"
+                Sample2 and Sample4, but are {list_samples_excluded_1}"
 
     assert list_samples_excluded_2 == [
         "Sample2",
@@ -100,37 +83,26 @@
         "Sample3",
         "Sample4",
     ], f"excluded samples do not match \
-                    Sample2, Sampel3 and Sample, but are {list_samples_excluded_3}"
+                    Sample2, Sampel3 and Sample4, but are {list_samples_excluded_3}"
 
     assert_peptide_filtering_matches_protein_filtering(
-        result_df1,
+        method_output1["protein_df"],
         None,
-        result_peptide_df1,
+        method_output1["peptide_df"],
         "Sample",
     )
     assert_peptide_filtering_matches_protein_filtering(
-        result_df2,
+        method_output2["protein_df"],
         peptides_df,
-        result_peptide_df2,
+        method_output2["peptide_df"],
         "Sample",
     )
 
-
-<<<<<<< HEAD
-def test_filter_samples_by_protein_count(filter_samples_df, show_figures):
+def test_filter_samples_by_protein_count(filter_samples_df, show_figures, peptides_df):
     method_input1 = {"protein_df": filter_samples_df, "deviation_threshold": 0.3}
     method_output1 = by_protein_count(**method_input1)
-    method_input2 = {"protein_df": filter_samples_df, "deviation_threshold": 1.0}
+    method_input2 = {"protein_df": filter_samples_df, "peptide_df": peptides_df, "deviation_threshold": 1.0}
     method_output2 = by_protein_count(**method_input2)
-=======
-def test_filter_samples_by_protein_count(filter_samples_df, peptides_df, show_figures):
-    result_df1, result_peptide_df1, method_output1 = by_protein_count(
-        filter_samples_df, deviation_threshold=0.3
-    )
-    result_df2, result_peptide_df2, method_output2 = by_protein_count(
-        filter_samples_df, peptides_df, deviation_threshold=1
-    )
->>>>>>> f62b4f6d
 
     list_samples_excluded_1 = method_output1["filtered_samples"]
     list_samples_excluded_2 = method_output2["filtered_samples"]
@@ -147,7 +119,7 @@
         "Sample1",
         "Sample4",
     ], f"excluded samples do not match \
-            Sample1 and Sample2, but are {list_samples_excluded_1}"
+            Sample1 and Sample4, but are {list_samples_excluded_1}"
 
     assert list_samples_excluded_2 == [
         "Sample1",
@@ -155,36 +127,23 @@
             Sample1, but are {list_samples_excluded_2}"
 
     assert_peptide_filtering_matches_protein_filtering(
-        result_df1,
+        method_output1["protein_df"],
         None,
-        result_peptide_df1,
+        method_output1["peptide_df"],
         "Sample",
     )
     assert_peptide_filtering_matches_protein_filtering(
-        result_df2,
+        method_output2["protein_df"],
         peptides_df,
-        result_peptide_df2,
+        method_output2["peptide_df"],
         "Sample",
     )
 
-<<<<<<< HEAD
 def test_filter_samples_by_protein_intensity_sum(filter_samples_df, show_figures):
     method_input1 = {"protein_df": filter_samples_df, "deviation_threshold": 1.0}
     method_output1 = by_protein_intensity_sum(**method_input1)
-    method_input2 = {"protein_df": filter_samples_df, "deviation_threshold": 0.3}
+    method_input2 = {"protein_df": filter_samples_df, "peptide_df": peptides_df, "deviation_threshold": 0.3}
     method_output2 = by_protein_intensity_sum(**method_input2)
-=======
-
-def test_filter_samples_by_protein_intensity_sum(
-    filter_samples_df, peptides_df, show_figures
-):
-    result_df1, result_peptide_df1, method_output1 = by_protein_intensity_sum(
-        filter_samples_df, deviation_threshold=1
-    )
-    result_df2, result_peptide_df2, method_output2 = by_protein_intensity_sum(
-        filter_samples_df, peptides_df, deviation_threshold=0.3
-    )
->>>>>>> f62b4f6d
 
     list_samples_excluded_1 = method_output1["filtered_samples"]
     list_samples_excluded_2 = method_output2["filtered_samples"]
@@ -205,14 +164,14 @@
             Sample2 and Sample3, but are {list_samples_excluded_2}"
 
     assert_peptide_filtering_matches_protein_filtering(
-        result_df1,
+        method_output1["protein_df"],
         None,
-        result_peptide_df1,
+        method_output1["peptide_df"],
         "Sample",
     )
     assert_peptide_filtering_matches_protein_filtering(
-        result_df2,
+        method_output1["protein_df"],
         peptides_df,
-        result_peptide_df2,
+        method_output1["peptide_df"],
         "Sample",
     )