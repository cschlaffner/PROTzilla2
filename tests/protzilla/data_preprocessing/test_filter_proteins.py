--- conflicted
+++ resolved
@@ -77,11 +77,7 @@
 def test_filter_proteins_by_missing_samples(
         filter_proteins_by_samples_missing_df, peptides_df, show_figures
 ):
-<<<<<<< HEAD
     method_output = by_samples_missing(
-=======
-    result_df, result_peptide_df, method_output = by_samples_missing(
->>>>>>> f62b4f6d
         filter_proteins_by_samples_missing_df, percentage=1.0
     )
 
@@ -95,36 +91,27 @@
         "Protein5",
     ]
 
-<<<<<<< HEAD
-    method_output = by_samples_missing(
-=======
     assert_peptide_filtering_matches_protein_filtering(
-        result_df,
+        method_output["protein_df"],
         None,
-        result_peptide_df,
+        method_output["peptide_df"],
         "Protein ID",
     )
 
-    result_df, _, method_output = by_samples_missing(
->>>>>>> f62b4f6d
+    method_output = by_samples_missing(
         filter_proteins_by_samples_missing_df, percentage=0.5
     )
     method_output["filtered_proteins"]
 
     assert method_output["filtered_proteins"] == ["Protein4", "Protein5"]
 
-<<<<<<< HEAD
     method_output = by_samples_missing(
-        filter_proteins_by_samples_missing_df, percentage=0.0
-=======
-    result_df, result_peptide_df, method_output = by_samples_missing(
         filter_proteins_by_samples_missing_df, peptides_df, percentage=0.0
->>>>>>> f62b4f6d
     )
     method_output["filtered_proteins"]
 
     assert method_output["filtered_proteins"] == []
 
     assert_peptide_filtering_matches_protein_filtering(
-        result_df, peptides_df, result_peptide_df, "Protein ID"
+        method_output["protein_df"], peptides_df, method_output["peptide_df"], "Protein ID"
     )