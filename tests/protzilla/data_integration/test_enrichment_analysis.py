import time
from unittest.mock import patch

import numpy as np
import pandas as pd
import pytest
import requests

from protzilla.constants.paths import PROJECT_PATH
from protzilla.data_integration.enrichment_analysis import (
    get_functional_enrichment_with_delay,
    go_analysis_offline,
    go_analysis_with_enrichr,
    go_analysis_with_STRING,
<<<<<<< HEAD
    merge_up_down_regulated_dfs_restring,
=======
    merge_restring_dfs,
>>>>>>> 6de31ed3
    merge_up_down_regulated_proteins_results,
)


@patch("restring.restring.get_functional_enrichment")
def test_get_functional_enrichment_with_delay(mock_enrichment):
    last_call_time = None
    MIN_WAIT_TIME = 1

    protein_list = [
        "P09972",
        "P04406",
        "P21796",
        "P10515",
        "P23368",
        "P07195",
        "P02746",
        "P02747",
        "P02745",
        "P06132",
        "P00450",
        "P07814",
        "P13716",
    ]
    string_params = {"species": 9606, "caller_ID": "PROTzilla"}
    mock_data = {
        "category": ["Process", "Process", "KEGG"],
        "term": ["GO:0006090", "GO:0098883", "hsa00860"],
        "number_of_genes": [6, 3, 4],
        "number_of_genes_in_background": [69, 8, 41],
        "ncbiTaxonId": [9606, 9606, 9606],
        "inputGenes": [
            "P09972,P04406,P21796,P10515,P23368,P07195",
            "P02746,P02747,P02745",
            "P06132,P00450,P07814,P13716",
        ],
        "preferredNames": [
            "ALDOC,GAPDH,VDAC1,DLAT,ME2,LDHB",
            "C1QB,C1QC,C1QA",
            "UROD,CP,EPRS,ALAD",
        ],
        "p_value": [1.38e-05, 5.21e-05, 0.00027],
        "fdr": [0.0024, 0.0073, 0.0056],
        "description": [
            "Pyruvate metabolic process",
            "Synapse pruning",
            "Porphyrin and chlorophyll metabolism",
        ],
    }

    mock_df = pd.DataFrame(mock_data)
    mock_enrichment.return_value = mock_df
    result1 = get_functional_enrichment_with_delay(protein_list, **string_params)
    call_time_first = time.time()
    result2 = get_functional_enrichment_with_delay(protein_list, **string_params)
    call_time_second = time.time()

    assert call_time_second - call_time_first >= MIN_WAIT_TIME
    assert result1.equals(result2)
    assert result1.equals(mock_df)


def test_merge_up_down_regulated_dfs_restring():
    # columns are simplified for testing purposes
    # left out columns just get copied over like fdr is here
    up_df = pd.DataFrame(
        {
            "category": ["cat1", "cat2"],
            "term": ["term1", "term2"],
            "p_value": [0.1, 0.2],
            "fdr": [0.5, 0.6],
            "inputGenes": ["protein1,protein2", "protein3"],
            "preferredNames": ["gene1,gene2", "gene3"],
            "number_of_genes": [2, 1],
            "number_of_genes_in_background": [20, 100],
            "ncbiTaxonId": [9606, 9606],
        }
    )

    down_df = pd.DataFrame(
        {
            "category": ["cat1", "cat3"],
            "term": ["term1", "term3"],
            "p_value": [0.05, 0.3],
            "fdr": [0.4, 0.7],
            "inputGenes": ["protein2,protein4", "protein5"],
            "preferredNames": ["gene2,gene4", "gene5"],
            "number_of_genes": [2, 1],
            "number_of_genes_in_background": [20, 50],
            "ncbiTaxonId": [9606, 9606],
        }
    )

    expected_output = pd.DataFrame(
        {
            "category": ["cat1", "cat2", "cat3"],
            "term": ["term1", "term2", "term3"],
            "p_value": [0.05, 0.2, 0.3],
            "fdr": [0.4, 0.6, 0.7],
            "inputGenes": ["protein2,protein4,protein1", "protein3", "protein5"],
            "preferredNames": ["gene2,gene4,gene1", "gene3", "gene5"],
            "number_of_genes": [3, 1, 1],
            "number_of_genes_in_background": [20, 100, 50],
            "ncbiTaxonId": [9606, 9606, 9606],
        }
    )

    merged = merge_up_down_regulated_dfs_restring(up_df, down_df)
    merged.set_index(["category", "term"], inplace=True)
    expected_output.set_index(["category", "term"], inplace=True)
    merged = merged.sort_index()
    expected_output = expected_output.sort_index()

    columns = ["inputGenes", "preferredNames"]
    for col in columns:
        merged[col] = merged[col].apply(lambda x: set(x.split(",")))
        expected_output[col] = expected_output[col].apply(lambda x: set(x.split(",")))
        merged[col] = merged[col].apply(lambda x: sorted(x))
        expected_output[col] = expected_output[col].apply(lambda x: sorted(x))

    pd.testing.assert_frame_equal(merged, expected_output, check_dtype=False)


@patch(
    "protzilla.data_integration.enrichment_analysis.get_functional_enrichment_with_delay"
)
@pytest.mark.parametrize(
    "background",
    [
        None,
        f"{PROJECT_PATH}/tests/test_data/enrichment_data/background_imported_proteins.csv",
    ],
)
def test_go_analysis_with_STRING(mock_enrichment, background):
    test_data_folder = f"{PROJECT_PATH}/tests/test_data/enrichment_data"
    proteins_df = pd.read_csv(
        f"{test_data_folder}/input-t_test-log2_fold_change_df.csv"
    )

    up_df = pd.read_csv(
        f"{test_data_folder}/up_enrichment_KEGG_Process.csv", header=0, index_col=0
    )
    down_df = pd.read_csv(
        f"{test_data_folder}/down_enrichment_KEGG_Process.csv", header=0, index_col=0
    )

    results = pd.read_csv(f"{test_data_folder}/merged_KEGG_process.csv", header=0)
    mock_enrichment.side_effect = [up_df, down_df]

    out_df = go_analysis_with_STRING(
        proteins=proteins_df,
        protein_set_dbs=["KEGG", "Process"],
        organism=9606,
        direction="both",
        background=background,
    )["enriched_df"]

    for col in ["inputGenes", "preferredNames"]:
        out_df[col] = out_df[col].apply(lambda x: set(x.split(",")))
        results[col] = results[col].apply(lambda x: set(x.split(",")))
        out_df[col] = out_df[col].apply(lambda x: sorted(x))
        results[col] = results[col].apply(lambda x: sorted(x))

    pd.testing.assert_frame_equal(results, out_df, check_dtype=False)


@patch(
    "protzilla.data_integration.enrichment_analysis.get_functional_enrichment_with_delay"
)
def test_go_analysis_with_STRING_one_direction_missing(mock_enrichment):
    test_data_folder = f"{PROJECT_PATH}/tests/test_data/enrichment_data"
    proteins_df = pd.read_csv(
        f"{test_data_folder}/input-t_test-log2_fold_change_df.csv"
    )
    up_proteins_df = proteins_df[proteins_df["log2_fold_change"] > 0]
    down_proteins_df = proteins_df[proteins_df["log2_fold_change"] < 0]

    up_df = pd.read_csv(f"{test_data_folder}/up_enrichment_KEGG_Process.csv", header=0)
    down_df = pd.read_csv(
        f"{test_data_folder}/down_enrichment_KEGG_Process.csv", header=0
    )
    mock_enrichment.side_effect = [up_df, down_df]

    current_out = go_analysis_with_STRING(
        proteins=up_proteins_df,
        protein_set_dbs=["KEGG", "Process"],
        organism=9606,
        direction="both",
    )
    assert "messages" in current_out
    assert "No downregulated proteins" in current_out["messages"][0]["msg"]

    current_out = go_analysis_with_STRING(
        proteins=down_proteins_df,
        protein_set_dbs=["KEGG", "Process"],
        organism=9606,
        direction="both",
    )

    assert "messages" in current_out
    assert "No upregulated proteins" in current_out["messages"][0]["msg"]


def test_go_analysis_with_STRING_no_upregulated_proteins():
    proteins_df = pd.DataFrame(
        {
            "Protein ID": ["Protein1", "Protein2", "Protein3"],
            "log2_fold_change": [-1.0, -0.5, -0.0],
        }
    )

    current_out = go_analysis_with_STRING(
        proteins=proteins_df,
        protein_set_dbs=["KEGG"],
        organism=9606,
        direction="up",
    )

    assert "messages" in current_out
    assert "No upregulated proteins" in current_out["messages"][0]["msg"]


def test_go_analysis_with_STRING_no_downregulated_proteins():
    proteins_df = pd.DataFrame(
        {
            "Protein ID": ["Protein1", "Protein2", "Protein3"],
            "log2_fold_change": [1.0, 0.5, 0.0],
        }
    )

    current_out = go_analysis_with_STRING(
        proteins=proteins_df,
        protein_set_dbs=["KEGG"],
        organism=9606,
        direction="down",
    )

    assert "messages" in current_out
    assert "No downregulated proteins" in current_out["messages"][0]["msg"]


def test_go_analysis_with_STRING_no_proteins():
    proteins_df = pd.DataFrame(
        {
            "Protein ID": [],
            "log2_fold_change": [],
        }
    )

    current_out = go_analysis_with_STRING(
        proteins=proteins_df,
        protein_set_dbs=["KEGG"],
        organism=9606,
        direction="both",
    )

    print(current_out)
    assert "messages" in current_out
    assert "No proteins" in current_out["messages"][0]["msg"]


def test_go_analysis_with_STRING_proteins_list():
    current_out = go_analysis_with_STRING(
        proteins=["Protein1", "Protein2", "Protein3"],
        protein_set_dbs=["KEGG"],
        organism=9606,
    )
    assert "messages" in current_out
    assert (
        "dataframe with Protein ID and direction of expression change column"
        in current_out["messages"][0]["msg"]
    )


def test_go_analysis_with_STRING_no_fc_df():
    current_out = go_analysis_with_STRING(
        proteins=pd.DataFrame(["Protein1", "Protein2", "Protein3"]),
        protein_set_dbs=["KEGG"],
        organism=9606,
    )
    assert "messages" in current_out
    assert (
        "dataframe with Protein ID and direction of expression change column"
        in current_out["messages"][0]["msg"]
    )


def test_go_analysis_with_STRING_too_many_col_df():
    test_intensity_list = (
        ["Sample1", "Protein1", "Gene1", 18],
        ["Sample1", "Protein2", "Gene1", 16],
        ["Sample1", "Protein3", "Gene1", 1],
        ["Sample2", "Protein1", "Gene1", 20],
        ["Sample2", "Protein2", "Gene1", 15],
        ["Sample2", "Protein3", "Gene1", 2],
        ["Sample3", "Protein1", "Gene1", 22],
        ["Sample3", "Protein2", "Gene1", 14],
        ["Sample3", "Protein3", "Gene1", 3],
    )

    test_intensity_df = pd.DataFrame(
        data=test_intensity_list,
        columns=["Sample", "Protein ID", "Gene", "Intensity"],
    )

    current_out = go_analysis_with_STRING(
        proteins=test_intensity_df, protein_set_dbs=["KEGG"], organism=9606
    )
    assert "messages" in current_out
    assert (
        "dataframe with Protein ID and direction of expression change column"
        in current_out["messages"][0]["msg"]
    )


def test_go_analysis_with_enrichr_wrong_proteins_input():
    current_out = go_analysis_with_enrichr(
        proteins="Protein1;Protein2;aStringOfProteins",
        protein_sets=["KEGG"],
        organism="human",
    )

    assert "messages" in current_out
    assert (
        "dataframe with Protein ID and direction of expression change column"
        in current_out["messages"][0]["msg"]
    )


@pytest.mark.internet()
@patch(
    "protzilla.data_integration.enrichment_analysis.uniprot_ids_to_uppercase_gene_symbols"
)
def test_go_analysis_with_enrichr(mock_gene_mapping):
<<<<<<< HEAD
=======
    # Check if enrichr API is available
    api_url = "https://maayanlab.cloud/Enrichr/addList"
    try:
        response = requests.get(api_url)
        if response.status_code != 200:
            pytest.skip("Enrichr API is currently unavailable")
    except requests.exceptions.RequestException:
        pytest.skip("Enrichr API is currently unavailable")

>>>>>>> 6de31ed3
    proteins = [
        "Protein1",
        "Protein2",
        "Protein3",
        "Protein4",
        "Protein5",
        "Protein6;Protein7;Protein8",
        "Protein9;Protein10;Protein11",
        "Protein12;Protein13",
    ]
    proteins_df = pd.DataFrame({"Protein ID": proteins, "fold_change": [1.0] * 8})
    protein_sets = ["Reactome_2013"]
    organism = "human"
    test_data_folder = f"{PROJECT_PATH}/tests/test_data/enrichment_data"
    results = pd.read_csv(
        f"{test_data_folder}/Reactome_enrichment_enrichr.csv", sep="\t"
    )

    mock_gene_mapping.return_value = {
        "ENO1": "Protein1",
        "ENO2": "Protein2",
        "ENO3": "Protein3",
        "HK2": "Protein4",
        "HK1": "Protein6",
        "HK3": "Protein7",
        "IDH3B": "Protein8",
        "ATP6V1G2": "Protein9",
        "GPT2": "Protein10",
        "SDHB": "Protein11",
        "COX6B1": "Protein12;Protein13",
    }, ["Protein5"]
    current_out = go_analysis_with_enrichr(proteins_df, protein_sets, organism, "up")
    df = current_out["results"]

    column_names = ["Term", "Genes", "Gene_set", "Overlap", "Proteins"]
    # Compare all specified columns
    for column in column_names:
        assert df[column].equals(results[column])

    # Compare the numeric columns separately with a tolerance for numerical equality
    numerical_columns = [
        "Odds Ratio",
        "P-value",
        "Adjusted P-value",
        "Old P-value",
        "Old Adjusted P-value",
        "Combined Score",
    ]
    for column in numerical_columns:
        numerical_equal = np.isclose(
            df[column], results[column], rtol=1e-05, atol=1e-08
        )
        assert numerical_equal.all()

    assert "messages" in current_out
    assert "Some proteins could not be mapped" in current_out["messages"][0]["msg"]


@pytest.fixture
def go_analysis_offline_result_no_bg():
    return {
        "Gene_set": ["gs_ind_0", "gs_ind_0"],
        "Term": ["Set1", "Set2"],
        "Overlap": ["4/8", "4/8"],
        "P-value": [1.000000e00, 1.000000e00],
        "Adjusted P-value": [1.000000e00, 1.000000e00],
        "Odds Ratio": [5.294118e-01, 5.294118e-01],
        "Genes": [
            "Protein3;Protein2;Protein4;Protein1",
            "Protein5;Protein6;Protein3;Protein1",
        ],
    }


@pytest.fixture
def go_analysis_offline_result_with_bg():
    return {
        "Gene_set": ["gs_ind_0", "gs_ind_0"],
        "Term": ["Set1", "Set2"],
        "Overlap": ["4/8", "4/8"],
        "P-value": [7.272727e-01, 7.272727e-01],
        "Adjusted P-value": [7.272727e-01, 7.272727e-01],
        "Odds Ratio": [9.529412e-01, 9.529412e-01],
        "Genes": [
            "Protein3;Protein2;Protein4;Protein1",
            "Protein5;Protein6;Protein3;Protein1",
        ],
    }


@pytest.mark.parametrize(
    "protein_sets_path",
    [
        f"{PROJECT_PATH}/tests/test_data/enrichment_data/protein_sets.json",
        f"{PROJECT_PATH}/tests/test_data/enrichment_data/protein_sets.csv",
        f"{PROJECT_PATH}/tests/test_data/enrichment_data/protein_sets.txt",
    ],
)
def test_go_analysis_offline_protein_sets(
    protein_sets_path, go_analysis_offline_result_no_bg
):
    results = pd.DataFrame(go_analysis_offline_result_no_bg)
    proteins = [
        "Protein1",
        "Protein2",
        "Protein3",
        "Protein4",
        "Protein5",
        "Protein6",
    ]
    proteins_df = pd.DataFrame({"Protein ID": proteins, "fold_change": [1.0] * 6})

    current_out = go_analysis_offline(
        proteins=proteins_df,
        protein_sets_path=protein_sets_path,
        direction="up",
    )
    df = current_out["results"]

    # Convert last column to list of sets because order can change
    df["Genes"] = df["Genes"].apply(lambda x: set(x.split(";")))
    results["Genes"] = results["Genes"].apply(lambda x: set(x.split(";")))
    df["Genes"] = df["Genes"].apply(lambda x: sorted(x))
    results["Genes"] = results["Genes"].apply(lambda x: sorted(x))

    # Convert the "Odds Ratio" column to a numeric type with the desired precision
    df["Odds Ratio"] = df["Odds Ratio"].astype(np.float64)
    results["Odds Ratio"] = results["Odds Ratio"].astype(np.float64)

    # Compare all columns except the "Odds Ratio" column
    df_without_odds = df.drop(columns=["Odds Ratio"])
    results_without_odds = results.drop(columns=["Odds Ratio"])

    # Assert the remaining columns are equal
    assert df_without_odds.equals(results_without_odds)

    # Compare the "Odds Ratio" column separately with a tolerance for numerical equality
    odds_equal = np.isclose(
        df["Odds Ratio"], results["Odds Ratio"], rtol=1e-05, atol=1e-08
    )
    assert odds_equal.all()


@pytest.mark.parametrize(
    "background_path",
    [
        f"{PROJECT_PATH}/tests/test_data/enrichment_data//background_test_proteins.csv",
        f"{PROJECT_PATH}/tests/test_data/enrichment_data//background_test_proteins.txt",
    ],
)
def test_go_analysis_offline_background(
    background_path, go_analysis_offline_result_with_bg
):
    test_data_folder = f"{PROJECT_PATH}/tests/test_data/enrichment_data"
    results = pd.DataFrame(go_analysis_offline_result_with_bg)
    proteins = [
        "Protein1",
        "Protein2",
        "Protein3",
        "Protein4",
        "Protein5",
        "Protein6",
    ]
    proteins_df = pd.DataFrame({"Protein ID": proteins, "fold_change": [-1.0] * 6})

    current_out = go_analysis_offline(
        proteins=proteins_df,
        protein_sets_path=f"{test_data_folder}/protein_sets.txt",
        background=background_path,
        direction="down",
    )
    df = current_out["results"]

    # Convert last column to list of sets because order can change
    df["Genes"] = df["Genes"].apply(lambda x: set(x.split(";")))
    results["Genes"] = results["Genes"].apply(lambda x: set(x.split(";")))
    df["Genes"] = df["Genes"].apply(lambda x: sorted(x))
    results["Genes"] = results["Genes"].apply(lambda x: sorted(x))

    column_names = ["Term", "Genes", "Gene_set", "Overlap"]
    # Compare all specified columns
    for column in column_names:
        assert df[column].equals(results[column])

    # Compare the numeric columns separately with a tolerance for numerical equality
    numerical_columns = ["Odds Ratio", "P-value", "Adjusted P-value"]
    for column in numerical_columns:
        numerical_equal = np.isclose(
            df[column], results[column], rtol=1e-05, atol=1e-08
        )
        assert numerical_equal.all()


def test_go_analysis_offline_no_protein_sets():
    proteins = [
        "Protein1",
        "Protein2",
        "Protein3",
    ]
    proteins_df = pd.DataFrame({"Protein ID": proteins, "fold_change": [1.0] * 3})
    current_out = go_analysis_offline(
        proteins=proteins_df, protein_sets_path="", background=None, direction="up"
    )

    assert "messages" in current_out
    assert "No file uploaded for protein sets" in current_out["messages"][0]["msg"]


def test_go_analysis_offline_invalid_protein_set_file():
    proteins = [
        "Protein1",
        "Protein2",
        "Protein3",
    ]
    proteins_df = pd.DataFrame({"Protein ID": proteins, "fold_change": [1.0] * 3})
    current_out = go_analysis_offline(
        proteins=proteins_df,
        protein_sets_path="an_invalid_filetype.png",
        background="",  # no background
        direction="up",
    )

    assert "messages" in current_out
    assert "Invalid file type" in current_out["messages"][0]["msg"]
    assert "protein sets" in current_out["messages"][0]["msg"]


def test_go_analysis_offline_invalid_background_set_file():
    proteins = [
        "Protein1",
        "Protein2",
        "Protein3",
    ]
    proteins_df = pd.DataFrame({"Protein ID": proteins, "fold_change": [1.0] * 3})
    current_out = go_analysis_offline(
        proteins=proteins_df,
        protein_sets_path="a_valid_filetype.gmt",
        background="an_invalid_filetype.png",
        direction="up",
    )

    assert "messages" in current_out
    assert "Invalid file type" in current_out["messages"][0]["msg"]
    assert "background" in current_out["messages"][0]["msg"]


def test_merge_up_down_regulated_proteins_results():
    up_enriched = pd.DataFrame(
        {
            "Gene_set": ["Set1", "Set2", "Set4"],
            "Term": ["Term1", "Term2", "Term4"],
            "Adjusted P-value": [0.01, 0.05, 0.001],
            "Proteins": ["Protein1", "Protein2", "Protein4;Protein5"],
            "Genes": ["Gene1", "Gene2", "Gene4;GeneX"],
            "Overlap": ["1/10", "1/30", "2/40"],
        }
    )

    down_enriched = pd.DataFrame(
        {
            "Gene_set": ["Set2", "Set3", "Set4"],
            "Term": ["Term2", "Term3", "Term4"],
            "Adjusted P-value": [0.02, 0.03, 0.0001],
            "Proteins": ["Protein3", "Protein4", "Protein3"],
            "Genes": ["GeneX", "Gene4", "GeneX"],
            "Overlap": ["1/30", "1/40", "1/40"],
        }
    )

    expected_output = pd.DataFrame(
        {
            "Gene_set": ["Set1", "Set2", "Set3", "Set4"],
            "Term": ["Term1", "Term2", "Term3", "Term4"],
            "Adjusted P-value": [0.01, 0.02, 0.03, 0.0001],
            "Proteins": [
                "Protein1",
<<<<<<< HEAD
                "Protein2,Protein3",
                "Protein4",
                "Protein3,Protein4;Protein5",
=======
                "Protein2;Protein3",
                "Protein4",
                "Protein3;Protein4;Protein5",
>>>>>>> 6de31ed3
            ],
            "Genes": ["Gene1", "Gene2;GeneX", "Gene4", "Gene4;GeneX"],
            "Overlap": ["1/10", "2/30", "1/40", "2/40"],
        }
    )

    merged = merge_up_down_regulated_proteins_results(
        up_enriched, down_enriched, mapped=True
    )
    merged.set_index(["Gene_set", "Term"], inplace=True)
    expected_output.set_index(["Gene_set", "Term"], inplace=True)
    merged = merged.sort_index()
    expected_output = expected_output.sort_index()

<<<<<<< HEAD
    merged["Genes"] = merged["Genes"].apply(lambda x: set(x.split(";")))
    expected_output["Genes"] = expected_output["Genes"].apply(
        lambda x: set(x.split(";"))
    )
    merged["Genes"] = merged["Genes"].apply(lambda x: sorted(x))
    expected_output["Genes"] = expected_output["Genes"].apply(lambda x: sorted(x))

    merged["Proteins"] = merged["Proteins"].apply(lambda x: set(x.split(",")))
    expected_output["Proteins"] = expected_output["Proteins"].apply(
        lambda x: set(x.split(","))
    )
    merged["Proteins"] = merged["Proteins"].apply(lambda x: sorted(x))
    expected_output["Proteins"] = expected_output["Proteins"].apply(lambda x: sorted(x))
=======
    for col in ["Genes", "Proteins"]:
        merged[col] = merged[col].apply(lambda x: set(x.split(";")))
        expected_output[col] = expected_output[col].apply(lambda x: set(x.split(";")))
        merged[col] = merged[col].apply(lambda x: sorted(x))
        expected_output[col] = expected_output[col].apply(lambda x: sorted(x))
>>>>>>> 6de31ed3

    pd.testing.assert_frame_equal(merged, expected_output)<|MERGE_RESOLUTION|>--- conflicted
+++ resolved
@@ -12,11 +12,7 @@
     go_analysis_offline,
     go_analysis_with_enrichr,
     go_analysis_with_STRING,
-<<<<<<< HEAD
     merge_up_down_regulated_dfs_restring,
-=======
-    merge_restring_dfs,
->>>>>>> 6de31ed3
     merge_up_down_regulated_proteins_results,
 )
 
@@ -351,8 +347,6 @@
     "protzilla.data_integration.enrichment_analysis.uniprot_ids_to_uppercase_gene_symbols"
 )
 def test_go_analysis_with_enrichr(mock_gene_mapping):
-<<<<<<< HEAD
-=======
     # Check if enrichr API is available
     api_url = "https://maayanlab.cloud/Enrichr/addList"
     try:
@@ -362,7 +356,6 @@
     except requests.exceptions.RequestException:
         pytest.skip("Enrichr API is currently unavailable")
 
->>>>>>> 6de31ed3
     proteins = [
         "Protein1",
         "Protein2",
@@ -639,15 +632,9 @@
             "Adjusted P-value": [0.01, 0.02, 0.03, 0.0001],
             "Proteins": [
                 "Protein1",
-<<<<<<< HEAD
-                "Protein2,Protein3",
-                "Protein4",
-                "Protein3,Protein4;Protein5",
-=======
                 "Protein2;Protein3",
                 "Protein4",
                 "Protein3;Protein4;Protein5",
->>>>>>> 6de31ed3
             ],
             "Genes": ["Gene1", "Gene2;GeneX", "Gene4", "Gene4;GeneX"],
             "Overlap": ["1/10", "2/30", "1/40", "2/40"],
@@ -662,26 +649,10 @@
     merged = merged.sort_index()
     expected_output = expected_output.sort_index()
 
-<<<<<<< HEAD
-    merged["Genes"] = merged["Genes"].apply(lambda x: set(x.split(";")))
-    expected_output["Genes"] = expected_output["Genes"].apply(
-        lambda x: set(x.split(";"))
-    )
-    merged["Genes"] = merged["Genes"].apply(lambda x: sorted(x))
-    expected_output["Genes"] = expected_output["Genes"].apply(lambda x: sorted(x))
-
-    merged["Proteins"] = merged["Proteins"].apply(lambda x: set(x.split(",")))
-    expected_output["Proteins"] = expected_output["Proteins"].apply(
-        lambda x: set(x.split(","))
-    )
-    merged["Proteins"] = merged["Proteins"].apply(lambda x: sorted(x))
-    expected_output["Proteins"] = expected_output["Proteins"].apply(lambda x: sorted(x))
-=======
     for col in ["Genes", "Proteins"]:
         merged[col] = merged[col].apply(lambda x: set(x.split(";")))
         expected_output[col] = expected_output[col].apply(lambda x: set(x.split(";")))
         merged[col] = merged[col].apply(lambda x: sorted(x))
         expected_output[col] = expected_output[col].apply(lambda x: sorted(x))
->>>>>>> 6de31ed3
 
     pd.testing.assert_frame_equal(merged, expected_output)