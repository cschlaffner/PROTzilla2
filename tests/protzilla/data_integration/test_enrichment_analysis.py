--- conflicted
+++ resolved
@@ -8,16 +8,11 @@
 
 from protzilla.constants.paths import PROJECT_PATH
 from protzilla.data_integration.enrichment_analysis import (
-<<<<<<< HEAD
-    go_analysis_offline,
-    go_analysis_with_enrichr,
-=======
     go_analysis_with_STRING,
     get_functional_enrichment_with_delay,
     go_analysis_with_enrichr,
     go_analysis_offline,
     merge_restring_dfs,
->>>>>>> f05272c8
 )
 
 
