from unittest.mock import patch

import time
import json
import pandas as pd
import numpy as np
import pytest
import requests

from protzilla.constants.paths import PROJECT_PATH

# order is important to ensure correctness of patched functions
# isort:skip_file
from protzilla.data_integration.enrichment_analysis_helper import (
    read_protein_or_gene_sets_file,
    read_background_file,
)
from protzilla.data_integration.enrichment_analysis import (
    get_functional_enrichment_with_delay,
    GO_analysis_offline,
    GO_analysis_with_Enrichr,
    GO_analysis_with_STRING,
    merge_up_down_regulated_dfs_restring,
    merge_up_down_regulated_proteins_results,
)
from protzilla.data_integration.enrichment_analysis_gsea import (
    create_genes_intensity_wide_df,
    gsea,
    gsea_preranked,
    create_ranked_df,
)

# isort:end_skip_file


@pytest.fixture
def data_folder_tests():
    return PROJECT_PATH / "tests/test_data/enrichment_data"


@patch("restring.restring.get_functional_enrichment")
def test_get_functional_enrichment_with_delay(mock_enrichment):
    MIN_WAIT_TIME = 1

    protein_list = [
        "P09972",
        "P04406",
        "P21796",
        "P10515",
        "P23368",
        "P07195",
        "P02746",
        "P02747",
        "P02745",
        "P06132",
        "P00450",
        "P07814",
        "P13716",
    ]
    string_params = {"species": 9606, "caller_ID": "PROTzilla"}
    mock_data = {
        "category": ["Process", "Process", "KEGG"],
        "term": ["GO:0006090", "GO:0098883", "hsa00860"],
        "number_of_genes": [6, 3, 4],
        "number_of_genes_in_background": [69, 8, 41],
        "ncbiTaxonId": [9606, 9606, 9606],
        "inputGenes": [
            "P09972,P04406,P21796,P10515,P23368,P07195",
            "P02746,P02747,P02745",
            "P06132,P00450,P07814,P13716",
        ],
        "preferredNames": [
            "ALDOC,GAPDH,VDAC1,DLAT,ME2,LDHB",
            "C1QB,C1QC,C1QA",
            "UROD,CP,EPRS,ALAD",
        ],
        "p_value": [1.38e-05, 5.21e-05, 0.00027],
        "fdr": [0.0024, 0.0073, 0.0056],
        "description": [
            "Pyruvate metabolic process",
            "Synapse pruning",
            "Porphyrin and chlorophyll metabolism",
        ],
    }

    mock_df = pd.DataFrame(mock_data)
    mock_enrichment.return_value = mock_df
    result1 = get_functional_enrichment_with_delay(protein_list, **string_params)
    call_time_first = time.time()
    result2 = get_functional_enrichment_with_delay(protein_list, **string_params)
    call_time_second = time.time()

    assert call_time_second - call_time_first >= MIN_WAIT_TIME
    assert result1.equals(result2)
    assert result1.equals(mock_df)


def test_merge_up_down_regulated_dfs_restring():
    # columns are simplified for testing purposes
    # left out columns just get copied over like fdr is here
    up_df = pd.DataFrame(
        {
            "category": ["cat1", "cat2"],
            "term": ["term1", "term2"],
            "p_value": [0.1, 0.2],
            "fdr": [0.5, 0.6],
            "inputGenes": ["protein1,protein2", "protein3"],
            "preferredNames": ["gene1,gene2", "gene3"],
            "number_of_genes": [2, 1],
            "number_of_genes_in_background": [20, 100],
            "ncbiTaxonId": [9606, 9606],
        }
    )

    down_df = pd.DataFrame(
        {
            "category": ["cat1", "cat3"],
            "term": ["term1", "term3"],
            "p_value": [0.05, 0.3],
            "fdr": [0.4, 0.7],
            "inputGenes": ["protein2,protein4", "protein5"],
            "preferredNames": ["gene2,gene4", "gene5"],
            "number_of_genes": [2, 1],
            "number_of_genes_in_background": [20, 50],
            "ncbiTaxonId": [9606, 9606],
        }
    )

    expected_output = pd.DataFrame(
        {
            "category": ["cat1", "cat2", "cat3"],
            "term": ["term1", "term2", "term3"],
            "p_value": [0.1, 0.2, 0.3],
            "fdr": [0.5, 0.6, 0.7],
            "inputGenes": ["protein2,protein4,protein1", "protein3", "protein5"],
            "preferredNames": ["gene2,gene4,gene1", "gene3", "gene5"],
            "number_of_genes": [3, 1, 1],
            "number_of_genes_in_background": [20, 100, 50],
            "ncbiTaxonId": [9606, 9606, 9606],
        }
    )

    merged = merge_up_down_regulated_dfs_restring(up_df, down_df)
    merged.set_index(["category", "term"], inplace=True)
    expected_output.set_index(["category", "term"], inplace=True)
    merged = merged.sort_index()
    expected_output = expected_output.sort_index()

    columns = ["inputGenes", "preferredNames"]
    for col in columns:
        merged[col] = merged[col].apply(lambda x: set(x.split(",")))
        expected_output[col] = expected_output[col].apply(lambda x: set(x.split(",")))
        merged[col] = merged[col].apply(lambda x: sorted(x))
        expected_output[col] = expected_output[col].apply(lambda x: sorted(x))

    pd.testing.assert_frame_equal(merged, expected_output, check_dtype=False)


@patch(
    "protzilla.data_integration.enrichment_analysis.get_functional_enrichment_with_delay"
)
@pytest.mark.parametrize(
    "background",
    [
        None,
        PROJECT_PATH
        / "tests/test_data/enrichment_data/background_imported_proteins.csv",
    ],
)
def test_GO_analysis_with_STRING(mock_enrichment, background, data_folder_tests):
    proteins_df = pd.read_csv(
        data_folder_tests / "input-t_test-log2_fold_change_df.csv"
    )

    up_df = pd.read_csv(
        data_folder_tests / "up_enrichment_KEGG_Process.csv", header=0, index_col=0
    )
    down_df = pd.read_csv(
        data_folder_tests / "down_enrichment_KEGG_Process.csv", header=0, index_col=0
    )

    results = pd.read_csv(data_folder_tests / "merged_KEGG_process.csv", header=0)
    mock_enrichment.side_effect = [up_df, down_df]

    out_df = GO_analysis_with_STRING(
        proteins_df=proteins_df,
        gene_sets_restring=["KEGG", "Process"],
        organism=9606,
        differential_expression_col="log2_fold_change",
        background_path=background,
        direction="both",
    )["enrichment_df"]

    for col in ["inputGenes", "preferredNames"]:
        out_df[col] = out_df[col].apply(lambda x: set(x.split(",")))
        results[col] = results[col].apply(lambda x: set(x.split(",")))
        out_df[col] = out_df[col].apply(lambda x: sorted(x))
        results[col] = results[col].apply(lambda x: sorted(x))

    pd.testing.assert_frame_equal(results, out_df, check_dtype=False)


@patch(
    "protzilla.data_integration.enrichment_analysis.get_functional_enrichment_with_delay"
)
def test_GO_analysis_with_STRING_one_direction_missing(
    mock_enrichment, data_folder_tests
):
    proteins_df = pd.read_csv(
        data_folder_tests / "input-t_test-log2_fold_change_df.csv"
    )
    up_proteins_df = proteins_df[proteins_df["log2_fold_change"] > 0]
    down_proteins_df = proteins_df[proteins_df["log2_fold_change"] < 0]

    up_df = pd.read_csv(data_folder_tests / "up_enrichment_KEGG_Process.csv", header=0)
    down_df = pd.read_csv(
        data_folder_tests / "down_enrichment_KEGG_Process.csv", header=0
    )
    mock_enrichment.side_effect = [up_df, down_df]

    current_out = GO_analysis_with_STRING(
        proteins_df=up_proteins_df,
        gene_sets_restring=["KEGG", "Process"],
        organism=9606,
        differential_expression_col="log2_fold_change",
        direction="both",
    )
    assert "messages" in current_out
    assert "No downregulated proteins" in current_out["messages"][0]["msg"]

    current_out = GO_analysis_with_STRING(
        proteins_df=down_proteins_df,
        gene_sets_restring=["KEGG", "Process"],
        organism=9606,
        differential_expression_col="log2_fold_change",
        direction="both",
    )

    assert "messages" in current_out
    assert "No upregulated proteins" in current_out["messages"][0]["msg"]


def test_GO_analysis_with_STRING_no_upregulated_proteins():
    proteins_df = pd.DataFrame(
        {
            "Protein ID": ["Protein1", "Protein2", "Protein3"],
            "log2_fold_change": [-1.0, -0.5, -0.0],
        }
    )

    current_out = GO_analysis_with_STRING(
        proteins_df=proteins_df,
        gene_sets_restring=["KEGG"],
        organism=9606,
        differential_expression_col="log2_fold_change",
        direction="up",
    )

    assert "messages" in current_out
    assert "No upregulated proteins" in current_out["messages"][0]["msg"]


def test_GO_analysis_with_STRING_no_downregulated_proteins():
    proteins_df = pd.DataFrame(
        {
            "Protein ID": ["Protein1", "Protein2", "Protein3"],
            "log2_fold_change": [1.0, 0.5, 0.0],
        }
    )

    current_out = GO_analysis_with_STRING(
        proteins_df=proteins_df,
        gene_sets_restring=["KEGG"],
        organism=9606,
        differential_expression_col="log2_fold_change",
        direction="down",
    )

    assert "messages" in current_out
    assert "No downregulated proteins" in current_out["messages"][0]["msg"]


def test_GO_analysis_with_STRING_no_proteins():
    proteins_df = pd.DataFrame(
        {
            "Protein ID": [],
            "log2_fold_change": [],
        }
    )

    current_out = GO_analysis_with_STRING(
        proteins_df=proteins_df,
        gene_sets_restring=["KEGG"],
        organism=9606,
        differential_expression_col="log2_fold_change",
        direction="both",
    )

    assert "messages" in current_out
    assert "No proteins" in current_out["messages"][0]["msg"]


def test_GO_analysis_with_STRING_proteins_list():
    current_out = GO_analysis_with_STRING(
        proteins_df=["Protein1", "Protein2", "Protein3"],
        gene_sets_restring=["KEGG"],
        organism=9606,
    )
    assert "messages" in current_out
    assert (
        "dataframe with Protein ID and direction of expression change column"
        in current_out["messages"][0]["msg"]
    )


def test_GO_analysis_with_STRING_no_fc_df():
    current_out = GO_analysis_with_STRING(
        proteins_df=pd.DataFrame(["Protein1", "Protein2", "Protein3"]),
        gene_sets_restring=["KEGG"],
        organism=9606,
    )
    assert "messages" in current_out
    assert (
        "dataframe with Protein ID and direction of expression change column"
        in current_out["messages"][0]["msg"]
    )


def test_GO_analysis_with_STRING_too_many_col_df():
    test_intensity_list = (
        ["Sample1", "Protein1", "Gene1", 18],
        ["Sample1", "Protein2", "Gene1", 16],
        ["Sample1", "Protein3", "Gene1", 1],
        ["Sample2", "Protein1", "Gene1", 20],
        ["Sample2", "Protein2", "Gene1", 15],
        ["Sample2", "Protein3", "Gene1", 2],
        ["Sample3", "Protein1", "Gene1", 22],
        ["Sample3", "Protein2", "Gene1", 14],
        ["Sample3", "Protein3", "Gene1", 3],
    )

    test_intensity_df = pd.DataFrame(
        data=test_intensity_list,
        columns=["Sample", "Protein ID", "Gene", "Intensity"],
    )

    current_out = GO_analysis_with_STRING(
        proteins_df=test_intensity_df, gene_sets_restring=["KEGG"], organism=9606
    )
    assert "messages" in current_out
    assert (
        "dataframe with Protein ID and direction of expression change column"
        in current_out["messages"][0]["msg"]
    )


def test_GO_analysis_with_enrichr_wrong_proteins_input():
    current_out = GO_analysis_with_Enrichr(
        proteins_df="Protein1;Protein2;aStringOfProteins",
        organism="human",
        differential_expression_col="log2_fold_change",
        gene_sets_enrichr=["KEGG"],
    )

    assert "messages" in current_out
    assert (
        "dataframe with Protein ID and direction of expression change column"
        in current_out["messages"][0]["msg"]
    )


def test_GO_analysis_with_enrichr_wrong_gene_sets_input():
    current_out = GO_analysis_with_Enrichr(
        proteins_df=pd.DataFrame(
            {"Protein ID": ["Protein1"], "log2_fold_change": [1.0]}
        ),
        organism="human",
        differential_expression_col="log2_fold_change",
        gene_sets_path="aMadeUpInputFormat.abc",
    )
    assert "messages" in current_out


def test_GO_analysis_with_no_gene_sets_input():
    current_out = GO_analysis_with_Enrichr(
        proteins_df=pd.DataFrame(
            {"Protein ID": ["Protein1"], "log2_fold_change": [1.0]}
        ),
        organism="human",
        differential_expression_col="log2_fold_change",
        gene_sets_path=None,
        gene_sets_enrichr=None,
    )

    assert "messages" in current_out
    assert "No gene sets provided" in current_out["messages"][0]["msg"]


@patch("protzilla.data_integration.database_query.uniprot_groups_to_genes")
def test_GO_analysis_with_Enrichr(mock_gene_mapping, data_folder_tests):
    # Check if enrichr API is available
    api_url = "https://maayanlab.cloud/Enrichr/addList"
    try:
        response = requests.get(api_url)
        if response.status_code != 200:
            pytest.skip("Enrichr API is currently unavailable")
    except requests.exceptions.RequestException:
        pytest.skip("Enrichr API is currently unavailable")

    proteins = [
        "Protein1",
        "Protein2",
        "Protein3",
        "Protein4",
        "Protein5",
        "Protein6;Protein7;Protein8",
        "Protein9;Protein10;Protein11",
        "Protein12;Protein13",
    ]
    results = pd.read_csv(
        data_folder_tests / "Reactome_enrichment_enrichr_background2022.csv",
        index_col=0,
    )

    mock_gene_mapping.return_value = (
        {
            "ENO2": ["Protein2"],
            "ENO3": ["Protein3"],
            "HK2": ["Protein4"],
            "HK1": ["Protein6"],
            "HK3": ["Protein7"],
            "IDH3B": ["Protein8"],
            "GPT2": ["Protein10"],
            "SDHB": ["Protein11"],
        },
        {
            "Protein2": ["ENO2"],
            "Protein3": ["ENO3"],
            "Protein4": ["HK2"],
            "Protein6": ["HK1"],
            "Protein7": ["HK3"],
            "Protein8": ["IDH3B"],
            "Protein10": ["GPT2"],
            "Protein11": ["SDHB"],
        },
        ["Protein1", "Protein5", "Protein12;Protein13"],
    )
    current_out = GO_analysis_with_Enrichr(
        proteins_df=pd.DataFrame({"Protein ID": proteins, "fold_change": [1.0] * 8}),
        organism="human",
        differential_expression_col="fold_change",
        direction="up",
        gene_sets_path=data_folder_tests / "Reactome_2022.txt",
        background_biomart="hsapiens_gene_ensembl",
    )
    df = current_out["enrichment_df"]

    for col in ["Proteins", "Genes"]:
        df[col] = df[col].apply(lambda x: set(x.split(";")))
        results[col] = results[col].apply(lambda x: set(x.split(";")))
        df[col] = df[col].apply(lambda x: sorted(x))
        results[col] = results[col].apply(lambda x: sorted(x))

    column_names = ["Term", "Gene_set", "Overlap", "Proteins", "Genes"]
    # Compare all specified columns
    for column in column_names:
        assert df[column].equals(results[column])

    # Compare the numeric columns separately with a tolerance for numerical equality
    numerical_columns = ["Odds Ratio", "P-value", "Adjusted P-value", "Combined Score"]
    for column in numerical_columns:
        numerical_equal = np.isclose(
            df[column], results[column], rtol=1e-05, atol=1e-08
        )
        assert numerical_equal.all()

    assert "messages" in current_out
    assert "Some proteins could not be mapped" in current_out["messages"][0]["msg"]


def test_GO_analysis_Enrichr_wrong_background_file(data_folder_tests):
    current_out = GO_analysis_with_Enrichr(
        proteins_df=pd.DataFrame(
            {"Protein ID": ["Protein1"], "log2_fold_change": [1.0]}
        ),
        organism="human",
        differential_expression_col="log2_fold_change",
        direction="both",
        gene_sets_path=data_folder_tests / "Reactome_2022.txt",
        background_path="aMadeUpInputFormat.abc",
    )
    assert "messages" in current_out
    assert "Invalid file type for background" in current_out["messages"][0]["msg"]


@pytest.fixture
def GO_analysis_offline_result_no_bg():
    return {
        "Gene_set": ["gs_ind_0", "gs_ind_0"],
        "Term": ["Set1", "Set2"],
        "Overlap": ["4/8", "4/8"],
        "P-value": [1.000000e00, 1.000000e00],
        "Adjusted P-value": [1.000000e00, 1.000000e00],
        "Odds Ratio": [5.294118e-01, 5.294118e-01],
        "Combined Score": [0.000000e00, 0.000000e00],
        "Genes": [
            "Gene3;Gene2;Gene4;Gene1",
            "Gene5;Gene6;Gene3;Gene1",
        ],
        "Proteins": [
            "Protein3;Protein2;Protein4;Protein1",
            "Protein5;Protein6;Protein3;Protein1",
        ],
    }


@pytest.fixture
def GO_analysis_offline_result_with_bg():
    return {
        "Gene_set": ["gs_ind_0", "gs_ind_0"],
        "Term": ["Set1", "Set2"],
        "Overlap": ["4/8", "4/8"],
        "P-value": [7.272727e-01, 7.272727e-01],
        "Adjusted P-value": [7.272727e-01, 7.272727e-01],
        "Odds Ratio": [9.529412e-01, 9.529412e-01],
        "Genes": [
            "Gene3;Gene2;Gene4;Gene1",
            "Gene5;Gene6;Gene3;Gene1",
        ],
        "Proteins": [
            "Protein3;Protein2;Protein4;Protein1",
            "Protein5;Protein6;Protein3;Protein1",
        ],
    }


@pytest.fixture
def offline_mock_mapping():
    return (
        {
            "Gene1": ["Protein1"],
            "Gene2": ["Protein2"],
            "Gene3": ["Protein3"],
            "Gene4": ["Protein4"],
            "Gene5": ["Protein5"],
            "Gene6": ["Protein6"],
        },
        {
            "Protein1": ["Gene1"],
            "Protein2": ["Gene2"],
            "Protein3": ["Gene3"],
            "Protein4": ["Gene4"],
            "Protein5": ["Gene5"],
            "Protein6": ["Gene6"],
        },
        [],
    )


@patch("protzilla.data_integration.database_query.uniprot_groups_to_genes")
@pytest.mark.parametrize(
    "protein_sets_path",
    [
        PROJECT_PATH / "tests/test_data/enrichment_data/gene_sets.json",
        PROJECT_PATH / "tests/test_data/enrichment_data/gene_sets.csv",
        PROJECT_PATH / "tests/test_data/enrichment_data/gene_sets.txt",
    ],
)
<<<<<<< HEAD
def test_go_analysis_offline_protein_sets(
    mock_gene_mapping,
    protein_sets_path,
    go_analysis_offline_result_no_bg,
=======
def test_GO_analysis_offline_protein_sets(
    mock_gene_mapping,
    protein_sets_path,
    GO_analysis_offline_result_no_bg,
>>>>>>> 86552c80
    offline_mock_mapping,
):
    results = pd.DataFrame(GO_analysis_offline_result_no_bg)
    proteins = [
        "Protein1",
        "Protein2",
        "Protein3",
        "Protein4",
        "Protein5",
        "Protein6",
    ]
    proteins_df = pd.DataFrame({"Protein ID": proteins, "fold_change": [1.0] * 6})
    mock_gene_mapping.return_value = offline_mock_mapping

    current_out = GO_analysis_offline(
        proteins_df=proteins_df,
        gene_sets_path=protein_sets_path,
        differential_expression_col="fold_change",
        direction="up",
    )
    df = current_out["enrichment_df"]

    # Convert last column to list of sets because order can change
    cols = ["Genes", "Proteins"]
    for col in cols:
        df[col] = df[col].apply(lambda x: set(x.split(";")))
        results[col] = results[col].apply(lambda x: set(x.split(";")))
        df[col] = df[col].apply(lambda x: sorted(x))
        results[col] = results[col].apply(lambda x: sorted(x))

    # Convert the "Odds Ratio" column to a numeric type with the desired precision
    df["Odds Ratio"] = df["Odds Ratio"].astype(np.float64)
    results["Odds Ratio"] = results["Odds Ratio"].astype(np.float64)

    # Compare all columns except the "Odds Ratio" column
    df_without_odds = df.drop(columns=["Odds Ratio"])
    results_without_odds = results.drop(columns=["Odds Ratio"])

    # Assert the remaining columns are equal
    assert df_without_odds.equals(results_without_odds)

    # Compare the "Odds Ratio" column separately with a tolerance for numerical equality
    odds_equal = np.isclose(
        df["Odds Ratio"], results["Odds Ratio"], rtol=1e-05, atol=1e-08
    )
    assert odds_equal.all()


@patch("protzilla.data_integration.database_query.uniprot_groups_to_genes")
@pytest.mark.parametrize(
    "background_path",
    [
        PROJECT_PATH / "tests/test_data/enrichment_data//background_test_genes.csv",
        PROJECT_PATH / "tests/test_data/enrichment_data//background_test_genes.txt",
    ],
)
<<<<<<< HEAD
def test_go_analysis_offline_background(
    mock_gene_mapping,
    background_path,
    go_analysis_offline_result_with_bg,
=======
def test_GO_analysis_offline_background(
    mock_gene_mapping,
    background_path,
    GO_analysis_offline_result_with_bg,
>>>>>>> 86552c80
    data_folder_tests,
    offline_mock_mapping,
):
    results = pd.DataFrame(GO_analysis_offline_result_with_bg)
    proteins = [
        "Protein1",
        "Protein2",
        "Protein3",
        "Protein4",
        "Protein5",
        "Protein6",
    ]
    proteins_df = pd.DataFrame({"Protein ID": proteins, "fold_change": [-1.0] * 6})
    mock_gene_mapping.return_value = offline_mock_mapping

    current_out = GO_analysis_offline(
        proteins_df=proteins_df,
        gene_sets_path=data_folder_tests / "gene_sets.txt",
        differential_expression_col="fold_change",
<<<<<<< HEAD
        protein_sets_path=data_folder_tests / "gene_sets.txt",
        background_path=background_path,
=======
>>>>>>> 86552c80
        direction="down",
        background_path=background_path,
    )
    df = current_out["enrichment_df"]

    # Convert last column to list of sets because order can change
    cols = ["Genes", "Proteins"]
    for col in cols:
        df[col] = df[col].apply(lambda x: set(x.split(";")))
        results[col] = results[col].apply(lambda x: set(x.split(";")))
        df[col] = df[col].apply(lambda x: sorted(x))
        results[col] = results[col].apply(lambda x: sorted(x))

    column_names = ["Term", "Genes", "Proteins", "Gene_set", "Overlap"]
    # Compare all specified columns
    for column in column_names:
        assert df[column].equals(results[column])

    # Compare the numeric columns separately with a tolerance for numerical equality
    numerical_columns = ["Odds Ratio", "P-value", "Adjusted P-value"]
    for column in numerical_columns:
        numerical_equal = np.isclose(
            df[column], results[column], rtol=1e-05, atol=1e-08
        )
        assert numerical_equal.all()


def test_GO_analysis_offline_no_protein_sets():
    proteins = [
        "Protein1",
        "Protein2",
        "Protein3",
    ]
    proteins_df = pd.DataFrame({"Protein ID": proteins, "fold_change": [1.0] * 3})
    current_out = GO_analysis_offline(
        proteins_df=proteins_df,
        gene_sets_path="",
        differential_expression_col="fold_change",
        direction="up",
        background=None,
    )

    assert "messages" in current_out
    assert "No file uploaded for protein sets" in current_out["messages"][0]["msg"]


def test_GO_analysis_offline_invalid_protein_set_file():
    proteins = [
        "Protein1",
        "Protein2",
        "Protein3",
    ]
    proteins_df = pd.DataFrame({"Protein ID": proteins, "fold_change": [1.0] * 3})
    current_out = GO_analysis_offline(
        proteins_df=proteins_df,
        gene_sets_path="an_invalid_filetype.png",
        differential_expression_col="fold_change",
        direction="up",
        background="",
    )

    assert "messages" in current_out
    assert "Invalid file type" in current_out["messages"][0]["msg"]
    assert "protein sets" in current_out["messages"][0]["msg"]


def test_GO_analysis_offline_invalid_background_set_file():
    proteins = [
        "Protein1",
        "Protein2",
        "Protein3",
    ]
    proteins_df = pd.DataFrame({"Protein ID": proteins, "fold_change": [1.0] * 3})
    current_out = GO_analysis_offline(
        proteins_df=proteins_df,
        gene_sets_path="a_valid_filetype.gmt",
        differential_expression_col="fold_change",
        direction="up",
        background_path="an_invalid_filetype.png",
    )

    assert "messages" in current_out
    assert "Invalid file type" in current_out["messages"][0]["msg"]
    assert "background" in current_out["messages"][0]["msg"]


def test_merge_up_down_regulated_proteins_results():
    up_enriched = pd.DataFrame(
        {
            "Gene_set": ["Set1", "Set2", "Set4"],
            "Term": ["Term1", "Term2", "Term4"],
            "Adjusted P-value": [0.01, 0.05, 0.001],
            "Proteins": ["Protein1", "Protein2", "Protein4;Protein5"],
            "Genes": ["Gene1", "Gene2", "Gene4;GeneX"],
            "Overlap": ["1/10", "1/30", "2/40"],
        }
    )

    down_enriched = pd.DataFrame(
        {
            "Gene_set": ["Set2", "Set3", "Set4"],
            "Term": ["Term2", "Term3", "Term4"],
            "Adjusted P-value": [0.02, 0.03, 0.0001],
            "Proteins": ["Protein3", "Protein4", "Protein3"],
            "Genes": ["GeneX", "Gene4", "GeneX"],
            "Overlap": ["1/30", "1/40", "1/40"],
        }
    )

    expected_output = pd.DataFrame(
        {
            "Gene_set": ["Set1", "Set2", "Set3", "Set4"],
            "Term": ["Term1", "Term2", "Term3", "Term4"],
            "Adjusted P-value": [0.01, 0.05, 0.03, 0.001],
            "Proteins": [
                "Protein1",
                "Protein2;Protein3",
                "Protein4",
                "Protein3;Protein4;Protein5",
            ],
            "Genes": ["Gene1", "Gene2;GeneX", "Gene4", "Gene4;GeneX"],
            "Overlap": ["1/10", "2/30", "1/40", "2/40"],
        }
    )

    merged = merge_up_down_regulated_proteins_results(up_enriched, down_enriched)
    merged.set_index(["Gene_set", "Term"], inplace=True)
    expected_output.set_index(["Gene_set", "Term"], inplace=True)
    merged = merged.sort_index()
    expected_output = expected_output.sort_index()

    for col in ["Genes", "Proteins"]:
        merged[col] = merged[col].apply(lambda x: set(x.split(";")))
        expected_output[col] = expected_output[col].apply(lambda x: set(x.split(";")))
        merged[col] = merged[col].apply(lambda x: sorted(x))
        expected_output[col] = expected_output[col].apply(lambda x: sorted(x))

    pd.testing.assert_frame_equal(merged, expected_output)


@pytest.mark.parametrize(
    "protein_sets_path",
    [
        PROJECT_PATH / "tests/test_data/enrichment_data/gene_sets.json",
        PROJECT_PATH / "tests/test_data/enrichment_data/gene_sets.csv",
        PROJECT_PATH / "tests/test_data/enrichment_data/gene_sets.txt",
    ],
)
def test_read_protein_or_gene_sets_file(protein_sets_path):
    expected_output = {
        "Set1": [
            "Gene1",
            "Gene2",
            "Gene3",
            "Gene4",
            "Gene7",
            "Gene8",
            "Gene9",
            "Gene10",
        ],
        "Set2": [
            "Gene1",
            "Gene3",
            "Gene5",
            "Gene6",
            "Gene7",
            "Gene8",
            "Gene9",
            "Gene10",
        ],
    }

    result_dict = read_protein_or_gene_sets_file(protein_sets_path)
    assert result_dict == expected_output


def test_read_protein_or_gene_sets_file_gmt_path():
    a_made_up_path = "test_data/a_gmt_file.gmt"
    out_path = read_protein_or_gene_sets_file(a_made_up_path)
    assert out_path == a_made_up_path


def test_read_protein_or_gene_sets_file_no_path():
    out_dict = read_protein_or_gene_sets_file("")
    assert "messages" in out_dict
    assert "No file uploaded for protein sets." in out_dict["messages"][0]["msg"]


def test_read_protein_or_gene_sets_file_invalid_filetype(data_folder_tests):
    a_made_up_path = data_folder_tests / "a_made_up_wrong_file.png"
    out_dict = read_protein_or_gene_sets_file(a_made_up_path)

    assert "messages" in out_dict
    assert "Invalid file type" in out_dict["messages"][0]["msg"]


@pytest.mark.parametrize(
    "background_path",
    [
        PROJECT_PATH / "tests/test_data/enrichment_data//background_test_genes.csv",
        PROJECT_PATH / "tests/test_data/enrichment_data//background_test_genes.txt",
    ],
)
def test_read_background_file(background_path):
    expected_output = [
        "Gene1",
        "Gene2",
        "Gene3",
        "Gene4",
        "Gene5",
        "Gene6",
        "Gene7",
        "Gene8",
        "Gene9",
        "Gene10",
        "Gene11",
        "Gene12",
    ]

    result_list = read_background_file(background_path)
    assert result_list == expected_output


def test_read_background_file_no_path():
    assert read_background_file("") is None
    assert read_background_file(None) is None


def test_read_background_file_invalid_filetype():
    out_dict = read_background_file("a_made_up_wrong_file.png")

    assert "messages" in out_dict
    assert "Invalid file type" in out_dict["messages"][0]["msg"]


def test_create_genes_intensity_wide_df(data_folder_tests):
    test_intensity_list = (
        ["Sample1", "Protein1", "Gene1", 10],
        ["Sample1", "Protein2", "Gene2", 20],
        ["Sample1", "Protein3", "Gene3", 30],
        ["Sample1", "Protein4", "Gene4", 40],
        ["Sample1", "Protein5", "Gene5", 50],
        ["Sample2", "Protein1", "Gene1", 1],
        ["Sample2", "Protein2", "Gene2", 2],
        ["Sample2", "Protein3", "Gene3", 3],
        ["Sample2", "Protein4", "Gene4", 4],
        ["Sample2", "Protein5", "Gene5", 5],
        ["Sample3", "Protein1", "Gene1", 100],
        ["Sample3", "Protein2", "Gene2", 90],
        ["Sample3", "Protein3", "Gene3", 80],
        ["Sample3", "Protein4", "Gene4", 70],
        ["Sample3", "Protein5", "Gene5", 60],
    )
    protein_df = pd.DataFrame(
        data=test_intensity_list,
        columns=["Sample", "Protein ID", "Gene", "Intensity"],
    )
    group_to_genes = {
        "Protein1": ["Gene1", "Gene1-1"],  # multiple genes per group
        "Protein2": ["Gene2"],
        "Protein3": ["Gene3"],
        "Protein4": ["Gene3"],  # duplicate gene
    }

    wide_df = create_genes_intensity_wide_df(
        protein_df=protein_df,
        protein_groups=protein_df["Protein ID"].unique().tolist(),
        samples=protein_df["Sample"].unique().tolist(),
        group_to_genes=group_to_genes,
        filtered_groups=["Protein5"],  # not in group_to_genes
    )

    expected_df = pd.DataFrame(
        {
            "Gene symbol": ["Gene1", "Gene1-1", "Gene2", "Gene3"],
            "Sample1": [10.0, 10.0, 20.0, 35.0],
            "Sample2": [1.0, 1.0, 2.0, 3.5],
            "Sample3": [100.0, 100.0, 90.0, 75.0],
        }
    )
    expected_df[["Sample1", "Sample2", "Sample3"]] = expected_df[
        ["Sample1", "Sample2", "Sample3"]
    ].astype(float)
    expected_df = expected_df.set_index("Gene symbol")
    pd.testing.assert_frame_equal(wide_df, expected_df, check_dtype=False)


def test_gsea_log2_metric_with_negative_values(data_folder_tests):
    proteins = pd.read_csv(
        data_folder_tests / "input-t_test-significant_proteins_intensity_df.csv",
        index_col=0,
    )
    metadata_df = pd.read_csv(data_folder_tests / "metadata_full.csv")

    current_out = gsea(
        proteins,
        metadata_df=metadata_df,
        grouping="Group",
        group1="CTR",
        group2="AD",
        gene_sets_enrichr=["KEGG_2016"],
        min_size=4,
        number_of_permutations=500,
        ranking_method="log2_ratio_of_classes",
    )
    assert "messages" in current_out
    assert "Negative values" in current_out["messages"][0]["msg"]
    assert "use a different ranking method" in current_out["messages"][0]["msg"]


@patch("protzilla.data_integration.database_query.uniprot_groups_to_genes")
def test_gsea(mock_mapping, data_folder_tests):
    proteins = pd.read_csv(
        data_folder_tests / "input-t_test-significant_proteins_intensity_df.csv",
        index_col=0,
    )
    metadata_df = pd.read_csv(data_folder_tests / "metadata_full.csv")
    expected_enrichment_df = pd.read_csv(
        data_folder_tests / "gsea_result_sig_prot.csv", index_col=0
    )

    with open(data_folder_tests / "gene_mapping.json", "r") as f:
        data = json.load(f)
        gene_to_groups = data["gene_to_groups"]
        group_to_genes = data["group_to_genes"]
        filtered_groups = data["filtered_groups"]
        mock_mapping.return_value = gene_to_groups, group_to_genes, filtered_groups

    current_out = gsea(
        protein_df=proteins,
        metadata_df=metadata_df,
        grouping="Group",
        group1="CTR",
        group2="AD",
        gene_sets_enrichr=["KEGG_2016"],
        min_size=7,
        number_of_permutations=500,
    )
    assert "messages" in current_out
    assert "Some proteins could not be mapped" in current_out["messages"][0]["msg"]

    column_names = ["Name", "Term", "Tag %", "Gene %", "Lead_genes", "Lead_proteins"]
    # Compare all specified columns
    for column in column_names:
        assert expected_enrichment_df[column].equals(
            current_out["enrichment_df"][column]
        )

    # Compare the numeric columns separately with a tolerance for numerical equality
    numerical_columns = [
        "ES",
        "NES",
        "NOM p-val",
        "FDR q-val",
        "FWER p-val",
    ]
    current_out["enrichment_df"][numerical_columns] = current_out["enrichment_df"][
        numerical_columns
    ].astype(float)
    for column in numerical_columns:
        expected_enrichment_df[column]
        numerical_equal = np.isclose(
            expected_enrichment_df[column],
            current_out["enrichment_df"][column],
            rtol=1e-05,
            atol=1e-08,
        )
        assert numerical_equal.all()


def test_gsea_wrong_protein_df(data_folder_tests):
    proteins = pd.read_csv(
        data_folder_tests / "input-t_test-significant_proteins_pvalues_df.csv",
        index_col=0,
    )  # not an intensity df

    current_out = gsea(
        proteins,
        metadata_df=pd.DataFrame({"Group": ["CTR", "CTR", "AD"]}),
        grouping="Group",
        group1="CTR",
        group2="AD",
    )
    assert "messages" in current_out
    assert "Input must be a dataframe" in current_out["messages"][0]["msg"]


def test_gsea_no_gene_sets(data_folder_tests):
    proteins = pd.read_csv(
        data_folder_tests / "input-t_test-significant_proteins_intensity_df.csv",
        index_col=0,
    )
    current_out = gsea(
        proteins,
        metadata_df=pd.DataFrame({"Group": ["CTR", "CTR", "AD"]}),
        grouping="Group",
        group1="CTR",
        group2="AD",
    )
    assert "messages" in current_out
    assert "No gene sets provided" in current_out["messages"][0]["msg"]


def test_gsea_wrong_gene_sets(data_folder_tests):
    proteins = pd.read_csv(
        data_folder_tests / "input-t_test-significant_proteins_intensity_df.csv",
        index_col=0,
    )
    current_out = gsea(
        proteins,
        metadata_df=pd.DataFrame(columns=["Group"]),
        grouping="Group",
        group1="CTR",
        group2="AD",
        gene_sets_path="a_made_up_path.png",
    )
    assert "messages" in current_out  # read_protein_or_gene_sets_file should fail


@patch("protzilla.data_integration.database_query.uniprot_groups_to_genes")
def test_gsea_no_gene_symbols(mock_gene_mapping, data_folder_tests):
    test_intensity_list = (
        ["Sample1", "Protein1", "Gene1", 10],
        ["Sample1", "Protein2", "Gene2", 20],
        ["Sample2", "Protein1", "Gene1", 1],
        ["Sample2", "Protein2", "Gene2", 2],
        ["Sample3", "Protein1", "Gene1", 100],
        ["Sample3", "Protein2", "Gene2", 90],
    )
    protein_df = pd.DataFrame(
        data=test_intensity_list,
        columns=["Sample", "Protein ID", "Gene", "Intensity"],
    )
    metadata_df = pd.read_csv(data_folder_tests / "metadata_full.csv")
    mock_gene_mapping.return_value = ({}, {}, ["Protein1", "Protein2"])
    current_out = gsea(
        protein_df,
        metadata_df=metadata_df,
        grouping="Group",
        group1="CTR",
        group2="AD",
        gene_sets_enrichr=["KEGG_2019_Human"],
    )

    assert "messages" in current_out
    assert (
        "No proteins could be mapped to gene symbols"
        in current_out["messages"][0]["msg"]
    )


def test_gsea_grouping_not_in_metadata_df():
    current_out = gsea(
        protein_df=pd.DataFrame(),
        metadata_df=pd.DataFrame(),
        grouping="Group",
        gene_sets_path="a_made_up_path_but_valid_filetype.gmt",
    )

    assert "messages" in current_out
    assert "Grouping column not in metadata df" in current_out["messages"][0]["msg"]


def test_gsea_group_not_in_grouping():
    current_out = gsea(
        protein_df=pd.DataFrame(),
        metadata_df=pd.DataFrame(columns=["Group"]),
        grouping="Group",
        group1="Group1",
        group2="Group2",
        gene_sets_path="a_made_up_path_but_valid_filetype.gmt",
    )

    assert "messages" in current_out
    assert "Group names should be in metadata df" in current_out["messages"][0]["msg"]


@patch("protzilla.data_integration.database_query.uniprot_groups_to_genes")
def test_gsea_catch_fail(mock_mapping):
    test_intensity_list = (
        ["Sample1", "Protein1", "Gene1", 10],
        ["Sample1", "Protein2", "Gene2", 20],
        ["Sample2", "Protein1", "Gene1", 1],
        ["Sample2", "Protein2", "Gene2", 2],
    )
    protein_df = pd.DataFrame(
        data=test_intensity_list,
        columns=["Sample", "Protein ID", "Gene", "Intensity"],
    )
    metadata_df = pd.DataFrame(
        data=(
            ["Sample1", "Group1"],
            ["Sample2", "Group2"],
        ),
        columns=["Sample", "Group"],
    )
    mock_mapping.return_value = (
        {"Gene1": ["Protein1"], "Gene2": ["Protein2"]},
        {"Protein1": ["Gene1"], "Protein2": ["Gene2"]},
        [],
    )
    current_out = gsea(
        protein_df=protein_df,
        metadata_df=metadata_df,
        grouping="Group",
        group1="Group1",
        group2="Group2",
        gene_sets_path="a_made_up_path_but_valid_filetype.gmt",
    )  # gp.gsea() should fail
    assert "messages" in current_out
    assert "GSEA failed. Please check your input" in current_out["messages"][0]["msg"]


def test_create_ranked_df():
    test_p_value_list = (
        ["Protein1", 0.01],
        ["Protein2", 0.02],
        ["Protein3-1;Protein3-2;Protein4", 0.03],
        ["CON__Protein3-1;CON__Protein3-2;CON__Protein3", 0.035],
        ["Protein5", 0.04],
        ["Protein6", 0.001],
        ["Protein7", 0.0001],
        ["Protein8", 1],
    )
    proteins_df = pd.DataFrame(
        data=test_p_value_list,
        columns=["Protein ID", "corrected_p_value"],
    )
    group_to_genes = {
        "Protein1": ["Gene1"],
        "Protein2": ["Gene2"],
        "Protein3-1;Protein3-2;Protein4": ["Gene3", "Gene4"],  # multiple genes
        "CON__Protein3-1;CON__Protein3-2;CON__Protein3": ["Gene3"],  # duplicate gene
        "Protein5": ["Gene5"],
        "Protein6": ["Gene6"],
    }
    expected_list = [
        ["Gene6", 0.001],
        ["Gene1", 0.01],
        ["Gene2", 0.02],
        ["Gene4", 0.03],
        ["Gene3", 0.035],
        ["Gene5", 0.04],
    ]
    expected_df = pd.DataFrame(
        data=expected_list,  # sorted by pvalue
        columns=["Gene symbol", "Ranking value"],
    ).set_index("Gene symbol")

    ranked_df = create_ranked_df(
        protein_groups=proteins_df["Protein ID"].unique().tolist(),
        protein_df=proteins_df,
        ranking_column="corrected_p_value",
        ranking_direction="ascending",
        group_to_genes=group_to_genes,
        filtered_groups=["Protein7", "Protein8"],  # not in group_to_genes
    )
    assert ranked_df.equals(expected_df)


def test_create_ranked_df_descending():
    test_log2fc_list = (
        ["Protein1", -0.01],
        ["Protein2", -0.02],
        ["Protein3-1;Protein3-2;Protein4", 0.03],
        ["CON__Protein3-1;CON__Protein3-2;CON__Protein3", 0.035],
        ["Protein5", 0.04],
        ["Protein6", -0.001],
        ["Protein7", 0.0001],
        ["Protein8", 1],
    )
    proteins_df = pd.DataFrame(
        data=test_log2fc_list,
        columns=["Protein ID", "log2fc"],
    )
    group_to_genes = {
        "Protein1": ["Gene1"],
        "Protein2": ["Gene2"],
        "Protein3-1;Protein3-2;Protein4": ["Gene3", "Gene4"],  # multiple genes
        "CON__Protein3-1;CON__Protein3-2;CON__Protein3": ["Gene3"],  # duplicate gene
        "Protein5": ["Gene5"],
        "Protein6": ["Gene6"],
    }
    expected_list = [
        ["Gene5", 0.04],
        ["Gene3", 0.03],
        ["Gene4", 0.03],
        ["Gene6", -0.001],
        ["Gene1", -0.01],
        ["Gene2", -0.02],
    ]
    expected_df = pd.DataFrame(
        data=expected_list,  # sorted by log2fc
        columns=["Gene symbol", "Ranking value"],
    ).set_index("Gene symbol")

    ranked_df = create_ranked_df(
        protein_groups=proteins_df["Protein ID"].unique().tolist(),
        protein_df=proteins_df,
        ranking_column="log2fc",
        ranking_direction="descending",
        group_to_genes=group_to_genes,
        filtered_groups=["Protein7", "Protein8"],  # not in group_to_genes
    )
    assert ranked_df.equals(expected_df)


@patch("protzilla.data_integration.database_query.uniprot_groups_to_genes")
def test_gsea_preranked(mock_mapping, data_folder_tests):
    proteins_significant = pd.read_csv(
        data_folder_tests / "input-t_test-significant_proteins_pvalues_df.csv",
        index_col=0,
    )
    expected_ranking = pd.read_csv(
        data_folder_tests / "gsea_preranked_rank.csv", index_col=0
    )
    expected_ranking = expected_ranking["prerank"]  # convert to series
    expected_enrichment_df = pd.read_csv(
        data_folder_tests / "gsea_preranked_enriched.csv", index_col=0
    )

    with open(data_folder_tests / "gene_mapping.json", "r") as f:
        data = json.load(f)
        gene_to_groups = data["gene_to_groups"]
        group_to_genes = data["group_to_genes"]
        filtered_groups = data["filtered_groups"]
        mock_mapping.return_value = gene_to_groups, group_to_genes, filtered_groups

    current_out = gsea_preranked(
        protein_df=proteins_significant,
        ranking_column="corrected_p_value",
        ranking_direction="ascending",
        gene_sets_enrichr=["KEGG_2019_Human"],
    )
    assert "messages" in current_out
    assert "Some proteins could not be mapped" in current_out["messages"][0]["msg"]

    numerical_equal = np.isclose(
        current_out["ranking"], expected_ranking, rtol=1e-05, atol=1e-08
    )
    assert numerical_equal.all()

    column_names = ["Name", "Term", "Tag %", "Gene %", "Lead_genes", "Lead_proteins"]
    # Compare all specified columns
    for column in column_names:
        assert expected_enrichment_df[column].equals(
            current_out["enrichment_df"][column]
        )

    # Compare the numeric columns separately with a tolerance for numerical equality
    numerical_columns = [
        "ES",
        "NES",
        "NOM p-val",
        "FDR q-val",
        "FWER p-val",
    ]
    current_out["enrichment_df"][numerical_columns] = current_out["enrichment_df"][
        numerical_columns
    ].astype(float)
    for column in numerical_columns:
        expected_enrichment_df[column]
        numerical_equal = np.isclose(
            expected_enrichment_df[column],
            current_out["enrichment_df"][column],
            rtol=1e-05,
            atol=1e-08,
        )
        assert numerical_equal.all()


def test_gsea_preranked_wrong_protein_df():
    df = pd.DataFrame(
        {"Protein ID": ["Protein1", "Protein2"], "Sample1": ["Sample1", "Sample2"]}
    )

    current_out = gsea_preranked(df)
    assert "messages" in current_out
    assert "Proteins must be a dataframe" in current_out["messages"][0]["msg"]


def test_gsea_preranked_no_gene_sets(data_folder_tests):
    proteins_df = pd.read_csv(
        data_folder_tests / "input-t_test-significant_proteins_pvalues_df.csv",
        index_col=0,
    )
    current_out = gsea_preranked(
        protein_df=proteins_df, ranking_column="corrected_p_value"
    )
    assert "messages" in current_out
    assert "No gene sets provided" in current_out["messages"][0]["msg"]


def test_gsea_preranked_wrong_gene_sets(data_folder_tests):
    proteins_df = pd.read_csv(
        data_folder_tests / "input-t_test-significant_proteins_pvalues_df.csv",
        index_col=0,
    )
    current_out = gsea_preranked(proteins_df, gene_sets_path="a_made_up_path.png")
    assert "messages" in current_out  # read_protein_or_gene_sets_file should fail


@patch("protzilla.data_integration.database_query.uniprot_groups_to_genes")
def test_gsea_preranked_no_gene_symbols(mock_gene_mapping):
    proteins_df = pd.DataFrame(
        data=(
            ["Protein1", 0.01],
            ["Protein2", 0.02],
        ),
        columns=["Protein ID", "corrected_p_value"],
    )
    mock_gene_mapping.return_value = ({}, {}, ["Protein1", "Protein2"])
    current_out = gsea_preranked(
        proteins_df,
        ranking_column="corrected_p_value",
        gene_sets_enrichr=["KEGG_2019_Human"],
    )

    assert "messages" in current_out
    assert "No proteins could be mapped" in current_out["messages"][0]["msg"]


@patch("protzilla.data_integration.database_query.uniprot_groups_to_genes")
def test_gsea_preranked_catch_fail(mock_mapping):
    proteins_df = pd.DataFrame(
        data=(
            ["Protein1", 0.01],
            ["Protein2", 0.02],
        ),
        columns=["Protein ID", "corrected_p_value"],
    )
    mock_mapping.return_value = (
        {"Gene1": "Protein1", "Gene2": "Protein2"},
        {"Protein1": ["Gene1"], "Protein2": ["Gene2"]},
        [],
    )
    current_out = gsea_preranked(
        proteins_df,
        ranking_column="corrected_p_value",
        gene_sets_path="a_made_up_path_but_valid_filetype.gmt",
    )  # gp.prerank() function should fail

    assert "messages" in current_out
    assert "An error occurred while running GSEA" in current_out["messages"][0]["msg"]<|MERGE_RESOLUTION|>--- conflicted
+++ resolved
@@ -566,17 +566,10 @@
         PROJECT_PATH / "tests/test_data/enrichment_data/gene_sets.txt",
     ],
 )
-<<<<<<< HEAD
-def test_go_analysis_offline_protein_sets(
-    mock_gene_mapping,
-    protein_sets_path,
-    go_analysis_offline_result_no_bg,
-=======
 def test_GO_analysis_offline_protein_sets(
     mock_gene_mapping,
     protein_sets_path,
     GO_analysis_offline_result_no_bg,
->>>>>>> 86552c80
     offline_mock_mapping,
 ):
     results = pd.DataFrame(GO_analysis_offline_result_no_bg)
@@ -633,19 +626,8 @@
         PROJECT_PATH / "tests/test_data/enrichment_data//background_test_genes.txt",
     ],
 )
-<<<<<<< HEAD
 def test_go_analysis_offline_background(
-    mock_gene_mapping,
-    background_path,
-    go_analysis_offline_result_with_bg,
-=======
-def test_GO_analysis_offline_background(
-    mock_gene_mapping,
-    background_path,
-    GO_analysis_offline_result_with_bg,
->>>>>>> 86552c80
-    data_folder_tests,
-    offline_mock_mapping,
+    background_path, go_analysis_offline_result_with_bg, data_folder_tests
 ):
     results = pd.DataFrame(GO_analysis_offline_result_with_bg)
     proteins = [
@@ -663,11 +645,8 @@
         proteins_df=proteins_df,
         gene_sets_path=data_folder_tests / "gene_sets.txt",
         differential_expression_col="fold_change",
-<<<<<<< HEAD
-        protein_sets_path=data_folder_tests / "gene_sets.txt",
+        protein_sets_path=data_folder_tests / "protein_sets.txt",
         background_path=background_path,
-=======
->>>>>>> 86552c80
         direction="down",
         background_path=background_path,
     )
