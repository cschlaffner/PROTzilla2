from unittest.mock import patch

import time
import json
import pandas as pd
import numpy as np
import pytest
import requests

from protzilla.constants.paths import PROJECT_PATH

# order is important to ensure correctness of patched functions
# isort:skip_file
from protzilla.data_integration.enrichment_analysis_helper import (
    uniprot_ids_to_uppercase_gene_symbols,
    read_protein_or_gene_sets_file,
)
from protzilla.data_integration.enrichment_analysis import (
    get_functional_enrichment_with_delay,
    go_analysis_offline,
    go_analysis_with_enrichr,
    go_analysis_with_STRING,
    merge_up_down_regulated_dfs_restring,
    merge_up_down_regulated_proteins_results,
)
from protzilla.data_integration.enrichment_analysis_gsea import (
    create_genes_intensity_wide_df,
    gsea,
<<<<<<< HEAD
    gsea_preranked,
    create_ranked_df,
=======
>>>>>>> 843f9967
)

# isort:end_skip_file


@pytest.fixture
def data_folder_tests():
    return PROJECT_PATH / "tests/test_data/enrichment_data"


@patch("protzilla.data_integration.enrichment_analysis_helper.biomart_query")
def test_uniprot_ids_to_uppercase_gene_symbols(mock_biomart_query):
    proteins = [
        "Protein1",
        "Protein2;ProteinX",
        "Protein03",
        "Protein3-1",
        "Protein4_VAR_A12345",
        "Protein5",
        "Protein6",
        "Protein7;Protein8",
    ]
    mock_biomart_query.return_value = [
        ("Protein1", "GENE1"),
        ("Protein2", "GENE2"),
        ("ProteinX", "GENE2"),
        ("Protein03", "GENE3"),
        ("Protein3", "GENE3"),
        ("Protein4", "GENE4"),
        ("Protein7", "GENE7"),
        ("Protein8", "GENE8"),
    ]

    expected_gene_to_groups = {
        "GENE1": ["Protein1"],
        "GENE2": ["Protein2;ProteinX"],
        "GENE3": [
            "Protein03",
            "Protein3-1",
        ],
        "GENE4": ["Protein4_VAR_A12345"],
        "GENE7": ["Protein7;Protein8"],
        "GENE8": ["Protein7;Protein8"],
    }
    expected_group_to_genes = {
        "Protein1": ["GENE1"],
        "Protein2;ProteinX": ["GENE2"],
        "Protein03": ["GENE3"],
        "Protein3-1": ["GENE3"],
        "Protein4_VAR_A12345": ["GENE4"],
        "Protein7;Protein8": ["GENE7", "GENE8"],
    }
    expected_filtered_groups = ["Protein5", "Protein6"]

    (
        gene_to_groups,
        group_to_genes,
        filtered_groups,
    ) = uniprot_ids_to_uppercase_gene_symbols(proteins)

    for key in gene_to_groups:
        assert set(gene_to_groups[key]) == set(expected_gene_to_groups[key])
    for key in group_to_genes:
        assert set(group_to_genes[key]) == set(expected_group_to_genes[key])
    assert filtered_groups == expected_filtered_groups


@patch("restring.restring.get_functional_enrichment")
def test_get_functional_enrichment_with_delay(mock_enrichment):
    MIN_WAIT_TIME = 1

    protein_list = [
        "P09972",
        "P04406",
        "P21796",
        "P10515",
        "P23368",
        "P07195",
        "P02746",
        "P02747",
        "P02745",
        "P06132",
        "P00450",
        "P07814",
        "P13716",
    ]
    string_params = {"species": 9606, "caller_ID": "PROTzilla"}
    mock_data = {
        "category": ["Process", "Process", "KEGG"],
        "term": ["GO:0006090", "GO:0098883", "hsa00860"],
        "number_of_genes": [6, 3, 4],
        "number_of_genes_in_background": [69, 8, 41],
        "ncbiTaxonId": [9606, 9606, 9606],
        "inputGenes": [
            "P09972,P04406,P21796,P10515,P23368,P07195",
            "P02746,P02747,P02745",
            "P06132,P00450,P07814,P13716",
        ],
        "preferredNames": [
            "ALDOC,GAPDH,VDAC1,DLAT,ME2,LDHB",
            "C1QB,C1QC,C1QA",
            "UROD,CP,EPRS,ALAD",
        ],
        "p_value": [1.38e-05, 5.21e-05, 0.00027],
        "fdr": [0.0024, 0.0073, 0.0056],
        "description": [
            "Pyruvate metabolic process",
            "Synapse pruning",
            "Porphyrin and chlorophyll metabolism",
        ],
    }

    mock_df = pd.DataFrame(mock_data)
    mock_enrichment.return_value = mock_df
    result1 = get_functional_enrichment_with_delay(protein_list, **string_params)
    call_time_first = time.time()
    result2 = get_functional_enrichment_with_delay(protein_list, **string_params)
    call_time_second = time.time()

    assert call_time_second - call_time_first >= MIN_WAIT_TIME
    assert result1.equals(result2)
    assert result1.equals(mock_df)


def test_merge_up_down_regulated_dfs_restring():
    # columns are simplified for testing purposes
    # left out columns just get copied over like fdr is here
    up_df = pd.DataFrame(
        {
            "category": ["cat1", "cat2"],
            "term": ["term1", "term2"],
            "p_value": [0.1, 0.2],
            "fdr": [0.5, 0.6],
            "inputGenes": ["protein1,protein2", "protein3"],
            "preferredNames": ["gene1,gene2", "gene3"],
            "number_of_genes": [2, 1],
            "number_of_genes_in_background": [20, 100],
            "ncbiTaxonId": [9606, 9606],
        }
    )

    down_df = pd.DataFrame(
        {
            "category": ["cat1", "cat3"],
            "term": ["term1", "term3"],
            "p_value": [0.05, 0.3],
            "fdr": [0.4, 0.7],
            "inputGenes": ["protein2,protein4", "protein5"],
            "preferredNames": ["gene2,gene4", "gene5"],
            "number_of_genes": [2, 1],
            "number_of_genes_in_background": [20, 50],
            "ncbiTaxonId": [9606, 9606],
        }
    )

    expected_output = pd.DataFrame(
        {
            "category": ["cat1", "cat2", "cat3"],
            "term": ["term1", "term2", "term3"],
            "p_value": [0.05, 0.2, 0.3],
            "fdr": [0.4, 0.6, 0.7],
            "inputGenes": ["protein2,protein4,protein1", "protein3", "protein5"],
            "preferredNames": ["gene2,gene4,gene1", "gene3", "gene5"],
            "number_of_genes": [3, 1, 1],
            "number_of_genes_in_background": [20, 100, 50],
            "ncbiTaxonId": [9606, 9606, 9606],
        }
    )

    merged = merge_up_down_regulated_dfs_restring(up_df, down_df)
    merged.set_index(["category", "term"], inplace=True)
    expected_output.set_index(["category", "term"], inplace=True)
    merged = merged.sort_index()
    expected_output = expected_output.sort_index()

    columns = ["inputGenes", "preferredNames"]
    for col in columns:
        merged[col] = merged[col].apply(lambda x: set(x.split(",")))
        expected_output[col] = expected_output[col].apply(lambda x: set(x.split(",")))
        merged[col] = merged[col].apply(lambda x: sorted(x))
        expected_output[col] = expected_output[col].apply(lambda x: sorted(x))

    pd.testing.assert_frame_equal(merged, expected_output, check_dtype=False)


@patch(
    "protzilla.data_integration.enrichment_analysis.get_functional_enrichment_with_delay"
)
@pytest.mark.parametrize(
    "background",
    [
        None,
        PROJECT_PATH
        / "tests/test_data/enrichment_data/background_imported_proteins.csv",
    ],
)
def test_go_analysis_with_STRING(mock_enrichment, background, data_folder_tests):
    proteins_df = pd.read_csv(
        data_folder_tests / "input-t_test-log2_fold_change_df.csv"
    )

    up_df = pd.read_csv(
        data_folder_tests / "up_enrichment_KEGG_Process.csv", header=0, index_col=0
    )
    down_df = pd.read_csv(
        data_folder_tests / "down_enrichment_KEGG_Process.csv", header=0, index_col=0
    )

    results = pd.read_csv(data_folder_tests / "merged_KEGG_process.csv", header=0)
    mock_enrichment.side_effect = [up_df, down_df]

    out_df = go_analysis_with_STRING(
        proteins=proteins_df,
        protein_set_dbs=["KEGG", "Process"],
        organism=9606,
        direction="both",
        background=background,
    )["enriched_df"]

    for col in ["inputGenes", "preferredNames"]:
        out_df[col] = out_df[col].apply(lambda x: set(x.split(",")))
        results[col] = results[col].apply(lambda x: set(x.split(",")))
        out_df[col] = out_df[col].apply(lambda x: sorted(x))
        results[col] = results[col].apply(lambda x: sorted(x))

    pd.testing.assert_frame_equal(results, out_df, check_dtype=False)


@patch(
    "protzilla.data_integration.enrichment_analysis.get_functional_enrichment_with_delay"
)
def test_go_analysis_with_STRING_one_direction_missing(
    mock_enrichment, data_folder_tests
):
    proteins_df = pd.read_csv(
        data_folder_tests / "input-t_test-log2_fold_change_df.csv"
    )
    up_proteins_df = proteins_df[proteins_df["log2_fold_change"] > 0]
    down_proteins_df = proteins_df[proteins_df["log2_fold_change"] < 0]

    up_df = pd.read_csv(data_folder_tests / "up_enrichment_KEGG_Process.csv", header=0)
    down_df = pd.read_csv(
        data_folder_tests / "down_enrichment_KEGG_Process.csv", header=0
    )
    mock_enrichment.side_effect = [up_df, down_df]

    current_out = go_analysis_with_STRING(
        proteins=up_proteins_df,
        protein_set_dbs=["KEGG", "Process"],
        organism=9606,
        direction="both",
    )
    assert "messages" in current_out
    assert "No downregulated proteins" in current_out["messages"][0]["msg"]

    current_out = go_analysis_with_STRING(
        proteins=down_proteins_df,
        protein_set_dbs=["KEGG", "Process"],
        organism=9606,
        direction="both",
    )

    assert "messages" in current_out
    assert "No upregulated proteins" in current_out["messages"][0]["msg"]


def test_go_analysis_with_STRING_no_upregulated_proteins():
    proteins_df = pd.DataFrame(
        {
            "Protein ID": ["Protein1", "Protein2", "Protein3"],
            "log2_fold_change": [-1.0, -0.5, -0.0],
        }
    )

    current_out = go_analysis_with_STRING(
        proteins=proteins_df,
        protein_set_dbs=["KEGG"],
        organism=9606,
        direction="up",
    )

    assert "messages" in current_out
    assert "No upregulated proteins" in current_out["messages"][0]["msg"]


def test_go_analysis_with_STRING_no_downregulated_proteins():
    proteins_df = pd.DataFrame(
        {
            "Protein ID": ["Protein1", "Protein2", "Protein3"],
            "log2_fold_change": [1.0, 0.5, 0.0],
        }
    )

    current_out = go_analysis_with_STRING(
        proteins=proteins_df,
        protein_set_dbs=["KEGG"],
        organism=9606,
        direction="down",
    )

    assert "messages" in current_out
    assert "No downregulated proteins" in current_out["messages"][0]["msg"]


def test_go_analysis_with_STRING_no_proteins():
    proteins_df = pd.DataFrame(
        {
            "Protein ID": [],
            "log2_fold_change": [],
        }
    )

    current_out = go_analysis_with_STRING(
        proteins=proteins_df,
        protein_set_dbs=["KEGG"],
        organism=9606,
        direction="both",
    )

    print(current_out)
    assert "messages" in current_out
    assert "No proteins" in current_out["messages"][0]["msg"]


def test_go_analysis_with_STRING_proteins_list():
    current_out = go_analysis_with_STRING(
        proteins=["Protein1", "Protein2", "Protein3"],
        protein_set_dbs=["KEGG"],
        organism=9606,
    )
    assert "messages" in current_out
    assert (
        "dataframe with Protein ID and direction of expression change column"
        in current_out["messages"][0]["msg"]
    )


def test_go_analysis_with_STRING_no_fc_df():
    current_out = go_analysis_with_STRING(
        proteins=pd.DataFrame(["Protein1", "Protein2", "Protein3"]),
        protein_set_dbs=["KEGG"],
        organism=9606,
    )
    assert "messages" in current_out
    assert (
        "dataframe with Protein ID and direction of expression change column"
        in current_out["messages"][0]["msg"]
    )


def test_go_analysis_with_STRING_too_many_col_df():
    test_intensity_list = (
        ["Sample1", "Protein1", "Gene1", 18],
        ["Sample1", "Protein2", "Gene1", 16],
        ["Sample1", "Protein3", "Gene1", 1],
        ["Sample2", "Protein1", "Gene1", 20],
        ["Sample2", "Protein2", "Gene1", 15],
        ["Sample2", "Protein3", "Gene1", 2],
        ["Sample3", "Protein1", "Gene1", 22],
        ["Sample3", "Protein2", "Gene1", 14],
        ["Sample3", "Protein3", "Gene1", 3],
    )

    test_intensity_df = pd.DataFrame(
        data=test_intensity_list,
        columns=["Sample", "Protein ID", "Gene", "Intensity"],
    )

    current_out = go_analysis_with_STRING(
        proteins=test_intensity_df, protein_set_dbs=["KEGG"], organism=9606
    )
    assert "messages" in current_out
    assert (
        "dataframe with Protein ID and direction of expression change column"
        in current_out["messages"][0]["msg"]
    )


def test_go_analysis_with_enrichr_wrong_proteins_input():
    current_out = go_analysis_with_enrichr(
        proteins="Protein1;Protein2;aStringOfProteins",
        protein_sets=["KEGG"],
        organism="human",
    )

    assert "messages" in current_out
    assert (
        "dataframe with Protein ID and direction of expression change column"
        in current_out["messages"][0]["msg"]
    )


@pytest.mark.internet()
@patch(
    "protzilla.data_integration.enrichment_analysis.uniprot_ids_to_uppercase_gene_symbols"
)
def test_go_analysis_with_enrichr(mock_gene_mapping, data_folder_tests):
    # Check if enrichr API is available
    api_url = "https://maayanlab.cloud/Enrichr/addList"
    try:
        response = requests.get(api_url)
        if response.status_code != 200:
            pytest.skip("Enrichr API is currently unavailable")
    except requests.exceptions.RequestException:
        pytest.skip("Enrichr API is currently unavailable")

    proteins = [
        "Protein1",
        "Protein2",
        "Protein3",
        "Protein4",
        "Protein5",
        "Protein6;Protein7;Protein8",
        "Protein9;Protein10;Protein11",
        "Protein12;Protein13",
    ]
    proteins_df = pd.DataFrame({"Protein ID": proteins, "fold_change": [1.0] * 8})
    protein_sets = ["Reactome_2013"]
    organism = "human"
    results = pd.read_csv(
        data_folder_tests / "Reactome_enrichment_enrichr.csv", sep="\t"
    )

    mock_gene_mapping.return_value = (
        {
            "ENO1": ["Protein1"],
            "ENO2": ["Protein2"],
            "ENO3": ["Protein3"],
            "HK2": ["Protein4"],
            "HK1": ["Protein6"],
            "HK3": ["Protein7"],
            "IDH3B": ["Protein8"],
            "ATP6V1G2": ["Protein9"],
            "GPT2": ["Protein10"],
            "SDHB": ["Protein11"],
            "COX6B1": ["Protein12;Protein13"],
        },
        {
            "Protein1": ["ENO1"],
            "Protein2": ["ENO2"],
            "Protein3": ["ENO3"],
            "Protein4": ["HK2"],
            "Protein6": ["HK1"],
            "Protein7": ["HK3"],
            "Protein8": ["IDH3B"],
            "Protein9": ["ATP6V1G2"],
            "Protein10": ["GPT2"],
            "Protein11": ["SDHB"],
            "Protein12;Protein13": ["COX6B1"],
        },
        ["Protein5"],
    )
    current_out = go_analysis_with_enrichr(proteins_df, protein_sets, organism, "up")
    df = current_out["results"]

    column_names = ["Term", "Genes", "Gene_set", "Overlap", "Proteins"]
    # Compare all specified columns
    for column in column_names:
        assert df[column].equals(results[column])

    # Compare the numeric columns separately with a tolerance for numerical equality
    numerical_columns = [
        "Odds Ratio",
        "P-value",
        "Adjusted P-value",
        "Old P-value",
        "Old Adjusted P-value",
        "Combined Score",
    ]
    for column in numerical_columns:
        numerical_equal = np.isclose(
            df[column], results[column], rtol=1e-05, atol=1e-08
        )
        assert numerical_equal.all()

    assert "messages" in current_out
    assert "Some proteins could not be mapped" in current_out["messages"][0]["msg"]


@pytest.fixture
def go_analysis_offline_result_no_bg():
    return {
        "Gene_set": ["gs_ind_0", "gs_ind_0"],
        "Term": ["Set1", "Set2"],
        "Overlap": ["4/8", "4/8"],
        "P-value": [1.000000e00, 1.000000e00],
        "Adjusted P-value": [1.000000e00, 1.000000e00],
        "Odds Ratio": [5.294118e-01, 5.294118e-01],
        "Genes": [
            "Protein3;Protein2;Protein4;Protein1",
            "Protein5;Protein6;Protein3;Protein1",
        ],
    }


@pytest.fixture
def go_analysis_offline_result_with_bg():
    return {
        "Gene_set": ["gs_ind_0", "gs_ind_0"],
        "Term": ["Set1", "Set2"],
        "Overlap": ["4/8", "4/8"],
        "P-value": [7.272727e-01, 7.272727e-01],
        "Adjusted P-value": [7.272727e-01, 7.272727e-01],
        "Odds Ratio": [9.529412e-01, 9.529412e-01],
        "Genes": [
            "Protein3;Protein2;Protein4;Protein1",
            "Protein5;Protein6;Protein3;Protein1",
        ],
    }


@pytest.mark.parametrize(
    "protein_sets_path",
    [
        PROJECT_PATH / "tests/test_data/enrichment_data/protein_sets.json",
        PROJECT_PATH / "tests/test_data/enrichment_data/protein_sets.csv",
        PROJECT_PATH / "tests/test_data/enrichment_data/protein_sets.txt",
    ],
)
def test_go_analysis_offline_protein_sets(
    protein_sets_path, go_analysis_offline_result_no_bg
):
    results = pd.DataFrame(go_analysis_offline_result_no_bg)
    proteins = [
        "Protein1",
        "Protein2",
        "Protein3",
        "Protein4",
        "Protein5",
        "Protein6",
    ]
    proteins_df = pd.DataFrame({"Protein ID": proteins, "fold_change": [1.0] * 6})

    current_out = go_analysis_offline(
        proteins=proteins_df,
        protein_sets_path=protein_sets_path,
        direction="up",
    )
    df = current_out["results"]

    # Convert last column to list of sets because order can change
    df["Genes"] = df["Genes"].apply(lambda x: set(x.split(";")))
    results["Genes"] = results["Genes"].apply(lambda x: set(x.split(";")))
    df["Genes"] = df["Genes"].apply(lambda x: sorted(x))
    results["Genes"] = results["Genes"].apply(lambda x: sorted(x))

    # Convert the "Odds Ratio" column to a numeric type with the desired precision
    df["Odds Ratio"] = df["Odds Ratio"].astype(np.float64)
    results["Odds Ratio"] = results["Odds Ratio"].astype(np.float64)

    # Compare all columns except the "Odds Ratio" column
    df_without_odds = df.drop(columns=["Odds Ratio"])
    results_without_odds = results.drop(columns=["Odds Ratio"])

    # Assert the remaining columns are equal
    assert df_without_odds.equals(results_without_odds)

    # Compare the "Odds Ratio" column separately with a tolerance for numerical equality
    odds_equal = np.isclose(
        df["Odds Ratio"], results["Odds Ratio"], rtol=1e-05, atol=1e-08
    )
    assert odds_equal.all()


@pytest.mark.parametrize(
    "background_path",
    [
        PROJECT_PATH / "tests/test_data/enrichment_data//background_test_proteins.csv",
        PROJECT_PATH / "tests/test_data/enrichment_data//background_test_proteins.txt",
    ],
)
def test_go_analysis_offline_background(
    background_path, go_analysis_offline_result_with_bg, data_folder_tests
):
    results = pd.DataFrame(go_analysis_offline_result_with_bg)
    proteins = [
        "Protein1",
        "Protein2",
        "Protein3",
        "Protein4",
        "Protein5",
        "Protein6",
    ]
    proteins_df = pd.DataFrame({"Protein ID": proteins, "fold_change": [-1.0] * 6})

    current_out = go_analysis_offline(
        proteins=proteins_df,
        protein_sets_path=data_folder_tests / "protein_sets.txt",
        background=background_path,
        direction="down",
    )
    df = current_out["results"]

    # Convert last column to list of sets because order can change
    df["Genes"] = df["Genes"].apply(lambda x: set(x.split(";")))
    results["Genes"] = results["Genes"].apply(lambda x: set(x.split(";")))
    df["Genes"] = df["Genes"].apply(lambda x: sorted(x))
    results["Genes"] = results["Genes"].apply(lambda x: sorted(x))

    column_names = ["Term", "Genes", "Gene_set", "Overlap"]
    # Compare all specified columns
    for column in column_names:
        assert df[column].equals(results[column])

    # Compare the numeric columns separately with a tolerance for numerical equality
    numerical_columns = ["Odds Ratio", "P-value", "Adjusted P-value"]
    for column in numerical_columns:
        numerical_equal = np.isclose(
            df[column], results[column], rtol=1e-05, atol=1e-08
        )
        assert numerical_equal.all()


def test_go_analysis_offline_no_protein_sets():
    proteins = [
        "Protein1",
        "Protein2",
        "Protein3",
    ]
    proteins_df = pd.DataFrame({"Protein ID": proteins, "fold_change": [1.0] * 3})
    current_out = go_analysis_offline(
        proteins=proteins_df, protein_sets_path="", background=None, direction="up"
    )

    assert "messages" in current_out
    assert "No file uploaded for protein sets" in current_out["messages"][0]["msg"]


def test_go_analysis_offline_invalid_protein_set_file():
    proteins = [
        "Protein1",
        "Protein2",
        "Protein3",
    ]
    proteins_df = pd.DataFrame({"Protein ID": proteins, "fold_change": [1.0] * 3})
    current_out = go_analysis_offline(
        proteins=proteins_df,
        protein_sets_path="an_invalid_filetype.png",
        background="",  # no background
        direction="up",
    )

    assert "messages" in current_out
    assert "Invalid file type" in current_out["messages"][0]["msg"]
    assert "protein sets" in current_out["messages"][0]["msg"]


def test_go_analysis_offline_invalid_background_set_file():
    proteins = [
        "Protein1",
        "Protein2",
        "Protein3",
    ]
    proteins_df = pd.DataFrame({"Protein ID": proteins, "fold_change": [1.0] * 3})
    current_out = go_analysis_offline(
        proteins=proteins_df,
        protein_sets_path="a_valid_filetype.gmt",
        background="an_invalid_filetype.png",
        direction="up",
    )

    assert "messages" in current_out
    assert "Invalid file type" in current_out["messages"][0]["msg"]
    assert "background" in current_out["messages"][0]["msg"]


def test_merge_up_down_regulated_proteins_results():
    up_enriched = pd.DataFrame(
        {
            "Gene_set": ["Set1", "Set2", "Set4"],
            "Term": ["Term1", "Term2", "Term4"],
            "Adjusted P-value": [0.01, 0.05, 0.001],
            "Proteins": ["Protein1", "Protein2", "Protein4;Protein5"],
            "Genes": ["Gene1", "Gene2", "Gene4;GeneX"],
            "Overlap": ["1/10", "1/30", "2/40"],
        }
    )

    down_enriched = pd.DataFrame(
        {
            "Gene_set": ["Set2", "Set3", "Set4"],
            "Term": ["Term2", "Term3", "Term4"],
            "Adjusted P-value": [0.02, 0.03, 0.0001],
            "Proteins": ["Protein3", "Protein4", "Protein3"],
            "Genes": ["GeneX", "Gene4", "GeneX"],
            "Overlap": ["1/30", "1/40", "1/40"],
        }
    )

    expected_output = pd.DataFrame(
        {
            "Gene_set": ["Set1", "Set2", "Set3", "Set4"],
            "Term": ["Term1", "Term2", "Term3", "Term4"],
            "Adjusted P-value": [0.01, 0.02, 0.03, 0.0001],
            "Proteins": [
                "Protein1",
                "Protein2;Protein3",
                "Protein4",
                "Protein3;Protein4;Protein5",
            ],
            "Genes": ["Gene1", "Gene2;GeneX", "Gene4", "Gene4;GeneX"],
            "Overlap": ["1/10", "2/30", "1/40", "2/40"],
        }
    )

    merged = merge_up_down_regulated_proteins_results(
        up_enriched, down_enriched, mapped=True
    )
    merged.set_index(["Gene_set", "Term"], inplace=True)
    expected_output.set_index(["Gene_set", "Term"], inplace=True)
    merged = merged.sort_index()
    expected_output = expected_output.sort_index()

    for col in ["Genes", "Proteins"]:
        merged[col] = merged[col].apply(lambda x: set(x.split(";")))
        expected_output[col] = expected_output[col].apply(lambda x: set(x.split(";")))
        merged[col] = merged[col].apply(lambda x: sorted(x))
        expected_output[col] = expected_output[col].apply(lambda x: sorted(x))

    pd.testing.assert_frame_equal(merged, expected_output)


@pytest.mark.parametrize(
    "protein_sets_path",
    [
        PROJECT_PATH / "tests/test_data/enrichment_data/protein_sets.json",
        PROJECT_PATH / "tests/test_data/enrichment_data/protein_sets.csv",
        PROJECT_PATH / "tests/test_data/enrichment_data/protein_sets.txt",
    ],
)
def test_read_protein_or_gene_sets_file(protein_sets_path):
    expected_output = {
        "Set1": [
            "Protein1",
            "Protein2",
            "Protein3",
            "Protein4",
            "Protein7",
            "Protein8",
            "Protein9",
            "Protein10",
        ],
        "Set2": [
            "Protein1",
            "Protein3",
            "Protein5",
            "Protein6",
            "Protein7",
            "Protein8",
            "Protein9",
            "Protein10",
        ],
    }

    result_dict = read_protein_or_gene_sets_file(protein_sets_path)
    assert result_dict == expected_output


def test_read_protein_or_gene_sets_file_gmt_path():
    a_made_up_path = "test_data/a_gmt_file.gmt"
    out_path = read_protein_or_gene_sets_file(a_made_up_path)
    assert out_path == a_made_up_path


def test_read_protein_or_gene_sets_file_no_path():
    out_dict = read_protein_or_gene_sets_file("")
    assert "messages" in out_dict
    assert "No file uploaded for protein sets." in out_dict["messages"][0]["msg"]


def test_read_protein_or_gene_sets_file_invalid_filetype(data_folder_tests):
    a_made_up_path = data_folder_tests / "a_made_up_wrong_file.png"
    out_dict = read_protein_or_gene_sets_file(a_made_up_path)

    assert "messages" in out_dict
    assert "Invalid file type" in out_dict["messages"][0]["msg"]


def test_create_genes_intensity_wide_df(data_folder_tests):
    test_intensity_list = (
        ["Sample1", "Protein1", "Gene1", 10],
        ["Sample1", "Protein2", "Gene2", 20],
        ["Sample1", "Protein3", "Gene3", 30],
        ["Sample1", "Protein4", "Gene4", 40],
        ["Sample1", "Protein5", "Gene5", 50],
        ["Sample2", "Protein1", "Gene1", 1],
        ["Sample2", "Protein2", "Gene2", 2],
        ["Sample2", "Protein3", "Gene3", 3],
        ["Sample2", "Protein4", "Gene4", 4],
        ["Sample2", "Protein5", "Gene5", 5],
        ["Sample3", "Protein1", "Gene1", 100],
        ["Sample3", "Protein2", "Gene2", 90],
        ["Sample3", "Protein3", "Gene3", 80],
        ["Sample3", "Protein4", "Gene4", 70],
        ["Sample3", "Protein5", "Gene5", 60],
    )
    protein_df = pd.DataFrame(
        data=test_intensity_list,
        columns=["Sample", "Protein ID", "Gene", "Intensity"],
    )
    group_to_genes = {
        "Protein1": ["Gene1", "Gene1-1"],  # multiple genes per group
        "Protein2": ["Gene2"],
        "Protein3": ["Gene3"],
        "Protein4": ["Gene3"],  # duplicate gene
    }

    wide_df = create_genes_intensity_wide_df(
        protein_df=protein_df,
        protein_groups=protein_df["Protein ID"].unique().tolist(),
        samples=protein_df["Sample"].unique().tolist(),
        group_to_genes=group_to_genes,
        filtered_groups=["Protein5"],  # not in group_to_genes
    )

    expected_df = pd.DataFrame(
        {
            "Gene symbol": ["Gene1", "Gene1-1", "Gene2", "Gene3"],
            "Sample1": [10.0, 10.0, 20.0, 35.0],
            "Sample2": [1.0, 1.0, 2.0, 3.5],
            "Sample3": [100.0, 100.0, 90.0, 75.0],
        }
    )
    expected_df[["Sample1", "Sample2", "Sample3"]] = expected_df[
        ["Sample1", "Sample2", "Sample3"]
    ].astype(float)
    expected_df = expected_df.set_index("Gene symbol")
    pd.testing.assert_frame_equal(wide_df, expected_df, check_dtype=False)


def test_gsea_log2_metric_with_negative_values(data_folder_tests):
    proteins = pd.read_csv(
        data_folder_tests / "input-t_test-significant_proteins_intensity_df.csv",
        index_col=0,
    )
    metadata_df = pd.read_csv(data_folder_tests / "metadata_full.csv")

    current_out = gsea(
        proteins,
        metadata_df=metadata_df,
        grouping="Group",
        gene_sets_enrichr=["KEGG_2016"],
        min_size=4,
        number_of_permutations=500,
        ranking_method="log2_ratio_of_classes",
    )
    assert "messages" in current_out
    assert "Negative values" in current_out["messages"][0]["msg"]
    assert "use a different ranking method" in current_out["messages"][0]["msg"]


@pytest.mark.internet
@patch(
    "protzilla.data_integration.enrichment_analysis_gsea.uniprot_ids_to_uppercase_gene_symbols"
)
def test_gsea(mock_mapping, data_folder_tests):
    proteins = pd.read_csv(
        data_folder_tests / "input-t_test-significant_proteins_intensity_df.csv",
        index_col=0,
    )
    metadata_df = pd.read_csv(
        data_folder_tests / "metadata_full.csv",
    )
    expected_enriched_df = pd.read_csv(
        data_folder_tests / "gsea_result_sig_prot.csv", index_col=0
    )

    with open(data_folder_tests / "gene_mapping.json", "r") as f:
        data = json.load(f)
        gene_to_groups = data["gene_to_groups"]
        group_to_genes = data["group_to_genes"]
        filtered_groups = data["filtered_groups"]
        mock_mapping.return_value = gene_to_groups, group_to_genes, filtered_groups

    current_out = gsea(
        protein_df=proteins,
        metadata_df=metadata_df,
        grouping="Group",
        gene_sets_enrichr=["KEGG_2016"],
        min_size=7,
        number_of_permutations=500,
    )
    assert "messages" in current_out
    assert "Some proteins could not be mapped" in current_out["messages"][0]["msg"]

    column_names = ["Name", "Term", "Tag %", "Gene %", "Lead_genes", "Lead_proteins"]
    # Compare all specified columns
    for column in column_names:
        assert expected_enriched_df[column].equals(current_out["enriched_df"][column])

    # Compare the numeric columns separately with a tolerance for numerical equality
    numerical_columns = [
        "ES",
        "NES",
        "NOM p-val",
        "FDR q-val",
        "FWER p-val",
    ]
    current_out["enriched_df"][numerical_columns] = current_out["enriched_df"][
        numerical_columns
    ].astype(float)
    for column in numerical_columns:
        expected_enriched_df[column]
        numerical_equal = np.isclose(
            expected_enriched_df[column],
            current_out["enriched_df"][column],
            rtol=1e-05,
            atol=1e-08,
        )
        assert numerical_equal.all()


def test_gsea_wrong_protein_df(data_folder_tests):
    proteins = pd.read_csv(
        data_folder_tests / "input-t_test-significant_proteins_pvalues_df.csv",
        index_col=0,
    )  # not an intensity df

    current_out = gsea(
        proteins,
        metadata_df=pd.DataFrame(columns=["Group"]),
        grouping="Group",
    )
    assert "messages" in current_out
    assert "Input must be a dataframe" in current_out["messages"][0]["msg"]


def test_gsea_no_gene_sets(data_folder_tests):
    proteins = pd.read_csv(
        data_folder_tests / "input-t_test-significant_proteins_intensity_df.csv",
        index_col=0,
    )
    current_out = gsea(
        proteins,
        metadata_df=pd.DataFrame(columns=["Group"]),
        grouping="Group",
    )
    assert "messages" in current_out
    assert "No gene sets provided" in current_out["messages"][0]["msg"]


def test_gsea_wrong_gene_sets(data_folder_tests):
    proteins = pd.read_csv(
        data_folder_tests / "input-t_test-significant_proteins_intensity_df.csv",
        index_col=0,
    )
    current_out = gsea(
        proteins,
        metadata_df=pd.DataFrame(columns=["Group"]),
        grouping="Group",
        gene_sets_path="a_made_up_path.png",
    )
    assert "messages" in current_out  # read_protein_or_gene_sets_file should fail


@patch(
    "protzilla.data_integration.enrichment_analysis_gsea.uniprot_ids_to_uppercase_gene_symbols"
)
def test_gsea_no_gene_symbols(mock_gene_mapping):
    test_intensity_list = (
        ["Sample1", "Protein1", "Gene1", 10],
        ["Sample1", "Protein2", "Gene2", 20],
        ["Sample2", "Protein1", "Gene1", 1],
        ["Sample2", "Protein2", "Gene2", 2],
        ["Sample3", "Protein1", "Gene1", 100],
        ["Sample3", "Protein2", "Gene2", 90],
    )
    protein_df = pd.DataFrame(
        data=test_intensity_list,
        columns=["Sample", "Protein ID", "Gene", "Intensity"],
    )
    mock_gene_mapping.return_value = ({}, {}, ["Protein1", "Protein2"])
    current_out = gsea(
        protein_df,
        metadata_df=pd.DataFrame(columns=["Group"]),
        grouping="Group",
        gene_sets_enrichr=["KEGG_2019_Human"],
    )

    assert "messages" in current_out
    assert (
        "No proteins could be mapped to gene symbols"
        in current_out["messages"][0]["msg"]
    )


@patch(
    "protzilla.data_integration.enrichment_analysis_gsea.uniprot_ids_to_uppercase_gene_symbols"
)
def test_gsea_wrong_sample_group_amount(mock_mapping):
    test_intensity_list = (
        ["Sample1", "Protein1", "Gene1", 10],
        ["Sample1", "Protein2", "Gene2", 20],
        ["Sample2", "Protein1", "Gene1", 1],
        ["Sample2", "Protein2", "Gene2", 2],
        ["Sample3", "Protein1", "Gene1", 100],
        ["Sample3", "Protein2", "Gene2", 90],
    )
    protein_df = pd.DataFrame(
        data=test_intensity_list,
        columns=["Sample", "Protein ID", "Gene", "Intensity"],
    )
    metadata_df = pd.DataFrame(
        data=(
            ["Sample1", "Group1"],
            ["Sample2", "Group2"],
            ["Sample3", "Group3"],  # too many groups
        ),
        columns=["Sample", "Group"],
    )
    mock_mapping.return_value = (
        {"Gene1": ["Protein1"], "Gene2": ["Protein2"]},
        {"Protein1": ["Gene1"], "Protein2": ["Gene2"]},
        [],
    )
    current_out = gsea(
        protein_df=protein_df,
        metadata_df=metadata_df,
        grouping="Group",
        gene_sets_path="a_made_up_path_but_valid_filetype.gmt",
    )

    assert "messages" in current_out
    assert (
        "Input samples have to belong to exactly two groups"
        in current_out["messages"][0]["msg"]
    )


@patch(
    "protzilla.data_integration.enrichment_analysis_gsea.uniprot_ids_to_uppercase_gene_symbols"
)
def test_gsea_catch_fail(mock_mapping):
    test_intensity_list = (
        ["Sample1", "Protein1", "Gene1", 10],
        ["Sample1", "Protein2", "Gene2", 20],
        ["Sample2", "Protein1", "Gene1", 1],
        ["Sample2", "Protein2", "Gene2", 2],
    )
    protein_df = pd.DataFrame(
        data=test_intensity_list,
        columns=["Sample", "Protein ID", "Gene", "Intensity"],
    )
    metadata_df = pd.DataFrame(
        data=(
            ["Sample1", "Group1"],
            ["Sample2", "Group2"],
        ),
        columns=["Sample", "Group"],
    )
    mock_mapping.return_value = (
        {"Gene1": ["Protein1"], "Gene2": ["Protein2"]},
        {"Protein1": ["Gene1"], "Protein2": ["Gene2"]},
        [],
    )
    current_out = gsea(
        protein_df=protein_df,
        metadata_df=metadata_df,
        grouping="Group",
        gene_sets_path="a_made_up_path_but_valid_filetype.gmt",
    )  # gp.gsea() should fail
    assert "messages" in current_out
<<<<<<< HEAD
    assert "GSEA failed. Please check your input" in current_out["messages"][0]["msg"]


def test_create_ranked_df():
    test_p_value_list = (
        ["Protein1", 0.01],
        ["Protein2", 0.02],
        ["Protein3-1;Protein3-2;Protein4", 0.03],
        ["CON__Protein3-1;CON__Protein3-2;CON__Protein3", 0.035],
        ["Protein5", 0.04],
        ["Protein6", 0.001],
        ["Protein7", 0.0001],
        ["Protein8", 1],
    )
    proteins_df = pd.DataFrame(
        data=test_p_value_list,
        columns=["Protein ID", "corrected_p_value"],
    )
    group_to_genes = {
        "Protein1": ["Gene1"],
        "Protein2": ["Gene2"],
        "Protein3-1;Protein3-2;Protein4": ["Gene3", "Gene4"],  # multiple genes
        "CON__Protein3-1;CON__Protein3-2;CON__Protein3": ["Gene3"],  # duplicate gene
        "Protein5": ["Gene5"],
        "Protein6": ["Gene6"],
    }
    expected_list = [
        ["Gene6", 0.001],
        ["Gene1", 0.01],
        ["Gene2", 0.02],
        ["Gene4", 0.03],
        ["Gene3", 0.035],
        ["Gene5", 0.04],
    ]
    expected_df = pd.DataFrame(
        data=expected_list,  # sorted by pvalue
        columns=["Gene symbol", "Ranking value"],
    ).set_index("Gene symbol")

    ranked_df = create_ranked_df(
        protein_groups=proteins_df["Protein ID"].unique().tolist(),
        protein_df=proteins_df,
        ranking_direction="ascending",
        group_to_genes=group_to_genes,
        filtered_groups=["Protein7", "Protein8"],  # not in group_to_genes
    )
    assert ranked_df.equals(expected_df)


def test_create_ranked_df_descending():
    test_log2fc_list = (
        ["Protein1", -0.01],
        ["Protein2", -0.02],
        ["Protein3-1;Protein3-2;Protein4", 0.03],
        ["CON__Protein3-1;CON__Protein3-2;CON__Protein3", 0.035],
        ["Protein5", 0.04],
        ["Protein6", -0.001],
        ["Protein7", 0.0001],
        ["Protein8", 1],
    )
    proteins_df = pd.DataFrame(
        data=test_log2fc_list,
        columns=["Protein ID", "log2fc"],
    )
    group_to_genes = {
        "Protein1": ["Gene1"],
        "Protein2": ["Gene2"],
        "Protein3-1;Protein3-2;Protein4": ["Gene3", "Gene4"],  # multiple genes
        "CON__Protein3-1;CON__Protein3-2;CON__Protein3": ["Gene3"],  # duplicate gene
        "Protein5": ["Gene5"],
        "Protein6": ["Gene6"],
    }
    expected_list = [
        ["Gene5", 0.04],
        ["Gene3", 0.03],
        ["Gene4", 0.03],
        ["Gene6", -0.001],
        ["Gene1", -0.01],
        ["Gene2", -0.02],
    ]
    expected_df = pd.DataFrame(
        data=expected_list,  # sorted by log2fc
        columns=["Gene symbol", "Ranking value"],
    ).set_index("Gene symbol")

    ranked_df = create_ranked_df(
        protein_groups=proteins_df["Protein ID"].unique().tolist(),
        protein_df=proteins_df,
        ranking_direction="descending",
        group_to_genes=group_to_genes,
        filtered_groups=["Protein7", "Protein8"],  # not in group_to_genes
    )
    assert ranked_df.equals(expected_df)


@pytest.mark.internet
@patch(
    "protzilla.data_integration.enrichment_analysis_gsea.uniprot_ids_to_uppercase_gene_symbols"
)
def test_gsea_preranked(mock_mapping, data_folder_tests):
    proteins_significant = pd.read_csv(
        data_folder_tests / "input-t_test-significant_proteins_pvalues_df.csv",
        index_col=0,
    )
    expected_ranking = pd.read_csv(
        data_folder_tests / "gsea_preranked_rank.csv", index_col=0
    )
    expected_ranking = expected_ranking["prerank"]  # convert to series
    expected_enriched_df = pd.read_csv(
        data_folder_tests / "gsea_preranked_enriched.csv", index_col=0
    )

    with open(data_folder_tests / "gene_mapping.json", "r") as f:
        data = json.load(f)
        gene_to_groups = data["gene_to_groups"]
        group_to_genes = data["group_to_genes"]
        filtered_groups = data["filtered_groups"]
        mock_mapping.return_value = gene_to_groups, group_to_genes, filtered_groups

    current_out = gsea_preranked(
        proteins_significant, "ascending", gene_sets_enrichr=["KEGG_2019_Human"]
    )
    assert "messages" in current_out
    assert "Some proteins could not be mapped" in current_out["messages"][0]["msg"]

    numerical_equal = np.isclose(
        current_out["ranking"], expected_ranking, rtol=1e-05, atol=1e-08
    )
    assert numerical_equal.all()

    column_names = ["Name", "Term", "Tag %", "Gene %", "Lead_genes", "Lead_proteins"]
    # Compare all specified columns
    for column in column_names:
        assert expected_enriched_df[column].equals(current_out["enriched_df"][column])

    # Compare the numeric columns separately with a tolerance for numerical equality
    numerical_columns = [
        "ES",
        "NES",
        "NOM p-val",
        "FDR q-val",
        "FWER p-val",
    ]
    current_out["enriched_df"][numerical_columns] = current_out["enriched_df"][
        numerical_columns
    ].astype(float)
    for column in numerical_columns:
        expected_enriched_df[column]
        numerical_equal = np.isclose(
            expected_enriched_df[column],
            current_out["enriched_df"][column],
            rtol=1e-05,
            atol=1e-08,
        )
        assert numerical_equal.all()


def test_gsea_preranked_wrong_protein_df():
    df = pd.DataFrame(
        {"Protein ID": ["Protein1", "Protein2"], "Sample1": ["Sample1", "Sample2"]}
    )

    current_out = gsea_preranked(df)
    assert "messages" in current_out
    assert "Proteins must be a dataframe" in current_out["messages"][0]["msg"]


def test_gsea_preranked_no_gene_sets(data_folder_tests):
    proteins_df = pd.read_csv(
        data_folder_tests / "input-t_test-significant_proteins_pvalues_df.csv",
        index_col=0,
    )
    current_out = gsea_preranked(proteins_df)
    assert "messages" in current_out
    assert "No gene sets provided" in current_out["messages"][0]["msg"]


def test_gsea_preranked_wrong_gene_sets(data_folder_tests):
    proteins_df = pd.read_csv(
        data_folder_tests / "input-t_test-significant_proteins_pvalues_df.csv",
        index_col=0,
    )
    current_out = gsea_preranked(proteins_df, gene_sets_path="a_made_up_path.png")
    assert "messages" in current_out  # read_protein_or_gene_sets_file should fail


@patch(
    "protzilla.data_integration.enrichment_analysis_gsea.uniprot_ids_to_uppercase_gene_symbols"
)
def test_gsea_preranked_no_gene_symbols(mock_gene_mapping):
    proteins_df = pd.DataFrame(
        data=(
            ["Protein1", 0.01],
            ["Protein2", 0.02],
        ),
        columns=["Protein ID", "corrected_p_value"],
    )
    mock_gene_mapping.return_value = ({}, {}, ["Protein1", "Protein2"])
    current_out = gsea_preranked(
        proteins_df,
        gene_sets_enrichr=["KEGG_2019_Human"],
    )

    assert "messages" in current_out
    assert "No proteins could be mapped" in current_out["messages"][0]["msg"]


@patch(
    "protzilla.data_integration.enrichment_analysis_gsea.uniprot_ids_to_uppercase_gene_symbols"
)
def test_gsea_preranked_catch_fail(mock_mapping):
    proteins_df = pd.DataFrame(
        data=(
            ["Protein1", 0.01],
            ["Protein2", 0.02],
        ),
        columns=["Protein ID", "corrected_p_value"],
    )
    mock_mapping.return_value = (
        {"Gene1": "Protein1", "Gene2": "Protein2"},
        {"Protein1": ["Gene1"], "Protein2": ["Gene2"]},
        [],
    )
    current_out = gsea_preranked(
        proteins_df,
        gene_sets_path="a_made_up_path_but_valid_filetype.gmt",
    )  # gp.prerank() function should fail

    assert "messages" in current_out
    assert "An error occurred while running GSEA" in current_out["messages"][0]["msg"]
=======
    assert "GSEA failed. Please check your input" in current_out["messages"][0]["msg"]
>>>>>>> 843f9967
<|MERGE_RESOLUTION|>--- conflicted
+++ resolved
@@ -26,12 +26,73 @@
 from protzilla.data_integration.enrichment_analysis_gsea import (
     create_genes_intensity_wide_df,
     gsea,
-<<<<<<< HEAD
     gsea_preranked,
     create_ranked_df,
-=======
->>>>>>> 843f9967
-)
+)
+
+# isort:end_skip_file
+
+
+@pytest.fixture
+def data_folder_tests():
+    return PROJECT_PATH / "tests/test_data/enrichment_data"
+
+
+@patch("protzilla.data_integration.enrichment_analysis_helper.biomart_query")
+def test_uniprot_ids_to_uppercase_gene_symbols(mock_biomart_query):
+    proteins = [
+        "Protein1",
+        "Protein2;ProteinX",
+        "Protein03",
+        "Protein3-1",
+        "Protein4_VAR_A12345",
+        "Protein5",
+        "Protein6",
+        "Protein7;Protein8",
+    ]
+    mock_biomart_query.return_value = [
+        ("Protein1", "GENE1"),
+        ("Protein2", "GENE2"),
+        ("ProteinX", "GENE2"),
+        ("Protein03", "GENE3"),
+        ("Protein3", "GENE3"),
+        ("Protein4", "GENE4"),
+        ("Protein7", "GENE7"),
+        ("Protein8", "GENE8"),
+    ]
+
+    expected_gene_to_groups = {
+        "GENE1": ["Protein1"],
+        "GENE2": ["Protein2;ProteinX"],
+        "GENE3": [
+            "Protein03",
+            "Protein3-1",
+        ],
+        "GENE4": ["Protein4_VAR_A12345"],
+        "GENE7": ["Protein7;Protein8"],
+        "GENE8": ["Protein7;Protein8"],
+    }
+    expected_group_to_genes = {
+        "Protein1": ["GENE1"],
+        "Protein2;ProteinX": ["GENE2"],
+        "Protein03": ["GENE3"],
+        "Protein3-1": ["GENE3"],
+        "Protein4_VAR_A12345": ["GENE4"],
+        "Protein7;Protein8": ["GENE7", "GENE8"],
+    }
+    expected_filtered_groups = ["Protein5", "Protein6"]
+
+    (
+        gene_to_groups,
+        group_to_genes,
+        filtered_groups,
+    ) = uniprot_ids_to_uppercase_gene_symbols(proteins)
+
+    for key in gene_to_groups:
+        assert set(gene_to_groups[key]) == set(expected_gene_to_groups[key])
+    for key in group_to_genes:
+        assert set(group_to_genes[key]) == set(expected_group_to_genes[key])
+    assert filtered_groups == expected_filtered_groups
 
 # isort:end_skip_file
 
@@ -1093,7 +1154,6 @@
         gene_sets_path="a_made_up_path_but_valid_filetype.gmt",
     )  # gp.gsea() should fail
     assert "messages" in current_out
-<<<<<<< HEAD
     assert "GSEA failed. Please check your input" in current_out["messages"][0]["msg"]
 
 
@@ -1323,7 +1383,4 @@
     )  # gp.prerank() function should fail
 
     assert "messages" in current_out
-    assert "An error occurred while running GSEA" in current_out["messages"][0]["msg"]
-=======
-    assert "GSEA failed. Please check your input" in current_out["messages"][0]["msg"]
->>>>>>> 843f9967
+    assert "An error occurred while running GSEA" in current_out["messages"][0]["msg"]