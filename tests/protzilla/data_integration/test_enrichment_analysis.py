--- conflicted
+++ resolved
@@ -648,12 +648,7 @@
         proteins_df=proteins_df,
         gene_sets_path=data_folder_tests / "gene_sets.txt",
         differential_expression_col="fold_change",
-<<<<<<< HEAD
-        protein_sets_path=data_folder_tests / "protein_sets.txt",
-=======
         differential_expression_threshold=1.0,  # all are downregulated
-        direction="down",
->>>>>>> f8fcfaf9
         background_path=background_path,
         direction="down",
         gene_mapping=offline_mock_mapping,
