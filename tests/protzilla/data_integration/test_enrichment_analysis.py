--- conflicted
+++ resolved
@@ -5,14 +5,9 @@
 import pytest
 
 from protzilla.constants.paths import PROJECT_PATH
-<<<<<<< HEAD
 from protzilla.data_integration.enrichment_analysis import (
-    go_analysis_offline,
     go_analysis_with_enrichr,
 )
-=======
-from protzilla.data_integration.enrichment_analysis import go_analysis_with_enrichr
->>>>>>> db5d37e6
 
 
 @pytest.fixture
