--- conflicted
+++ resolved
@@ -53,11 +53,7 @@
     test_alpha = 0.05
     test_fc_threshold = 0
 
-<<<<<<< HEAD
-    _, current_out = t_test(
-=======
     current_out = t_test(
->>>>>>> 3671a1b9
         test_intensity_df,
         test_metadata_df,
         grouping="Group",
@@ -87,7 +83,6 @@
     log2fc_rounded = [
         round(x, 4) for x in current_out["log2_fold_change_df"]["log2_fold_change"]
     ]
-    de_proteins_df = current_out["de_proteins_df"]
 
     assert p_values_rounded == corrected_p_values
     assert log2fc_rounded == log2_fc
@@ -145,7 +140,7 @@
     test_alpha = 0.05
     test_fc_threshold = 0
 
-    current_out = t_test(
+    _, current_out = t_test(
         test_intensity_df,
         test_metadata_df,
         grouping="Group",
@@ -214,11 +209,7 @@
     test_alpha = 0.05
     test_fc_threshold = 0
 
-<<<<<<< HEAD
-    _, current_out = t_test(
-=======
     current_out = t_test(
->>>>>>> 3671a1b9
         test_intensity_df,
         test_metadata_df,
         grouping="Group",
@@ -248,7 +239,6 @@
     log2fc_rounded = [
         round(x, 4) for x in current_out["log2_fold_change_df"]["log2_fold_change"]
     ]
-    de_proteins_df = current_out["de_proteins_df"]
 
     assert p_values_rounded == corrected_p_values
     assert log2fc_rounded == log2_fc
