import copy
import json

import pytest

from protzilla import workflow_helper
from protzilla.constants.paths import PROJECT_PATH
from protzilla.workflow_helper import (
    get_workflow_default_param_value,
    validate_workflow_graphs,
    validate_workflow_parameters,
)


@pytest.fixture
def workflow_wrong_graphs():
    with open(f"{PROJECT_PATH}/tests/test_workflows/wrong_graphs.json", "r") as f:
        return json.load(f)


@pytest.fixture
def workflow_wrong_parameters():
    with open(f"{PROJECT_PATH}/tests/test_workflows/wrong_parameters.json", "r") as f:
        return json.load(f)


@pytest.fixture
<<<<<<< HEAD
def example_workflow_all_steps() -> list[dict[str, list[str]]]:
=======
def example_workflow_all_steps():
>>>>>>> 69774f65
    return [
        {
            "section": "importing",
            "steps": [
                {"method": "max_quant_import", "name": "ms_data_import"},
                {"method": "metadata_import_method", "name": "metadata_import"},
            ],
        },
        {
            "section": "data_preprocessing",
            "steps": [
                {"method": "low_frequency_filter", "name": "filter_proteins"},
                {"method": "protein_intensity_sum_filter", "name": "filter_samples"},
                {"method": "knn", "name": "imputation"},
                {"method": "local_outlier_factor", "name": "outlier_detection"},
                {"method": "log_transformation", "name": "transformation"},
                {"method": "median", "name": "normalisation"},
            ],
        },
        {
            "section": "data_analysis",
            "steps": [
                {"method": "anova", "name": "differential_expression"},
                {"method": "t_test", "name": "differential_expression"},
            ],
        },
        {"section": "data_integration", "steps": []},
    ]


def test_get_all_steps(example_workflow, example_workflow_all_steps):
    assert workflow_helper.get_all_steps(example_workflow) == example_workflow_all_steps


def test_get_all_steps_no_side_effects(example_workflow):
    example_workflow_copy = copy.deepcopy(example_workflow)
    workflow_helper.get_all_steps(example_workflow)
    assert example_workflow == example_workflow_copy


def test_get_defaults():
    method_params = {
        "test1": {"default": 1},
        "test2": {"something": 2},
    }
    expected = {"test1": 1, "test2": {"something": 2}}
    result = workflow_helper.get_defaults(method_params)
    assert result == expected


def test_get_all_default_params_for_methods(workflow_meta):
    result = workflow_helper.get_all_default_params_for_methods(
        workflow_meta, "data_preprocessing", "imputation", "knn"
    )
    expected = {"number_of_neighbours": 5}
    assert result == expected


def test_get_all_default_params_for_methods_no_side_effects(workflow_meta):
    workflow_meta_copy = copy.deepcopy(workflow_meta)
    workflow_helper.get_all_default_params_for_methods(
        workflow_meta, "data_preprocessing", "imputation", "knn"
    )
    assert workflow_meta_copy == workflow_meta


def test_get_workflow_default_param_value(example_workflow):
    threshold_value = get_workflow_default_param_value(
        example_workflow,
        "data_preprocessing",
        "filter_proteins",
        "low_frequency_filter",
        "threshold",
    )

    assert threshold_value == 0.2


def test_get_workflow_default_param_value_nonexistent(example_workflow_short):
    threshold_value = get_workflow_default_param_value(
        example_workflow_short,
        "data_preprocessing",
        "filter_samples",
        "protein_intensity_sum_filter",
        "threshold",
    )

<<<<<<< HEAD
    assert threshold_value == None
=======
    assert threshold_value is None
>>>>>>> 69774f65


def test_test_get_workflow_default_param_value_no_side_effects(example_workflow):
    example_workflow_copy = example_workflow.copy()
    get_workflow_default_param_value(
        example_workflow,
        "data_preprocessing",
        "filter_proteins",
        "low_frequency_filter",
        "threshold",
    )
    assert example_workflow == example_workflow_copy


def test_validate_workflow(example_workflow, workflow_meta):
    assert validate_workflow_parameters(example_workflow, workflow_meta)
    assert validate_workflow_graphs(example_workflow, workflow_meta)


def test_validate_workflow_wrong_graphs(workflow_wrong_graphs, workflow_meta):
    pytest.raises(
        ValueError, validate_workflow_graphs, workflow_wrong_graphs, workflow_meta
    )
    assert validate_workflow_parameters(workflow_wrong_graphs, workflow_meta)


def test_validate_workflow_wrong_parameters(workflow_wrong_parameters, workflow_meta):
    assert validate_workflow_graphs(workflow_wrong_parameters, workflow_meta)
    pytest.raises(
        ValueError,
        validate_workflow_parameters,
        workflow_wrong_parameters,
        workflow_meta,
    )<|MERGE_RESOLUTION|>--- conflicted
+++ resolved
@@ -25,11 +25,7 @@
 
 
 @pytest.fixture
-<<<<<<< HEAD
 def example_workflow_all_steps() -> list[dict[str, list[str]]]:
-=======
-def example_workflow_all_steps():
->>>>>>> 69774f65
     return [
         {
             "section": "importing",
@@ -117,11 +113,7 @@
         "threshold",
     )
 
-<<<<<<< HEAD
-    assert threshold_value == None
-=======
     assert threshold_value is None
->>>>>>> 69774f65
 
 
 def test_test_get_workflow_default_param_value_no_side_effects(example_workflow):
