from shutil import rmtree

import pandas as pd
import pytest

from protzilla.constants.paths import RUNS_PATH
from protzilla.history import History
from protzilla.utilities.random import random_string


@pytest.fixture
def sample_step_params():
    return dict(
        section="section1",
        step="step1",
        method="method1",
        parameters={"param1": 3},
        outputs={},
        plots=[],
    )


def test_history_memory_identity(sample_step_params):
    name = "test_memory_identity" + random_string()
    history = History(name, df_mode="memory")

    df1 = pd.DataFrame()
    df2 = pd.DataFrame()
    history.add_step(**sample_step_params, dataframe=df1)

    history.add_step(
        "section2",
        "step2",
        "method2",
        {"param1": 5},
        df2,
        outputs={},
        plots=[],
    )
    assert history.steps[0].dataframe is df1
    assert history.steps[0].dataframe is not df2
    assert history.steps[1].dataframe is df2
    assert history.steps[1].dataframe is not df1
    rmtree(RUNS_PATH / name)


def test_history_disk(sample_step_params):
    name = "test_disk" + random_string()
    history = History(name, df_mode="disk")
    df1 = pd.DataFrame(data={"col1": [1, 2], "col2": [3, 4]})
    history.add_step(**sample_step_params, dataframe=df1)

    # the history should not contain a dataframe in memory when using disk mode
    assert history.steps[0]._dataframe is None
    # the dataframe should be loaded from disk correctly when using .dataframe
    assert history.steps[0].dataframe.equals(df1)
    rmtree(RUNS_PATH / name)


def test_history_disk_delete(sample_step_params):
    name = "test_disk_delete" + random_string()
    history = History(name, df_mode="disk")
    df1 = pd.DataFrame(data={"col1": [1, 2], "col2": [3, 4]})
    history.add_step(**sample_step_params, dataframe=df1)

    assert history.df_path(0).exists()
    history.pop_step()
    assert not history.df_path(0).exists()
    rmtree(RUNS_PATH / name)


def test_history_save(sample_step_params):
    name = "test_history_save" + random_string()
    history = History(name, df_mode="disk")
    df1 = pd.DataFrame(data={"col1": [1, 2], "col2": [3, 4]})
    history.add_step(**sample_step_params, dataframe=df1)

    df2 = pd.DataFrame(data={"hellocol": [2, 2], "col2": [4, 4]})
    history.add_step(
        "section2",
        "step2",
        "method2",
        {"param3": 3, "other": "no"},
        df2,
        outputs={"out": 5},
        plots=[],
    )
    history.save()
    steps = history.steps
    del history
    history2 = History.from_disk(name, df_mode="disk")
    assert steps[0].dataframe.equals(history2.steps[0].dataframe)
    assert history2.steps[0]._dataframe is None
    assert steps[1].dataframe.equals(history2.steps[1].dataframe)
    assert history2.steps[1]._dataframe is None
    rmtree(RUNS_PATH / name)


def test_dataframe_in_json(sample_step_params):
    name = "test_history_df" + random_string()
    history = History(name, df_mode="disk")
    df1 = pd.DataFrame(data={"col1": [1, 2], "col2": [3, 4]})
    df2 = pd.DataFrame(data={"asdfs": [3, 2], "aaaa": [99, 1]})
    history.add_step(
        "section1",
        "step1",
        "method1",
        {"param1": 3},
        df1,
        outputs={"another_df": df2},
        plots=[],
    )
    assert (RUNS_PATH / name / "history.json").exists()
    del history
    history2 = History.from_disk(name, df_mode="disk")
    assert df2.equals((history2.steps[0].outputs["another_df"]))
    rmtree(RUNS_PATH / name)


<<<<<<< HEAD
def test_history_step_naming():
    name = "test_history_step_naming" + random_string()
    history = History(name, df_mode="disk")
    history.add_step("a", "b", "c", {}, pd.DataFrame(), {"hello": 1}, [], name="one")
    history.add_step("a", "b", "c", {}, None, {"other": 9}, [])
    assert history.step_names[1] is None
    history.name_step(1, "")
    assert history.step_names[1] is None
    history.name_step(1, "two")
    assert history.step_names[0] == "one"
    assert history.step_names[1] == "two"
    with pytest.raises(Exception):
        history.name_step(0, "try")
    with pytest.raises(Exception):
        history.name_step(1, "try2")
    del history
    history2 = History.from_disk(name, df_mode="disk")
    assert history2.step_names[0] == "one"
    assert history2.step_names[1] == "two"
    with pytest.raises(Exception):
        history2.add_step("a", "b", "c", {}, pd.DataFrame(), {}, [], name="one")
    assert history2.output_keys_of_named_step("one") == ["dataframe", "hello"]
    assert history2.output_keys_of_named_step("two") == ["other"]
    assert history2.output_of_named_step("one", "hello") == 1
    rmtree(RUNS_PATH / name)
=======
def test_number_of_steps_in_section(sample_step_params):
    name = "test_history_df" + random_string()
    history = History(name, df_mode="disk")
    history.add_step(**sample_step_params, dataframe=pd.DataFrame())
    history.add_step(**sample_step_params, dataframe=pd.DataFrame())
    history.add_step(**sample_step_params, dataframe=pd.DataFrame())
    history.add_step(
        "section2",
        "step2",
        "method2",
        {"param3": 3, "other": "no"},
        pd.DataFrame(),
        outputs={"out": 5},
        plots=[],
    )
    history.add_step(**sample_step_params, dataframe=pd.DataFrame())

    assert history.number_of_steps_in_section("section2") == 1
    assert history.number_of_steps_in_section("section1") == 4
>>>>>>> 25f1a8ed
<|MERGE_RESOLUTION|>--- conflicted
+++ resolved
@@ -117,7 +117,27 @@
     rmtree(RUNS_PATH / name)
 
 
-<<<<<<< HEAD
+def test_number_of_steps_in_section(sample_step_params):
+    name = "test_history_df" + random_string()
+    history = History(name, df_mode="disk")
+    history.add_step(**sample_step_params, dataframe=pd.DataFrame())
+    history.add_step(**sample_step_params, dataframe=pd.DataFrame())
+    history.add_step(**sample_step_params, dataframe=pd.DataFrame())
+    history.add_step(
+        "section2",
+        "step2",
+        "method2",
+        {"param3": 3, "other": "no"},
+        pd.DataFrame(),
+        outputs={"out": 5},
+        plots=[],
+    )
+    history.add_step(**sample_step_params, dataframe=pd.DataFrame())
+
+    assert history.number_of_steps_in_section("section2") == 1
+    assert history.number_of_steps_in_section("section1") == 4
+
+
 def test_history_step_naming():
     name = "test_history_step_naming" + random_string()
     history = History(name, df_mode="disk")
@@ -142,25 +162,4 @@
     assert history2.output_keys_of_named_step("one") == ["dataframe", "hello"]
     assert history2.output_keys_of_named_step("two") == ["other"]
     assert history2.output_of_named_step("one", "hello") == 1
-    rmtree(RUNS_PATH / name)
-=======
-def test_number_of_steps_in_section(sample_step_params):
-    name = "test_history_df" + random_string()
-    history = History(name, df_mode="disk")
-    history.add_step(**sample_step_params, dataframe=pd.DataFrame())
-    history.add_step(**sample_step_params, dataframe=pd.DataFrame())
-    history.add_step(**sample_step_params, dataframe=pd.DataFrame())
-    history.add_step(
-        "section2",
-        "step2",
-        "method2",
-        {"param3": 3, "other": "no"},
-        pd.DataFrame(),
-        outputs={"out": 5},
-        plots=[],
-    )
-    history.add_step(**sample_step_params, dataframe=pd.DataFrame())
-
-    assert history.number_of_steps_in_section("section2") == 1
-    assert history.number_of_steps_in_section("section1") == 4
->>>>>>> 25f1a8ed
+    rmtree(RUNS_PATH / name)