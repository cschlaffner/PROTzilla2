--- conflicted
+++ resolved
@@ -1,10 +1,4 @@
 import json
-<<<<<<< HEAD
-
-import pytest
-
-from protzilla.constants.paths import PROJECT_PATH
-=======
 from pathlib import Path
 from shutil import rmtree
 
@@ -12,7 +6,6 @@
 
 from ..protzilla.constants.paths import PROJECT_PATH, RUNS_PATH
 from ..protzilla.utilities.random import random_string
->>>>>>> 69774f65
 
 
 def pytest_addoption(parser):
@@ -30,23 +23,12 @@
 
 
 @pytest.fixture(scope="session")
-<<<<<<< HEAD
-def example_workflow():
-    with open(f"{PROJECT_PATH}/tests/test_workflows/example_workflow.json", "r") as f:
-        return json.load(f)
-
-
-@pytest.fixture(scope="session")
-=======
->>>>>>> 69774f65
 def workflow_meta():
     with open(f"{PROJECT_PATH}/protzilla/constants/workflow_meta.json", "r") as f:
         return json.load(f)
 
 
 @pytest.fixture(scope="session")
-<<<<<<< HEAD
-=======
 def tests_folder_name():
     return f"/tests_{random_string()}"
 
@@ -59,18 +41,14 @@
 
 
 @pytest.fixture
->>>>>>> 69774f65
 def example_workflow_short():
     with open(
         f"{PROJECT_PATH}/tests/test_workflows/example_workflow_short.json", "r"
     ) as f:
-<<<<<<< HEAD
-=======
         return json.load(f)
 
 
 @pytest.fixture
 def example_workflow():
     with open(f"{PROJECT_PATH}/tests/test_workflows/example_workflow.json", "r") as f:
->>>>>>> 69774f65
         return json.load(f)