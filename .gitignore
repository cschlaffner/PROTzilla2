.DS_Store
.idea/
user_data/runs/*
<<<<<<< HEAD
.vscode/*
.flake8
=======
ui/static/admin/*
>>>>>>> b57fb76d

# --- below: github python .gitignore template ---

# Byte-compiled / optimized / DLL files
__pycache__/
*.py[cod]
*$py.class

# C extensions
*.so

# Distribution / packaging
.Python
build/
develop-eggs/
dist/
downloads/
eggs/
.eggs/
lib/
lib64/
parts/
sdist/
var/
wheels/
pip-wheel-metadata/
share/python-wheels/
*.egg-info/
.installed.cfg
*.egg
MANIFEST

# PyInstaller
#  Usually these files are written by a python script from a template
#  before PyInstaller builds the exe, so as to inject date/other infos into it.
*.manifest
*.spec

# Installer logs
pip-log.txt
pip-delete-this-directory.txt

# Unit test / coverage reports
htmlcov/
.tox/
.nox/
.coverage
.coverage.*
.cache
nosetests.xml
coverage.xml
*.cover
*.py,cover
.hypothesis/
.pytest_cache/

# Translations
*.mo
*.pot

# Django stuff:
*.log
local_settings.py
db.sqlite3
db.sqlite3-journal

# Flask stuff:
instance/
.webassets-cache

# Scrapy stuff:
.scrapy

# Sphinx documentation
docs/_build/

# PyBuilder
target/

# Jupyter Notebook
.ipynb_checkpoints

# IPython
profile_default/
ipython_config.py

# pyenv
.python-version

# pipenv
#   According to pypa/pipenv#598, it is recommended to include Pipfile.lock in version control.
#   However, in case of collaboration, if having platform-specific dependencies or dependencies
#   having no cross-platform support, pipenv may install dependencies that don't work, or not
#   install all needed dependencies.
#Pipfile.lock

# PEP 582; used by e.g. github.com/David-OConnor/pyflow
__pypackages__/

# Celery stuff
celerybeat-schedule
celerybeat.pid

# SageMath parsed files
*.sage.py

# Environments
.env
.venv
env/
venv/
ENV/
env.bak/
venv.bak/

# Spyder project settings
.spyderproject
.spyproject

# Rope project settings
.ropeproject

# mkdocs documentation
/site

# mypy
.mypy_cache/
.dmypy.json
dmypy.json

# Pyre type checker
.pyre/

# vscode settings
.vscode/<|MERGE_RESOLUTION|>--- conflicted
+++ resolved
@@ -1,12 +1,9 @@
 .DS_Store
 .idea/
 user_data/runs/*
-<<<<<<< HEAD
+ui/static/admin/*
 .vscode/*
 .flake8
-=======
-ui/static/admin/*
->>>>>>> b57fb76d
 
 # --- below: github python .gitignore template ---
 
