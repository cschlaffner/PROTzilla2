--- conflicted
+++ resolved
@@ -883,97 +883,6 @@
     )
     # TODO: workflow_meta line 2291 - 2295
 
-<<<<<<< HEAD
-class PowerAnalysisPowerCalculationForm(MethodForm):
-    t_test_results = CustomChoiceField(
-        choices=[],
-        label="T-test results",
-    )
-    #fill alpha dynamic from t-test
-    alpha = CustomFloatField(
-        label="Error rate (alpha)",
-        min_value = 0,
-        max_value = 1,
-        step_size = 0.05,
-        initial = 0.05,
-    )
-    def fill_form(self, run: Run) -> None:
-        self.fields["t_test_results"].choices = get_t_test_results(run)
-
-class PowerAnalysisSampleSizeCalculationForm(MethodForm):
-    is_dynamic = True
-
-    input_dict = CustomChoiceField(
-        choices=[],
-        label="Input data dict (generated e.g. by t-Test)",
-    )
-    alpha = CustomFloatField(
-        label="Error rate (alpha)",
-        min_value = 0,
-        max_value = 1,
-        step_size = 0.05,
-        initial = 0.05,
-    )
-    power = CustomFloatField(
-        label="Power",
-        min_value = 0,
-        max_value = 1,
-        step_size = 0.05,
-        initial = 0.8,
-    )
-    fc_threshold = CustomFloatField(
-        label="Log2 fold change threshold", min_value=0, initial=1
-    )
-    significant_proteins_only = CustomChoiceField(
-        choices=YesNo,
-        label="Select only significant proteins",
-        initial=YesNo.yes,
-    )
-    selected_protein_group = CustomChoiceField(
-        choices=[],
-        label="Protein group to calculate sample size for",
-    )
-
-
-    def fill_form(self, run: Run) -> None:
-        self.fields["input_dict"].choices = fill_helper.to_choices(
-            run.steps.get_instance_identifiers(
-                DifferentialExpressionTTest,
-                "differentially_expressed_proteins_df",
-            )
-        )
-
-        input_dict_instance_id = self.data.get(
-            "input_dict", self.fields["input_dict"].choices[0][0]
-        )
-
-        self.fields["selected_protein_group"].choices = fill_helper.to_choices(
-            run.steps.get_step_output(
-                Step, "differentially_expressed_proteins_df", input_dict_instance_id
-            )["Protein ID"].unique()
-        )
-
-        significant_proteins_only = self.data.get(
-            "significant_proteins_only", self.fields["significant_proteins_only"].choices[0][0]
-        )
-
-        if significant_proteins_only == YesNo.yes:
-            self.fields["selected_protein_group"].choices = fill_helper.to_choices(
-                run.steps.get_step_output(
-                    Step, "significant_proteins_df", input_dict_instance_id
-                )["Protein ID"].unique()
-            )
-        else:
-            self.fields["selected_protein_group"].choices = fill_helper.to_choices(
-                run.steps.get_step_output(
-                    Step, "differentially_expressed_proteins_df", input_dict_instance_id
-                )["Protein ID"].unique()
-            )
-
-        self.fields["alpha"].initial = run.steps.get_step_output(
-            Step, "corrected_alpha", input_dict_instance_id
-        )
-=======
 
 class SelectPeptidesForProteinForm(MethodForm):
     is_dynamic = True
@@ -1045,4 +954,92 @@
         else:
             self.toggle_visibility("sort_proteins", False)
             self.toggle_visibility("protein_ids", False)
->>>>>>> d42ec622
+class PowerAnalysisPowerCalculationForm(MethodForm):
+    t_test_results = CustomChoiceField(
+        choices=[],
+        label="T-test results",
+    )
+    #fill alpha dynamic from t-test
+    alpha = CustomFloatField(
+        label="Error rate (alpha)",
+        min_value = 0,
+        max_value = 1,
+        step_size = 0.05,
+        initial = 0.05,
+    )
+    def fill_form(self, run: Run) -> None:
+        self.fields["t_test_results"].choices = get_t_test_results(run)
+
+class PowerAnalysisSampleSizeCalculationForm(MethodForm):
+    is_dynamic = True
+
+    input_dict = CustomChoiceField(
+        choices=[],
+        label="Input data dict (generated e.g. by t-Test)",
+    )
+    alpha = CustomFloatField(
+        label="Error rate (alpha)",
+        min_value = 0,
+        max_value = 1,
+        step_size = 0.05,
+        initial = 0.05,
+    )
+    power = CustomFloatField(
+        label="Power",
+        min_value = 0,
+        max_value = 1,
+        step_size = 0.05,
+        initial = 0.8,
+    )
+    fc_threshold = CustomFloatField(
+        label="Log2 fold change threshold", min_value=0, initial=1
+    )
+    significant_proteins_only = CustomChoiceField(
+        choices=YesNo,
+        label="Select only significant proteins",
+        initial=YesNo.yes,
+    )
+    selected_protein_group = CustomChoiceField(
+        choices=[],
+        label="Protein group to calculate sample size for",
+    )
+
+
+    def fill_form(self, run: Run) -> None:
+        self.fields["input_dict"].choices = fill_helper.to_choices(
+            run.steps.get_instance_identifiers(
+                DifferentialExpressionTTest,
+                "differentially_expressed_proteins_df",
+            )
+        )
+
+        input_dict_instance_id = self.data.get(
+            "input_dict", self.fields["input_dict"].choices[0][0]
+        )
+
+        self.fields["selected_protein_group"].choices = fill_helper.to_choices(
+            run.steps.get_step_output(
+                Step, "differentially_expressed_proteins_df", input_dict_instance_id
+            )["Protein ID"].unique()
+        )
+
+        significant_proteins_only = self.data.get(
+            "significant_proteins_only", self.fields["significant_proteins_only"].choices[0][0]
+        )
+
+        if significant_proteins_only == YesNo.yes:
+            self.fields["selected_protein_group"].choices = fill_helper.to_choices(
+                run.steps.get_step_output(
+                    Step, "significant_proteins_df", input_dict_instance_id
+                )["Protein ID"].unique()
+            )
+        else:
+            self.fields["selected_protein_group"].choices = fill_helper.to_choices(
+                run.steps.get_step_output(
+                    Step, "differentially_expressed_proteins_df", input_dict_instance_id
+                )["Protein ID"].unique()
+            )
+
+        self.fields["alpha"].initial = run.steps.get_step_output(
+            Step, "corrected_alpha", input_dict_instance_id
+        )