--- conflicted
+++ resolved
@@ -11,11 +11,6 @@
     path("<str:run_name>/calculate", views.calculate, name="calculate"),
     path("<str:run_name>/next", views.next_, name="next"),
     path("<str:run_name>/back", views.back, name="back"),
-<<<<<<< HEAD
     path("<str:run_name>/add", views.add, name="add"),
     path("<str:run_name>/change_method/", views.change_method, name="change_method"),
-
-=======
-    path("<str:run_name>/change_method/", views.change_method, name="change_method"),
->>>>>>> b57fb76d
 ]