from django.urls import path

from . import views

app_name = "runs"
urlpatterns = [
    path("", views.index, name="index"),
    path("create", views.create, name="create"),
    path("continue", views.continue_, name="continue"),
    path("<str:run_name>", views.detail, name="detail"),
    path("<str:run_name>/calculate", views.calculate, name="calculate"),
    path("<str:run_name>/plot", views.plot, name="plot"),
    path("<str:run_name>/next", views.next_, name="next"),
    path("<str:run_name>/back", views.back, name="back"),
<<<<<<< HEAD
    path("<str:run_name>/change_method/", views.change_method, name="change_method"),
    path(
        "<str:run_name>/current_parameters/",
        views.current_parameters,
        name="current_parameters",
    ),
    path(
        "<str:run_name>/current_plot_parameters/",
        views.current_plot_parameters,
        name="current_plot_parameters",
    ),
    path("<str:run_name>/reults_exist/", views.results_exist, name="results_exist"),
    path(
        "<str:run_name>/plotted_for_params/",
        views.plotted_for_parameters,
        name="plotted_for_parameters",
    ),
=======
    path("<str:run_name>/change_method", views.change_method, name="change_method"),
    path("<str:run_name>/add_name", views.add_name, name="add_name"),
    path(
        "<str:run_name>/outputs_of_step", views.outputs_of_step, name="outputs_of_step"
    ),
    path("<str:run_name>/add", views.add, name="add"),
>>>>>>> 9ad9a120
]<|MERGE_RESOLUTION|>--- conflicted
+++ resolved
@@ -12,30 +12,26 @@
     path("<str:run_name>/plot", views.plot, name="plot"),
     path("<str:run_name>/next", views.next_, name="next"),
     path("<str:run_name>/back", views.back, name="back"),
-<<<<<<< HEAD
-    path("<str:run_name>/change_method/", views.change_method, name="change_method"),
+    path("<str:run_name>/change_method", views.change_method, name="change_method"),
     path(
-        "<str:run_name>/current_parameters/",
+        "<str:run_name>/current_parameters",
         views.current_parameters,
         name="current_parameters",
     ),
     path(
-        "<str:run_name>/current_plot_parameters/",
+        "<str:run_name>/current_plot_parameters",
         views.current_plot_parameters,
         name="current_plot_parameters",
     ),
-    path("<str:run_name>/reults_exist/", views.results_exist, name="results_exist"),
+    path("<str:run_name>/results_exist", views.results_exist, name="results_exist"),
     path(
-        "<str:run_name>/plotted_for_params/",
+        "<str:run_name>/plotted_for_params",
         views.plotted_for_parameters,
         name="plotted_for_parameters",
     ),
-=======
-    path("<str:run_name>/change_method", views.change_method, name="change_method"),
     path("<str:run_name>/add_name", views.add_name, name="add_name"),
     path(
         "<str:run_name>/outputs_of_step", views.outputs_of_step, name="outputs_of_step"
     ),
     path("<str:run_name>/add", views.add, name="add"),
->>>>>>> 9ad9a120
 ]