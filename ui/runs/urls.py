from django.urls import path

from . import views

app_name = "runs"
urlpatterns = [
    path("", views.index, name="index"),
    path("create", views.create, name="create"),
    path("continue", views.continue_, name="continue"),
    path("<str:run_name>", views.detail, name="detail"),
    path("<str:run_name>/calculate", views.calculate, name="calculate"),
    path("<str:run_name>/plot", views.plot, name="plot"),
    path("<str:run_name>/next", views.next_, name="next"),
    path("<str:run_name>/back", views.back, name="back"),
<<<<<<< HEAD
    path("<str:run_name>/change_method", views.change_method, name="change_method"),
    path("<str:run_name>/add_name", views.add_name, name="add_name"),
    path(
        "<str:run_name>/outputs_of_step", views.outputs_of_step, name="outputs_of_step"
    ),
=======
    path("<str:run_name>/add", views.add, name="add"),
    path("<str:run_name>/change_method/", views.change_method, name="change_method"),
>>>>>>> 25f1a8ed
]<|MERGE_RESOLUTION|>--- conflicted
+++ resolved
@@ -12,14 +12,10 @@
     path("<str:run_name>/plot", views.plot, name="plot"),
     path("<str:run_name>/next", views.next_, name="next"),
     path("<str:run_name>/back", views.back, name="back"),
-<<<<<<< HEAD
     path("<str:run_name>/change_method", views.change_method, name="change_method"),
     path("<str:run_name>/add_name", views.add_name, name="add_name"),
     path(
         "<str:run_name>/outputs_of_step", views.outputs_of_step, name="outputs_of_step"
     ),
-=======
     path("<str:run_name>/add", views.add, name="add"),
-    path("<str:run_name>/change_method/", views.change_method, name="change_method"),
->>>>>>> 25f1a8ed
 ]