--- conflicted
+++ resolved
@@ -128,22 +128,14 @@
         lvl_to_css_class[message["level"]],
     )
 
-<<<<<<< HEAD
-=======
 
->>>>>>> 7e65df07
 def clear_messages(request):
     """
     Clears all messages from the request object in the frontend.
 
     :param request: request object
     """
-<<<<<<< HEAD
     storage = messages.get_messages(request)
     for message in messages.get_messages(request):
         pass
     storage.used = True
-=======
-    for message in messages.get_messages(request):
-        pass
->>>>>>> 7e65df07
