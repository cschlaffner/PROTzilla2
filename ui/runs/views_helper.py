def parameters_from_post(post):
    d = dict(post)
    if "csrfmiddlewaretoken" in d:
        del d["csrfmiddlewaretoken"]
    parameters = {}
    for k, v in d.items():
        if len(v) > 1:
            # only used for named_output parameters and multiselect fields
            parameters[k] = v
        else:
            parameters[k] = convert_str_if_possible(v[0])
    return parameters


def convert_str_if_possible(s):
    try:
        f = float(s)
    except ValueError:
        return s
    return int(f) if int(f) == f else f


<<<<<<< HEAD
def insert_special_params(param_dict, run):
    if param_dict["type"] == "named_output":
        param_dict["steps"] = [name for name in run.history.step_names if name]
        if param_dict.get("optional", False):
            param_dict["steps"].append("None")

        if param_dict["default"]:
            selected = param_dict["default"][0]
        else:
            selected = param_dict["steps"][0] if param_dict["steps"] else None
        param_dict["outputs"] = run.history.output_keys_of_named_step(selected)

    if "fill" in param_dict:
        if param_dict["fill"] == "metadata_columns":
            # Sample not needed for anova and t-test
            param_dict["categories"] = run.metadata.columns[
                run.metadata.columns != "Sample"
            ].unique()
        elif param_dict["fill"] == "metadata_column_data":
            # per default fill with second column data since it is selected in dropdown
            param_dict["categories"] = run.metadata.iloc[:, 1].unique()
        print("param_dict2")
        print(param_dict)

    if "fill_dynamic" in param_dict:
        print("param_dict")
        print(param_dict)
        param_dict["class"] = "dynamic_trigger"
=======
>>>>>>> 3d0f3e7b
<|MERGE_RESOLUTION|>--- conflicted
+++ resolved
@@ -20,34 +20,3 @@
     return int(f) if int(f) == f else f
 
 
-<<<<<<< HEAD
-def insert_special_params(param_dict, run):
-    if param_dict["type"] == "named_output":
-        param_dict["steps"] = [name for name in run.history.step_names if name]
-        if param_dict.get("optional", False):
-            param_dict["steps"].append("None")
-
-        if param_dict["default"]:
-            selected = param_dict["default"][0]
-        else:
-            selected = param_dict["steps"][0] if param_dict["steps"] else None
-        param_dict["outputs"] = run.history.output_keys_of_named_step(selected)
-
-    if "fill" in param_dict:
-        if param_dict["fill"] == "metadata_columns":
-            # Sample not needed for anova and t-test
-            param_dict["categories"] = run.metadata.columns[
-                run.metadata.columns != "Sample"
-            ].unique()
-        elif param_dict["fill"] == "metadata_column_data":
-            # per default fill with second column data since it is selected in dropdown
-            param_dict["categories"] = run.metadata.iloc[:, 1].unique()
-        print("param_dict2")
-        print(param_dict)
-
-    if "fill_dynamic" in param_dict:
-        print("param_dict")
-        print(param_dict)
-        param_dict["class"] = "dynamic_trigger"
-=======
->>>>>>> 3d0f3e7b
