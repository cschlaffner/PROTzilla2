
def parameters_from_post(post):
    d = dict(post)
    del d["csrfmiddlewaretoken"]
    parameters = {}
    for k, v in d.items():
        if len(v) > 1:
            # only used for named_output parameters and multiselect fields
            parameters[k] = v
        else:
            parameters[k] = convert_str_if_possible(v[0])
    return parameters


def parameters_for_plot(post_data, param_dict):
    post_copy = post_data.copy()
    parameters = {}
    for param in post_data:
        if "wrapper" in param:
            del post_copy[param]
        elif (
            f"{param}_wrapper" in param_dict
            and "fields" in param_dict[f"{param}_wrapper"]
            and param_dict[f"{param}_wrapper"]["fields"][param].get("multiple", False)
        ):
            del post_copy[param]
            parameters[param] = post_data[param]
    return post_copy, parameters


def convert_str_if_possible(s):
    try:
        f = float(s)
    except ValueError:
        return s
    return int(f) if int(f) == f else f
<<<<<<< HEAD
=======


def get_displayed_steps(workflow_config_dict, workflow_meta, step_index):
    workflow_steps = get_steps_of_workflow(workflow_config_dict)
    possible_steps = get_steps_of_workflow_meta(workflow_meta)
    displayed_steps = []
    global_index = 0
    for workflow_section, possible_section in zip(workflow_steps, possible_steps):
        assert workflow_section["section"] == possible_section["section"]
        section = possible_section["section"]
        section_selected = False
        workflow_steps = []
        global_finished = global_index < step_index
        for i, step in enumerate(workflow_section["steps"]):
            if global_index == step_index:
                section_selected = True
            global_finished = global_index < step_index
            workflow_steps.append(
                {
                    "id": step["name"],
                    "name": step_name(step["name"]),
                    "index": i,
                    "method_name": method_name(
                        workflow_meta, section, step["name"], step["method"]
                    ),
                    "selected": global_index == step_index,
                    "finished": global_index < step_index,
                }
            )
            global_index += 1
        section_finished = global_finished

        possible_steps = []
        for step in possible_section["possible_steps"]:
            methods = [
                {
                    "id": method,
                    "name": method_params["name"],
                    "description": method_params["description"],
                }
                for method, method_params in list(workflow_meta[section][step].items())
            ]
            possible_steps.append(
                {"id": step, "methods": methods, "name": step_name(step)}
            )

        displayed_steps.append(
            {
                "id": section,
                "name": section_name(section),
                "possible_steps": possible_steps,
                "steps": workflow_steps,
                "selected": section_selected,
                "finished": section_finished,
            }
        )
    return displayed_steps
>>>>>>> 10305a92
<|MERGE_RESOLUTION|>--- conflicted
+++ resolved
@@ -1,7 +1,16 @@
+from protzilla.workflow_helper import (
+    get_steps_of_workflow,
+    get_steps_of_workflow_meta,
+    method_name,
+    section_name,
+    step_name,
+)
+
 
 def parameters_from_post(post):
     d = dict(post)
-    del d["csrfmiddlewaretoken"]
+    if "csrfmiddlewaretoken" in d:
+        del d["csrfmiddlewaretoken"]
     parameters = {}
     for k, v in d.items():
         if len(v) > 1:
@@ -34,8 +43,6 @@
     except ValueError:
         return s
     return int(f) if int(f) == f else f
-<<<<<<< HEAD
-=======
 
 
 def get_displayed_steps(workflow_config_dict, workflow_meta, step_index):
@@ -92,5 +99,4 @@
                 "finished": section_finished,
             }
         )
-    return displayed_steps
->>>>>>> 10305a92
+    return displayed_steps