def parameters_from_post(post):
    d = dict(post)
    if "csrfmiddlewaretoken" in d:
        del d["csrfmiddlewaretoken"]
    parameters = {}
    for k, v in d.items():
        if len(v) > 1:
            # only used for named_output parameters and multiselect fields
            parameters[k] = v
        else:
            parameters[k] = convert_str_if_possible(v[0])
    return parameters


def convert_str_if_possible(s):
    try:
        f = float(s)
    except ValueError:
        return s
    return int(f) if int(f) == f else f


def insert_special_params(param_dict, run):
    if param_dict["type"] == "named_output":
        param_dict["steps"] = [name for name in run.history.step_names if name]
        if param_dict["default"]:
            selected = param_dict["default"][0]
        else:
            selected = param_dict["steps"][0] if param_dict["steps"] else None
        param_dict["outputs"] = run.history.output_keys_of_named_step(selected)

    if "fill" in param_dict:
        if param_dict["fill"] == "metadata_columns":
            # Sample not needed for anova and t-test
            param_dict["categories"] = run.metadata.columns[
                run.metadata.columns != "Sample"
            ].unique()
        elif param_dict["fill"] == "metadata_column_data":
            # per default fill with second column data since it is selected in dropdown
            param_dict["categories"] = run.metadata.iloc[:, 1].unique()
<<<<<<< HEAD
        elif param_dict["fill"] == "proteins":
            param_dict["categories"] = run.df["Protein ID"].unique()
=======
>>>>>>> 4dcb46e3

    if "fill_dynamic" in param_dict:
        param_dict["class"] = "dynamic_trigger"<|MERGE_RESOLUTION|>--- conflicted
+++ resolved
@@ -38,11 +38,8 @@
         elif param_dict["fill"] == "metadata_column_data":
             # per default fill with second column data since it is selected in dropdown
             param_dict["categories"] = run.metadata.iloc[:, 1].unique()
-<<<<<<< HEAD
         elif param_dict["fill"] == "proteins":
             param_dict["categories"] = run.df["Protein ID"].unique()
-=======
->>>>>>> 4dcb46e3
 
     if "fill_dynamic" in param_dict:
         param_dict["class"] = "dynamic_trigger"