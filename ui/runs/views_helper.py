from protzilla.workflow_helper import (
    get_steps_of_workflow,
    get_steps_of_workflow_meta,
    method_name,
    section_name,
    step_name,
)


def parameters_from_post(post):
    d = dict(post)
    if "csrfmiddlewaretoken" in d:
        del d["csrfmiddlewaretoken"]
    parameters = {}
    for k, v in d.items():
        if len(v) > 1:
            # only used for named_output parameters and multiselect fields
            parameters[k] = v
        else:
            parameters[k] = convert_str_if_possible(v[0])
    return parameters


def convert_str_if_possible(s):
    try:
        f = float(s)
    except ValueError:
        return s
<<<<<<< HEAD
    return int(f) if int(f) == f else f
=======
    return int(f) if int(f) == f else f


def get_displayed_steps(workflow_config_dict, workflow_meta, step_index):
    workflow_steps = get_steps_of_workflow(workflow_config_dict)
    possible_steps = get_steps_of_workflow_meta(workflow_meta)
    displayed_steps = []
    global_index = 0
    for workflow_section, possible_section in zip(workflow_steps, possible_steps):
        assert workflow_section["section"] == possible_section["section"]
        section = possible_section["section"]
        section_selected = False
        workflow_steps = []
        for i, step in enumerate(workflow_section["steps"]):
            if global_index == step_index:
                section_selected = True
            workflow_steps.append(
                {
                    "id": step["name"],
                    "name": step_name(step["name"]),
                    "index": i,
                    "method_name": method_name(
                        workflow_meta, section, step["name"], step["method"]
                    ),
                    "selected": global_index == step_index,
                    "finished": global_index < step_index,
                }
            )
            global_index += 1
        section_finished = global_index <= step_index

        possible_steps = []
        for step in possible_section["possible_steps"]:
            methods = [
                {
                    "id": method,
                    "name": method_params["name"],
                    "description": method_params["description"],
                }
                for method, method_params in list(workflow_meta[section][step].items())
            ]
            possible_steps.append(
                {"id": step, "methods": methods, "name": step_name(step)}
            )

        displayed_steps.append(
            {
                "id": section,
                "name": section_name(section),
                "possible_steps": possible_steps,
                "steps": workflow_steps,
                "selected": section_selected,
                "finished": section_finished,
            }
        )
    return displayed_steps
>>>>>>> 1b69d502
<|MERGE_RESOLUTION|>--- conflicted
+++ resolved
@@ -26,9 +26,6 @@
         f = float(s)
     except ValueError:
         return s
-<<<<<<< HEAD
-    return int(f) if int(f) == f else f
-=======
     return int(f) if int(f) == f else f
 
 
@@ -84,5 +81,4 @@
                 "finished": section_finished,
             }
         )
-    return displayed_steps
->>>>>>> 1b69d502
+    return displayed_steps