import sys
import tempfile
import traceback
import zipfile
from pathlib import Path

import networkx as nx
import numpy as np
import pandas as pd
from django.http import (
    FileResponse,
    HttpResponseBadRequest,
    HttpResponseRedirect,
    JsonResponse,
)
from django.shortcuts import render
from django.template.loader import render_to_string
from django.urls import reverse
from main.settings import BASE_DIR

sys.path.append(f"{BASE_DIR}/..")

from protzilla.constants.protzilla_logging import logger
from protzilla.data_integration.database_query import uniprot_columns
from protzilla.run import Run
from protzilla.run_helper import get_parameters, log_messages
from protzilla.utilities import (
    clean_uniprot_id,
    get_memory_usage,
    name_to_title,
    unique_justseen,
)
from protzilla.workflow_helper import is_last_step
from ui.runs.fields import (
    make_current_fields,
    make_displayed_history,
    make_dynamic_fields,
    make_method_dropdown,
    make_name_field,
    make_parameter_input,
    make_plot_fields,
    make_sidebar,
)
<<<<<<< HEAD
from ui.runs.views_helper import (
    clear_messages,
    parameters_from_post,
    display_messages,
    display_message,
)
=======
from ui.runs.views_helper import display_message, parameters_from_post
>>>>>>> ee95c1ad

active_runs = {}


def index(request):
    """
    Renders the main index page of the PROTzilla application.

    :param request: the request object
    :type request: HttpRequest

    :return: the rendered index page
    :rtype: HttpResponse
    """
    return render(
        request,
        "runs/index.html",
        context={
            "available_workflows": Run.available_workflows(),
            "available_runs": Run.available_runs(),
        },
    )


def detail(request, run_name):
    """
    Renders the details page of a specific run.
    For rendering a context dict is created that contains all the dynamic information
    that is needed to display the page. This wraps other methods that provide subparts
    for the page e.g. make_displayed_history() to show the history.

    :param request: the request object
    :type request: HttpRequest
    :param run_name: the name of the run
    :type run_name: str

    :return: the rendered details page
    :rtype: HttpResponse
    """
    if run_name not in active_runs:
        active_runs[run_name] = Run.continue_existing(run_name)
    run = active_runs[run_name]
    section, step, method = run.current_run_location()
    end_of_run = not step
    if not end_of_run:
        description = run.workflow_meta[section][step][method]["description"]
    else:
        description = ""
    last_step = is_last_step(run.workflow_config, run.step_index)
<<<<<<< HEAD

    # This is a temporary solution and should be removed when the problem in the referenced step is fixed
    if run.section == "data_integration" and run.step == "enrichment_analysis":
        message = {
            "level": 30,
            "msg": "To select a column name, you have to first change"
            ' the entry in the "Dataframe with protein IDs..." field and then change it '
            'back to select values in the field "Column name...".',
        }
        display_message(message, request)
    elif run.section == "data_integration" and run.method == "GO_enrichment_bar_plot":
        message = {
            "level": 30,
            "msg": "To select sets to be plotted, you have to first change"
            " the entry in the dataframe-field and then change it "
            "back to select sets.",
        }
        display_message(message, request)
    clear_messages(request)
=======
>>>>>>> ee95c1ad

    log_messages(run.current_messages)
    display_messages(run.current_messages, request)
    run.current_messages = []

    current_plots = []
    for plot in run.plots:
        if isinstance(plot, bytes):
            # Base64 encoded image
            current_plots.append(
                '<div class="row d-flex justify-content-center mb-4"><img src="data:image/png;base64, {}"></div>'.format(
                    plot.decode("utf-8")
                )
            )
        elif isinstance(plot, dict):
            if "plot_base64" in plot:
                current_plots.append(
                    '<div class="row d-flex justify-content-center mb-4"><img id="{}" src="data:image/png;base64, {}"></div>'.format(
                        plot["key"], plot["plot_base64"].decode("utf-8")
                    )
                )
            else:
                current_plots.append(None)
        else:
            current_plots.append(plot.to_html(include_plotlyjs=False, full_html=False))

    show_table = run.current_out and any(
        isinstance(v, pd.DataFrame) for v in run.current_out.values()
    )

    show_protein_graph = (
        run.current_out
        and "graph_path" in run.current_out
        and run.current_out["graph_path"] is not None
        and Path(run.current_out["graph_path"]).exists()
    )

    return render(
        request,
        "runs/details.html",
        context=dict(
            run_name=run_name,
            section=section,
            step=step,
            display_name=f"{name_to_title(run.step)}",
            displayed_history=make_displayed_history(run),
            method_dropdown=make_method_dropdown(run, section, step, method),
            fields=make_current_fields(run, section, step, method),
            plot_fields=make_plot_fields(run, section, step, method),
            name_field=make_name_field(results_exist(run), run, end_of_run),
            current_plots=current_plots,
            results_exist=results_exist(run),
            show_back=bool(run.history.steps),
            show_plot_button=run.result_df is not None,
            sidebar=make_sidebar(request, run, run_name),
            last_step=last_step,
            end_of_run=end_of_run,
            show_table=show_table,
            used_memory=get_memory_usage(),
            show_protein_graph=show_protein_graph,
            description=description,
        ),
    )


def change_method(request, run_name):
    """
    Changes the method during a step of a run.
    This is called when the user selects a new method in the first dropdown of a step.

    :param request: the request object
    :type request: HttpRequest
    :param run_name: the name of the run
    :type run_name: str

    :return: a JSON response object containing the new fields for the selected method
    :rtype: JsonResponse
    """
    # TODO 92 extract into a separate method like try_reactivate_run
    try:
        if run_name not in active_runs:
            active_runs[run_name] = Run.continue_existing(run_name)
        run = active_runs[run_name]
    except FileNotFoundError:
        traceback.print_exc()
        response = JsonResponse({"error": f"Run '{run_name}' was not found"})
        response.status_code = 404  # not found
        return response

    run.method = request.POST["method"]
    section, step, _ = run.current_workflow_location()
    run.update_workflow_config([], update_params=False)

    current_fields = make_current_fields(run, run.section, run.step, run.method)
    plot_fields = make_plot_fields(run, run.section, run.step, run.method)
    return JsonResponse(
        dict(
            parameters=render_to_string(
                "runs/fields.html",
                context=dict(fields=current_fields),
            ),
            plot_parameters=render_to_string(
                "runs/fields.html",
                context=dict(fields=plot_fields),
            ),
        ),
        safe=False,
    )


def change_dynamic_fields(request, run_name):
    """
    Renders fields that depend on the value of another field e.g. a dropdown, the value
    being the dynamic_trigger_value below. The field is specified by its key and part of
    the request.

    :param request: the request object
    :type request: HttpRequest
    :param run_name: the name of the run
    :type run_name: str

    :return: a JSON response object containing the new fields depending on the value of
        the dynamic trigger
    :rtype: JsonResponse
    """

    try:
        if run_name not in active_runs:
            active_runs[run_name] = Run.continue_existing(run_name)
        run = active_runs[run_name]
    except FileNotFoundError:
        traceback.print_exc()
        response = JsonResponse({"error": f"Run '{run_name}' was not found"})
        response.status_code = 404  # not found
        return response

    dynamic_trigger_value = request.POST["selected_input"]
    dynamic_trigger_key = request.POST["key"]
    all_parameters_dict = get_parameters(run, run.section, run.step, run.method)
    dynamic_trigger_param_dict = all_parameters_dict[dynamic_trigger_key]
    dynamic_fields = make_dynamic_fields(
        dynamic_trigger_param_dict, dynamic_trigger_value, all_parameters_dict, False
    )
    parameters = render_to_string(
        "runs/fields.html",
        context=dict(fields=dynamic_fields),
    )
    return JsonResponse(dict(parameters=parameters), safe=False)


def change_field(request, run_name):
    """
    Changes the value of one or multiple fields during a method of a run depending on a
    selected value in another field. The field that triggers this method is identified by
    the post_id variable.
    In contrast to change_dynamic_fields, this method changes the value of the field itself
    instead of rendering new fields.

    :param request: the request object
    :type request: HttpRequest
    :param run_name: the name of the run
    :type run_name: str

    :return: a JSON response object containing the updated fields depending on the value of the
        dynamic trigger field
    :rtype: JsonResponse
    """
    try:
        if run_name not in active_runs:
            active_runs[run_name] = Run.continue_existing(run_name)
        run = active_runs[run_name]
    except FileNotFoundError as e:
        print(str(e))
        response = JsonResponse({"error": f"Run '{run_name}' was not found"})
        response.status_code = 404  # not found
        return response

    selected = request.POST.getlist("selected[]")
    post_id = request.POST["id"]
    if len(selected) > 1:
        # remove last 4 characters from post_id to get the original id
        # because multiple selected items are in id_div
        post_id = post_id[:-4]

    parameters = run.workflow_meta[run.section][run.step][run.method]["parameters"]
    if "fill_dynamic" in parameters[post_id]:
        fields_to_fill = parameters[post_id]["fill_dynamic"]
    else:
        fields_to_fill = [
            k for k in parameters.keys() if parameters[k]["type"] == "named_output_v2"
        ]

    fields = {}
    for key in fields_to_fill:
        param_dict = parameters[key]

        if "fill" in param_dict:
            if param_dict["fill"] == "metadata_column_data":
                param_dict["categories"] = run.metadata[selected[0]].unique().tolist()
            elif param_dict["fill"] == "uniprot_fields":
                param_dict["categories"] = uniprot_columns(selected[0]) + ["Links"]
            elif param_dict["fill"] == "protein_ids":
                if len(selected) == 1:
                    named_output = run.current_out_sources[selected[0]]
                    output_item = selected[0]
                else:
                    named_output = selected[0]
                    output_item = selected[1]
                # KeyError is expected when named_output triggers the fill
                try:
                    protein_iterable = run.history.output_of_named_step(
                        named_output, output_item
                    )
                except KeyError:
                    protein_iterable = None
                if isinstance(protein_iterable, pd.DataFrame):
                    param_dict["categories"] = protein_iterable["Protein ID"].unique()
                elif isinstance(protein_iterable, pd.Series):
                    param_dict["categories"] = protein_iterable.unique()
                elif isinstance(protein_iterable, list):
                    param_dict["categories"] = protein_iterable
                else:
                    param_dict["categories"] = []
                    print(
                        f"Warning: expected protein_iterable to be a DataFrame, Series or list, but got {type(protein_iterable)}. Proceeding with empty list."
                    )

            elif param_dict["fill"] == "protein_df_columns":
                named_output = selected[0]
                output_item = selected[1]
                # KeyError is expected when named_output triggers the fill
                try:
                    protein_iterable = run.history.output_of_named_step(
                        named_output, output_item
                    )
                except KeyError:
                    protein_iterable = None
                if isinstance(protein_iterable, pd.DataFrame):
                    categories = []
                    for column in protein_iterable.columns:
                        if column not in ["Protein ID", "Sample"]:
                            categories.append(column)
                    param_dict["categories"] = categories
                elif isinstance(protein_iterable, pd.Series):
                    param_dict["categories"] = protein_iterable.index
                elif isinstance(protein_iterable, dict):
                    param_dict["categories"] = protein_iterable.keys()
                else:
                    param_dict["categories"] = []
                    logger.warning(
                        f"Warning: expected protein_iterable to be a DataFrame or Series, but got {type(protein_iterable)}. Proceeding with empty list."
                    )

            elif param_dict["fill"] == "enrichment_categories":
                named_output = selected[0]
                output_item = selected[1]

                # TODO: this is a bit hacky, but it works for now
                # should be refactored when we rework the named input handling
                # KeyError is expected here because named_output trigger change_field
                # twice to make sure that the categories are updated after the named_output has updated
                try:
                    protein_iterable = run.history.output_of_named_step(
                        named_output, output_item
                    )
                except KeyError:
                    protein_iterable = None

                if (
                    not isinstance(protein_iterable, pd.DataFrame)
                    or not "Gene_set" in protein_iterable.columns
                ):
                    param_dict["categories"] = []
                else:
                    param_dict["categories"] = (
                        protein_iterable["Gene_set"].unique().tolist()
                    )
            elif param_dict["fill"] == "gsea_enrichment_categories":
                named_output = selected[0]
                output_item = selected[1]

                try:
                    protein_iterable = run.history.output_of_named_step(
                        named_output, output_item
                    )
                except KeyError:
                    protein_iterable = None

                if (
                    not isinstance(protein_iterable, pd.DataFrame)
                    or not "NES" in protein_iterable.columns
                ):
                    param_dict["categories"] = []
                else:
                    # gene_set_libraries are all prefixes for Term column in gsea output
                    # if no prefix is found, a single gmt file was used
                    gene_set_libraries = set()
                    for term in protein_iterable["Term"].unique():
                        if "__" in term:
                            gene_set_lib = term.split("__")[0]
                            gene_set_libraries.add(gene_set_lib)
                        else:
                            gene_set_libraries.add("all")
                    param_dict["categories"] = list(gene_set_libraries)

        elif "select_from" in param_dict:
            param_dict["outputs"] = run.history.output_keys_of_named_step(selected[0])

            for out_key in param_dict["outputs"]:
                run.current_out_sources[out_key] = selected[0]

        fields[key] = make_parameter_input(key, param_dict, parameters, disabled=False)

    return JsonResponse(fields, safe=False)


def create(request):
    """
    Creates a new run. The user is then redirected to the detail page of the run.

    :param request: the request object
    :type request: HttpRequest

    :return: the rendered details page of the new run
    :rtype: HttpResponse
    """
    run_name = request.POST["run_name"]
    run = Run.create(
        run_name,
        request.POST["workflow_config_name"],
        df_mode=request.POST["df_mode"],
    )
    active_runs[run_name] = run
    return HttpResponseRedirect(reverse("runs:detail", args=(run_name,)))


def continue_(request):
    """
    Continues an existing run. The user is redirected to the detail page of the run and
    can resume working on the run.

    :param request: the request object
    :type request: HttpRequest

    :return: the rendered details page of the run
    :rtype: HttpResponse
    """
    run_name = request.POST["run_name"]
    active_runs[run_name] = Run.continue_existing(run_name)

    return HttpResponseRedirect(reverse("runs:detail", args=(run_name,)))


def next_(request, run_name):
    """
    Skips to and renders the next step/method of the run.

    :param request: the request object
    :type request: HttpRequest
    :param run_name: the name of the run
    :type run_name: str

    :return: the rendered detail page of the run with the next step/method
    :rtype: HttpResponse
    """
    run = active_runs[run_name]

    run.next_step(request.POST["name"])

    return HttpResponseRedirect(reverse("runs:detail", args=(run_name,)))


def back(request, run_name):
    """
    Goes back to and renders the previous step/method of the run.

    :param request: the request object
    :type request: HttpRequest
    :param run_name: the name of the run
    :type run_name: str

    :return: the rendered detail page of the run with the previous step/method
    :rtype: HttpResponse
    """
    run = active_runs[run_name]
    run.back_step()
    return HttpResponseRedirect(reverse("runs:detail", args=(run_name,)))


def add(request, run_name):
    """
    Adds a new method to the run. The method is added as the next step.

    :param request: the request object
    :type request: HttpRequest
    :param run_name: the name of the run
    :type run_name: str

    :return: the rendered detail page of the run, new method visible in sidebar
    :rtype: HttpResponse
    """
    run = active_runs[run_name]

    post = dict(request.POST)
    del post["csrfmiddlewaretoken"]
    step = post["step"][0]
    section = post["section_name"][0]
    method = post["method"][0]

    run.insert_at_next_position(step, section, method)
    return HttpResponseRedirect(reverse("runs:detail", args=(run_name,)))


def delete_step(request, run_name):
    """
    Deletes a step/method from the run.

    :param request: the request object
    :type request: HttpRequest
    :param run_name: the name of the run
    :type run_name: str

    :return: the rendered detail page of the run, deleted method no longer visible in sidebar
    :rtype: HttpResponse
    """
    run = active_runs[run_name]

    post = dict(request.POST)
    del post["csrfmiddlewaretoken"]
    index = int(post["index"][0])
    section = post["section_name"][0]
    run.delete_step(section, index)
    return HttpResponseRedirect(reverse("runs:detail", args=(run_name,)))


def export_workflow(request, run_name):
    """
    Exports the workflow of the run as a JSON file so that it can be reused and shared.

    :param request: the request object
    :type request: HttpRequest
    :param run_name: the name of the run
    :type run_name: str

    :return: the rendered detail page of the run
    :rtype: HttpResponse
    """
    run = active_runs[run_name]
    post = dict(request.POST)
    del post["csrfmiddlewaretoken"]
    print("run_name")
    print(run_name)
    name = post["name"][0]
    run.export_workflow(name)

    return HttpResponseRedirect(reverse("runs:detail", args=(run_name,)))


def calculate(request, run_name):
    """
    Performs the current methods calculation during the run. Django messages are used to
    display additional information, warnings and errors to the user.

    :param request: the request object
    :type request: HttpRequest
    :param run_name: the name of the run
    :type run_name: str

    :return: the rendered detail page of the run
    :rtype: HttpResponse
    """
    run = active_runs[run_name]
    parameters = parameters_from_post(request.POST)
    del parameters["chosen_method"]

    for k, v in dict(request.FILES).items():
        # assumption: only one file uploaded
        parameters[k] = v[0].temporary_file_path()
    run.perform_current_calculation_step(parameters)

    return HttpResponseRedirect(reverse("runs:detail", args=(run_name,)))


def plot(request, run_name):
    """
    Creates a plot from the current step/method of the run.
    This is only called by the plot button in the data preprocessing section aka when a plot is
    simultaneously a step on its own.
    Django messages are used to display additional information, warnings and errors to the user.

    :param request: the request object
    :type request: HttpRequest
    :param run_name: the name of the run
    :type run_name: str

    :return: the rendered detail page of the run, now with the plot
    :rtype: HttpResponse
    """
    run = active_runs[run_name]
    section, step, method = run.current_run_location()
    parameters = parameters_from_post(request.POST)

    if run.step == "plot":
        del parameters["chosen_method"]

    run.create_plot_from_current_location(parameters)

    return HttpResponseRedirect(reverse("runs:detail", args=(run_name,)))


def add_name(request, run_name):
    """
    Adds a name to the results of a calculated method of the run. The name can be used
    to identify the result and use them later.

    :param request: the request object
    :type request: HttpRequest
    :param run_name: the name of the run
    :type run_name: str

    :return: the rendered detail page of the run
    :rtype: HttpResponse
    """
    run = active_runs[run_name]
    run.name_step(int(request.POST["index"]), request.POST["name"])
    return HttpResponseRedirect(reverse("runs:detail", args=(run_name,)))


def results_exist(run: Run) -> bool:
    """
    Checks if the last step has produced valid results.

    :param run: the run to check

    :return: True if the results are valid, False otherwise
    """
    if run.section == "importing":
        return run.result_df is not None or (run.step == "plot" and run.plots)
    if run.section == "data_preprocessing":
        return run.result_df is not None or (run.step == "plot" and run.plots)
    if run.section == "data_analysis" or run.section == "data_integration":
        return run.calculated_method is not None or (run.step == "plot" and run.plots)
    return True


def results_exist_json(request, run_name):
    """
    Checks if the results of the run exist. This is used to determine if the Next button
    should be enabled or not.

    :param request: the request object
    :type request: HttpRequest
    :param run_name: the name of the run
    :type run_name: str

    :return: a JSON response with a boolean value
    :rtype: JsonResponse
    """
    run = active_runs[run_name]
    return JsonResponse(dict(results_exist=results_exist(run)))


def all_button_parameters(request, run_name):
    """
    Returns all parameters that are needed to render the buttons as enabled or disabled
    in the run detail page.
    See ui/runs/templates/runs/form_buttons.html for detailed documentation.

    :param request: the request object
    :type request: HttpRequest
    :param run_name: the name of the run
    :type run_name: str

    :return: a JSON response with the parameters
    :rtype: JsonResponse
    """
    run = active_runs[run_name]
    d = dict()
    d["current_plot_parameters"] = run.current_plot_parameters.get(run.method, {})
    d["plotted_for_parameters"] = (
        run.plotted_for_parameters if run.plotted_for_parameters is not None else dict()
    )

    if run.current_parameters is None or run.result_df is None:
        d["current_parameters"] = dict()
        d["chosen_method"] = dict()
    else:
        d["current_parameters"] = run.current_parameters[run.method]
        d["chosen_method"] = run.method

    return JsonResponse(d)


def outputs_of_step(request, run_name):
    """
    Returns the output keys of a named step of the run. This is used to determine which
    parameters can be used as input for future steps.

    :param request: the request object
    :type request: HttpRequest
    :param run_name: the name of the run
    :type run_name: str

    :return: a JSON response with the output keys
    :rtype: JsonResponse
    """
    run = active_runs[run_name]
    step_name = request.POST["step_name"]
    return JsonResponse(run.history.output_keys_of_named_step(step_name), safe=False)


def download_plots(request, run_name):
    """
    Downloads all plots of the current method in the run. If multiple plots are created,
    they are zipped together. The format of the plots is specified in the request.

    :param request: the request object
    :type request: HttpRequest
    :param run_name: the name of the run
    :type run_name: str

    :return: a FileResponse with the plots
    :rtype: FileResponse
    """
    run = active_runs[run_name]
    format_ = request.GET["format"]
    exported = run.export_plots(format_=format_)
    if len(exported) == 1:
        filename = f"{run.step_index}-{run.section}-{run.step}-{run.method}.{format_}"
        return FileResponse(exported[0], filename=filename, as_attachment=True)

    with tempfile.NamedTemporaryFile(delete=False) as f:
        temp_filename = f.name
    with zipfile.ZipFile(temp_filename, "w") as zf:
        for i, plot in enumerate(exported):
            filename = (
                f"{run.step_index}-{run.section}-{run.step}-{run.method}-{i}.{format_}"
            )
            zf.writestr(filename, plot.getvalue())
    return FileResponse(
        open(temp_filename, "rb"),
        filename=f"{run.step_index}-{run.section}-{run.step}-{run.method}-{format_}.zip",
        as_attachment=True,
    )


def tables(request, run_name, index, key=None):
    if run_name not in active_runs:
        active_runs[run_name] = Run.continue_existing(run_name)
    run = active_runs[run_name]

    # use current output when applicable (not yet in history)
    if index < len(run.history.steps):
        history_step = run.history.steps[index]
        outputs = history_step.outputs
        section = history_step.section
        step = history_step.step
        method = history_step.method
        name = run.history.step_names[index]
    else:
        outputs = run.current_out
        section = run.section
        step = run.step
        method = run.method
        name = None

    options = []
    for k, value in outputs.items():
        if isinstance(value, pd.DataFrame) and k != key:
            options.append(k)

    if key is None and options:
        # choose an option if url without key is used
        return HttpResponseRedirect(
            reverse("runs:tables", args=(run_name, index, options[0]))
        )

    return render(
        request,
        "runs/tables.html",
        context=dict(
            run_name=run_name,
            index=index,
            # put key as first option to make selected
            options=[(opt, opt) for opt in [key] + options],
            key=key,
            section=section,
            step=step,
            method=method,
            name=name,
            clean_ids="clean-ids" if "clean-ids" in request.GET else "",
        ),
    )


def tables_content(request, run_name, index, key):
    run = active_runs[run_name]
    if index < len(run.history.steps):
        outputs = run.history.steps[index].outputs[key]
    else:
        outputs = run.current_out[key]
    out = outputs.replace(np.nan, None)

    if "clean-ids" in request.GET:
        for column in out.columns:
            if "protein" in column.lower():
                out[column] = out[column].map(
                    lambda group: ";".join(
                        unique_justseen(map(clean_uniprot_id, group.split(";")))
                    )
                )
    return JsonResponse(
        dict(columns=out.to_dict("split")["columns"], data=out.to_dict("split")["data"])
    )


def protein_graph(request, run_name, index: int):
    run = active_runs[run_name]

    if index < len(run.history.steps):
        outputs = run.history.steps[index].outputs
    else:
        outputs = run.current_out

    if "graph_path" not in outputs:
        return HttpResponseBadRequest(
            f"No Graph Path found in output of step with index {index}"
        )

    graph_path = outputs["graph_path"]
    peptide_matches = outputs.get("peptide_matches", [])
    peptide_mismatches = outputs.get("peptide_mismatches", [])
    protein_id = outputs.get("protein_id", "")

    if not Path(graph_path).exists():
        return HttpResponseBadRequest(f"Graph file {graph_path} does not exist")

    graph = nx.read_graphml(graph_path)

    max_peptides = 0
    min_peptides = 0
    nodes = []

    # count number of peptides for each node, set max_peptides and min_peptides
    for node in graph.nodes():
        peptides = graph.nodes[node].get("peptides", "")
        if peptides != "":
            peptides = peptides.split(";")
            if len(peptides) > max_peptides:
                max_peptides = len(peptides)
            elif len(peptides) < min_peptides:
                min_peptides = len(peptides)
        nodes.append(
            {
                "data": {
                    "id": node,
                    "label": graph.nodes[node].get(
                        "aminoacid", "####### ERROR #######"
                    ),
                    "match": graph.nodes[node].get("match", "false"),
                    "peptides": graph.nodes[node].get("peptides", ""),
                    "peptides_count": len(peptides),
                }
            }
        )

    edges = [{"data": {"source": u, "target": v}} for u, v in graph.edges()]
    elements = nodes + edges

    return render(
        request,
        "runs/protein_graph.html",
        context={
            "elements": elements,
            "peptide_matches": peptide_matches,
            "peptide_mismatches": peptide_mismatches,
            "protein_id": protein_id,
            "filtered_blocks": outputs.get("filtered_blocks", []),
            "max_peptides": max_peptides,
            "min_peptides": min_peptides,
            "run_name": run_name,
            "used_memory": get_memory_usage(),
        },
    )<|MERGE_RESOLUTION|>--- conflicted
+++ resolved
@@ -41,16 +41,12 @@
     make_plot_fields,
     make_sidebar,
 )
-<<<<<<< HEAD
 from ui.runs.views_helper import (
     clear_messages,
     parameters_from_post,
     display_messages,
     display_message,
 )
-=======
-from ui.runs.views_helper import display_message, parameters_from_post
->>>>>>> ee95c1ad
 
 active_runs = {}
 
@@ -100,28 +96,6 @@
     else:
         description = ""
     last_step = is_last_step(run.workflow_config, run.step_index)
-<<<<<<< HEAD
-
-    # This is a temporary solution and should be removed when the problem in the referenced step is fixed
-    if run.section == "data_integration" and run.step == "enrichment_analysis":
-        message = {
-            "level": 30,
-            "msg": "To select a column name, you have to first change"
-            ' the entry in the "Dataframe with protein IDs..." field and then change it '
-            'back to select values in the field "Column name...".',
-        }
-        display_message(message, request)
-    elif run.section == "data_integration" and run.method == "GO_enrichment_bar_plot":
-        message = {
-            "level": 30,
-            "msg": "To select sets to be plotted, you have to first change"
-            " the entry in the dataframe-field and then change it "
-            "back to select sets.",
-        }
-        display_message(message, request)
-    clear_messages(request)
-=======
->>>>>>> ee95c1ad
 
     log_messages(run.current_messages)
     display_messages(run.current_messages, request)
