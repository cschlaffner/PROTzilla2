import sys
import tempfile
import traceback
import zipfile
from pathlib import Path

import networkx as nx
import numpy as np
import pandas as pd
from django.http import (
    FileResponse,
    HttpResponseBadRequest,
    HttpResponseRedirect,
    JsonResponse,
)
from django.shortcuts import render
from django.template.loader import render_to_string
from django.urls import reverse
from main.settings import BASE_DIR

from protzilla.workflow_helper import is_last_step

sys.path.append(f"{BASE_DIR}/..")

from protzilla.constants.protzilla_logging import logger
from protzilla.data_integration.database_query import uniprot_columns
from protzilla.run import Run
from protzilla.run_helper import get_parameters
from protzilla.utilities import (
    clean_uniprot_id,
    get_memory_usage,
    name_to_title,
    unique_justseen,
)
from protzilla.workflow_helper import is_last_step
from ui.runs.fields import (
    make_current_fields,
    make_displayed_history,
    make_dynamic_fields,
    make_method_dropdown,
    make_name_field,
    make_parameter_input,
    make_plot_fields,
    make_sidebar,
)
from ui.runs.views_helper import clear_messages, display_message, parameters_from_post

active_runs = {}


def index(request):
    """
    Renders the main index page of the PROTzilla application.

    :param request: the request object
    :type request: HttpRequest

    :return: the rendered index page
    :rtype: HttpResponse
    """
    return render(
        request,
        "runs/index.html",
        context={
            "available_workflows": Run.available_workflows(),
            "available_runs": Run.available_runs(),
        },
    )


def detail(request, run_name):
    """
    Renders the details page of a specific run.
    For rendering a context dict is created that contains all the dynamic information
    that is needed to display the page. This wraps other methods that provide subparts
    for the page e.g. make_displayed_history() to show the history.

    :param request: the request object
    :type request: HttpRequest
    :param run_name: the name of the run
    :type run_name: str

    :return: the rendered details page
    :rtype: HttpResponse
    """
    if run_name not in active_runs:
        active_runs[run_name] = Run.continue_existing(run_name)
    run = active_runs[run_name]
    section, step, method = run.current_run_location()
    end_of_run = not step
    if not end_of_run:
        description = run.workflow_meta[section][step][method]["description"]
    else:
        description = ""
    last_step = is_last_step(run.workflow_config, run.step_index)
    # This is a temporary solution and should be removed when the problem in the referenced step is fixed

    if run.section == "data_integration" and run.step == "enrichment_analysis":
        message = {
            "level": 30,
            "msg": "To select a column name, you have to first change"
            ' the entry in the "Dataframe with protein IDs..." field and then change it '
            'back to select values in the field "Column name...".',
        }
        display_message(message, request)
    elif run.section == "data_integration" and run.method == "GO_enrichment_bar_plot":
        message = {
            "level": 30,
            "msg": "To select sets to be plotted, you have to first change"
            " the entry in the dataframe-field and then change it "
            "back to select sets.",
        }
        display_message(message, request)
    clear_messages(request)

    current_plots = []
    for plot in run.plots:
        if isinstance(plot, bytes):
            # Base64 encoded image
            current_plots.append(
                '<div class="row d-flex justify-content-center mb-4"><img src="data:image/png;base64, {}"></div>'.format(
                    plot.decode("utf-8")
                )
            )
        elif isinstance(plot, dict):
            if "plot_base64" in plot:
                current_plots.append(
                    '<div class="row d-flex justify-content-center mb-4"><img id="{}" src="data:image/png;base64, {}"></div>'.format(
                        plot["key"], plot["plot_base64"].decode("utf-8")
                    )
                )
            else:
                current_plots.append(None)
        else:
            current_plots.append(plot.to_html(include_plotlyjs=False, full_html=False))

    show_table = run.current_out and any(
        isinstance(v, pd.DataFrame) for v in run.current_out.values()
    )

    show_protein_graph = (
        run.current_out
        and "graph_path" in run.current_out
        and run.current_out["graph_path"] is not None
        and Path(run.current_out["graph_path"]).exists()
    )

    return render(
        request,
        "runs/details.html",
        context=dict(
            run_name=run_name,
            section=section,
            step=step,
            display_name=f"{name_to_title(run.step)}",
            displayed_history=make_displayed_history(run),
            method_dropdown=make_method_dropdown(run, section, step, method),
            fields=make_current_fields(run, section, step, method),
            plot_fields=make_plot_fields(run, section, step, method),
            name_field=make_name_field(results_exist(run), run, end_of_run),
            current_plots=current_plots,
            results_exist=results_exist(run),
            show_back=bool(run.history.steps),
            show_plot_button=run.result_df is not None,
            sidebar=make_sidebar(request, run, run_name),
            last_step=last_step,
            end_of_run=end_of_run,
            show_table=show_table,
            used_memory=get_memory_usage(),
            show_protein_graph=show_protein_graph,
            description=description,
        ),
    )


def change_method(request, run_name):
    """
    Changes the method during a step of a run.
    This is called when the user selects a new method in the first dropdown of a step.

    :param request: the request object
    :type request: HttpRequest
    :param run_name: the name of the run
    :type run_name: str

    :return: a JSON response object containing the new fields for the selected method
    :rtype: JsonResponse
    """
    # TODO 92 extract into a separate method like try_reactivate_run
    try:
        if run_name not in active_runs:
            active_runs[run_name] = Run.continue_existing(run_name)
        run = active_runs[run_name]
    except FileNotFoundError:
        traceback.print_exc()
        response = JsonResponse({"error": f"Run '{run_name}' was not found"})
        response.status_code = 404  # not found
        return response

    run.method = request.POST["method"]
    section, step, _ = run.current_workflow_location()
    run.update_workflow_config([], update_params=False)

    current_fields = make_current_fields(run, run.section, run.step, run.method)
    plot_fields = make_plot_fields(run, run.section, run.step, run.method)
    return JsonResponse(
        dict(
            parameters=render_to_string(
                "runs/fields.html",
                context=dict(fields=current_fields),
            ),
            plot_parameters=render_to_string(
                "runs/fields.html",
                context=dict(fields=plot_fields),
            ),
        ),
        safe=False,
    )


def change_dynamic_fields(request, run_name):
    """
    Renders fields that depend on the value of another field e.g. a dropdown, the value
    being the dynamic_trigger_value below. The field is specified by its key and part of
    the request.

    :param request: the request object
    :type request: HttpRequest
    :param run_name: the name of the run
    :type run_name: str

    :return: a JSON response object containing the new fields depending on the value of
        the dynamic trigger
    :rtype: JsonResponse
    """

    try:
        if run_name not in active_runs:
            active_runs[run_name] = Run.continue_existing(run_name)
        run = active_runs[run_name]
    except FileNotFoundError:
        traceback.print_exc()
        response = JsonResponse({"error": f"Run '{run_name}' was not found"})
        response.status_code = 404  # not found
        return response

    dynamic_trigger_value = request.POST["selected_input"]
    dynamic_trigger_key = request.POST["key"]
    all_parameters_dict = get_parameters(run, run.section, run.step, run.method)
    dynamic_trigger_param_dict = all_parameters_dict[dynamic_trigger_key]
    dynamic_fields = make_dynamic_fields(
        dynamic_trigger_param_dict, dynamic_trigger_value, all_parameters_dict, False
    )
    parameters = render_to_string(
        "runs/fields.html",
        context=dict(fields=dynamic_fields),
    )
    return JsonResponse(dict(parameters=parameters), safe=False)


def change_field(request, run_name):
    """
    Changes the value of one or multiple fields during a method of a run depending on a
    selected value in another field. The field that triggers this method is identified by
    the post_id variable.
    In contrast to change_dynamic_fields, this method changes the value of the field itself
    instead of rendering new fields.

    :param request: the request object
    :type request: HttpRequest
    :param run_name: the name of the run
    :type run_name: str

    :return: a JSON response object containing the updated fields depending on the value of the
        dynamic trigger field
    :rtype: JsonResponse
    """
    try:
        if run_name not in active_runs:
            active_runs[run_name] = Run.continue_existing(run_name)
        run = active_runs[run_name]
    except FileNotFoundError as e:
        # TODO should use logging instead of printing
        print(str(e))
        response = JsonResponse({"error": f"Run '{run_name}' was not found"})
        response.status_code = 404  # not found
        return response

    selected = request.POST.getlist("selected[]")
    post_id = request.POST["id"]
    if len(selected) > 1:
        # remove last 4 characters from post_id to get the original id
        # because multiple selected items are in id_div
        post_id = post_id[:-4]

    parameters = run.workflow_meta[run.section][run.step][run.method]["parameters"]
    if "fill_dynamic" in parameters[post_id]:
        fields_to_fill = parameters[post_id]["fill_dynamic"]
    else:
        fields_to_fill = [
            k for k in parameters.keys() if parameters[k]["type"] == "named_output_v2"
        ]

    fields = {}
    for key in fields_to_fill:
        param_dict = parameters[key]

        if "fill" in param_dict:
            if param_dict["fill"] == "metadata_column_data":
                param_dict["categories"] = run.metadata[selected[0]].unique().tolist()
            elif param_dict["fill"] == "uniprot_fields":
                param_dict["categories"] = uniprot_columns(selected[0]) + ["Links"]
            elif param_dict["fill"] == "protein_ids":
                if len(selected) == 1:
                    named_output = run.current_out_sources[selected[0]]
                    output_item = selected[0]
                else:
                    named_output = selected[0]
                    output_item = selected[1]
                # KeyError is expected when named_output triggers the fill
                try:
                    protein_iterable = run.history.output_of_named_step(
                        named_output, output_item
                    )
                except KeyError:
                    protein_iterable = None
                if isinstance(protein_iterable, pd.DataFrame):
                    param_dict["categories"] = protein_iterable["Protein ID"].unique()
                elif isinstance(protein_iterable, pd.Series):
                    param_dict["categories"] = protein_iterable.unique()
                elif isinstance(protein_iterable, list):
                    param_dict["categories"] = protein_iterable
                else:
                    param_dict["categories"] = []
                    # TODO should use logging instead of printing
                    print(
                        f"Warning: expected protein_iterable to be a DataFrame, Series or list, but got {type(protein_iterable)}. Proceeding with empty list."
                    )

        elif param_dict["fill"] == "protein_df_columns":
            named_output = selected[0]
            output_item = selected[1]
            # KeyError is expected when named_output triggers the fill
            try:
                protein_iterable = run.history.output_of_named_step(
                    named_output, output_item
                )
            except KeyError:
                protein_iterable = None
            if isinstance(protein_iterable, pd.DataFrame):
                categories = []
                for column in protein_iterable.columns:
                    if column not in ["Protein ID", "Sample"]:
                        categories.append(column)
                param_dict["categories"] = categories
            elif isinstance(protein_iterable, pd.Series):
                param_dict["categories"] = protein_iterable.index
            elif isinstance(protein_iterable, dict):
                param_dict["categories"] = protein_iterable.keys()
            else:
                param_dict["categories"] = []
                logger.warning(
                    f"Warning: expected protein_iterable to be a DataFrame or Series, but got {type(protein_iterable)}. Proceeding with empty list."
                )

        elif param_dict["fill"] == "enrichment_categories":
            named_output = selected[0]
            output_item = selected[1]

            # TODO: this is a bit hacky, but it works for now
            # should be refactored when we rework the named input handling
            # KeyError is expected here because named_output trigger change_field
            # twice to make sure that the categories are updated after the named_output has updated
            try:
                protein_iterable = run.history.output_of_named_step(
                    named_output, output_item
                )
            except KeyError:
                protein_iterable = None

            if (
                not isinstance(protein_iterable, pd.DataFrame)
                or not "Gene_set" in protein_iterable.columns
            ):
                param_dict["categories"] = []
            else:
                param_dict["categories"] = (
                    protein_iterable["Gene_set"].unique().tolist()
                )
        elif param_dict["fill"] == "gsea_enrichment_categories":
            named_output = selected[0]
            output_item = selected[1]

            try:
                protein_iterable = run.history.output_of_named_step(
                    named_output, output_item
                )
            except KeyError:
                protein_iterable = None

            if (
                not isinstance(protein_iterable, pd.DataFrame)
                or not "NES" in protein_iterable.columns
            ):
                param_dict["categories"] = []
            else:
                # gene_set_libraries are all prefixes for Term column in gsea output
                # if no prefix is found, a single gmt file was used
                gene_set_libraries = set()
                for term in protein_iterable["Term"].unique():
                    if "__" in term:
                        gene_set_lib = term.split("__")[0]
                        gene_set_libraries.add(gene_set_lib)
                    else:
                        gene_set_libraries.add("all")
                param_dict["categories"] = list(gene_set_libraries)

<<<<<<< HEAD
                if (
                    not isinstance(protein_iterable, pd.DataFrame)
                    or not "NES" in protein_iterable.columns
                ):
                    param_dict["categories"] = []
                else:
                    # gene_set_libraries are all prefixes for Term column in gsea output
                    # if no prefix is found, a single gmt file was used
                    gene_set_libraries = set()
                    for term in protein_iterable["Term"].unique():
                        if "__" in term:
                            gene_set_lib = term.split("__")[0]
                            gene_set_libraries.add(gene_set_lib)
                        else:
                            gene_set_libraries.add("all")
                    param_dict["categories"] = list(gene_set_libraries)

=======
>>>>>>> 411c55d5
        elif "select_from" in param_dict:
            param_dict["outputs"] = run.history.output_keys_of_named_step(selected[0])

            for out_key in param_dict["outputs"]:
                run.current_out_sources[out_key] = selected[0]

        fields[key] = make_parameter_input(key, param_dict, parameters, disabled=False)

    return JsonResponse(fields, safe=False)


def create(request):
    """
    Creates a new run. The user is then redirected to the detail page of the run.

    :param request: the request object
    :type request: HttpRequest

    :return: the rendered details page of the new run
    :rtype: HttpResponse
    """
    run_name = request.POST["run_name"]
    run = Run.create(
        run_name,
        request.POST["workflow_config_name"],
        df_mode=request.POST["df_mode"],
    )
    active_runs[run_name] = run
    return HttpResponseRedirect(reverse("runs:detail", args=(run_name,)))


def continue_(request):
    """
    Continues an existing run. The user is redirected to the detail page of the run and
    can resume working on the run.

    :param request: the request object
    :type request: HttpRequest

    :return: the rendered details page of the run
    :rtype: HttpResponse
    """
    run_name = request.POST["run_name"]
    active_runs[run_name] = Run.continue_existing(run_name)

    for message in active_runs[run_name].current_messages:
        display_message(message, request)

    return HttpResponseRedirect(reverse("runs:detail", args=(run_name,)))


def next_(request, run_name):
    """
    Skips to and renders the next step/method of the run.

    :param request: the request object
    :type request: HttpRequest
    :param run_name: the name of the run
    :type run_name: str

    :return: the rendered detail page of the run with the next step/method
    :rtype: HttpResponse
    """
    run = active_runs[run_name]

    run.next_step(request.POST["name"])

    for message in run.current_messages:
        display_message(message, request)

    return HttpResponseRedirect(reverse("runs:detail", args=(run_name,)))


def back(request, run_name):
    """
    Goes back to and renders the previous step/method of the run.

    :param request: the request object
    :type request: HttpRequest
    :param run_name: the name of the run
    :type run_name: str

    :return: the rendered detail page of the run with the previous step/method
    :rtype: HttpResponse
    """
    run = active_runs[run_name]
    run.back_step()
    return HttpResponseRedirect(reverse("runs:detail", args=(run_name,)))


def add(request, run_name):
    """
    Adds a new method to the run. The method is added as the next step.

    :param request: the request object
    :type request: HttpRequest
    :param run_name: the name of the run
    :type run_name: str

    :return: the rendered detail page of the run, new method visible in sidebar
    :rtype: HttpResponse
    """
    run = active_runs[run_name]

    post = dict(request.POST)
    del post["csrfmiddlewaretoken"]
    step = post["step"][0]
    section = post["section_name"][0]
    method = post["method"][0]

    run.insert_at_next_position(step, section, method)
    return HttpResponseRedirect(reverse("runs:detail", args=(run_name,)))


def delete_step(request, run_name):
    """
    Deletes a step/method from the run.

    :param request: the request object
    :type request: HttpRequest
    :param run_name: the name of the run
    :type run_name: str

    :return: the rendered detail page of the run, deleted method no longer visible in sidebar
    :rtype: HttpResponse
    """
    run = active_runs[run_name]

    post = dict(request.POST)
    del post["csrfmiddlewaretoken"]
    index = int(post["index"][0])
    section = post["section_name"][0]
    run.delete_step(section, index)
    return HttpResponseRedirect(reverse("runs:detail", args=(run_name,)))


def export_workflow(request, run_name):
    """
    Exports the workflow of the run as a JSON file so that it can be reused and shared.

    :param request: the request object
    :type request: HttpRequest
    :param run_name: the name of the run
    :type run_name: str

    :return: the rendered detail page of the run
    :rtype: HttpResponse
    """
    run = active_runs[run_name]
    post = dict(request.POST)
    del post["csrfmiddlewaretoken"]
    print("run_name")
    print(run_name)
    name = post["name"][0]
    run.export_workflow(name)

    return HttpResponseRedirect(reverse("runs:detail", args=(run_name,)))


def calculate(request, run_name):
    """
    Performs the current methods calculation during the run. Django messages are used to
    display additional information, warnings and errors to the user.

    :param request: the request object
    :type request: HttpRequest
    :param run_name: the name of the run
    :type run_name: str

    :return: the rendered detail page of the run
    :rtype: HttpResponse
    """
    run = active_runs[run_name]
    parameters = parameters_from_post(request.POST)
    del parameters["chosen_method"]

    for k, v in dict(request.FILES).items():
        # assumption: only one file uploaded
        parameters[k] = v[0].temporary_file_path()
    run.perform_current_calculation_step(parameters)

    for message in run.current_messages:
        display_message(message, request)

    return HttpResponseRedirect(reverse("runs:detail", args=(run_name,)))


def plot(request, run_name):
    """
    Creates a plot from the current step/method of the run.
    This is only called by the plot button in the data preprocessing section aka when a plot is
    simultaneously a step on its own.
    Django messages are used to display additional information, warnings and errors to the user.

    :param request: the request object
    :type request: HttpRequest
    :param run_name: the name of the run
    :type run_name: str

    :return: the rendered detail page of the run, now with the plot
    :rtype: HttpResponse
    """
    run = active_runs[run_name]
    section, step, method = run.current_run_location()
    parameters = parameters_from_post(request.POST)

    if run.step == "plot":
        del parameters["chosen_method"]

    run.create_plot_from_current_location(parameters)

    for index, message in enumerate(run.current_messages):
        if isinstance(message, dict):
            display_message(message, request)

    return HttpResponseRedirect(reverse("runs:detail", args=(run_name,)))


def add_name(request, run_name):
    """
    Adds a name to the results of a calculated method of the run. The name can be used
    to identify the result and use them later.

    :param request: the request object
    :type request: HttpRequest
    :param run_name: the name of the run
    :type run_name: str

    :return: the rendered detail page of the run
    :rtype: HttpResponse
    """
    run = active_runs[run_name]
    run.name_step(int(request.POST["index"]), request.POST["name"])
    return HttpResponseRedirect(reverse("runs:detail", args=(run_name,)))


def results_exist(run: Run) -> bool:
    """
    Checks if the last step has produced valid results.

    :param run: the run to check

    :return: True if the results are valid, False otherwise
    """
    if run.section == "importing":
        return run.result_df is not None or (run.step == "plot" and run.plots)
    if run.section == "data_preprocessing":
        return run.result_df is not None or (run.step == "plot" and run.plots)
    if run.section == "data_analysis" or run.section == "data_integration":
        return run.calculated_method is not None or (run.step == "plot" and run.plots)
    return True


def results_exist_json(request, run_name):
    """
    Checks if the results of the run exist. This is used to determine if the Next button
    should be enabled or not.

    :param request: the request object
    :type request: HttpRequest
    :param run_name: the name of the run
    :type run_name: str

    :return: a JSON response with a boolean value
    :rtype: JsonResponse
    """
    run = active_runs[run_name]
    return JsonResponse(dict(results_exist=results_exist(run)))


def all_button_parameters(request, run_name):
    """
    Returns all parameters that are needed to render the buttons as enabled or disabled
    in the run detail page.
    See ui/runs/templates/runs/form_buttons.html for detailed documentation.

    :param request: the request object
    :type request: HttpRequest
    :param run_name: the name of the run
    :type run_name: str

    :return: a JSON response with the parameters
    :rtype: JsonResponse
    """
    run = active_runs[run_name]
    d = dict()
    d["current_plot_parameters"] = run.current_plot_parameters.get(run.method, {})
    d["plotted_for_parameters"] = (
        run.plotted_for_parameters if run.plotted_for_parameters is not None else dict()
    )

    if run.current_parameters is None or run.result_df is None:
        d["current_parameters"] = dict()
        d["chosen_method"] = dict()
    else:
        d["current_parameters"] = run.current_parameters[run.method]
        d["chosen_method"] = run.method

    return JsonResponse(d)


def outputs_of_step(request, run_name):
    """
    Returns the output keys of a named step of the run. This is used to determine which
    parameters can be used as input for future steps.

    :param request: the request object
    :type request: HttpRequest
    :param run_name: the name of the run
    :type run_name: str

    :return: a JSON response with the output keys
    :rtype: JsonResponse
    """
    run = active_runs[run_name]
    step_name = request.POST["step_name"]
    return JsonResponse(run.history.output_keys_of_named_step(step_name), safe=False)


def download_plots(request, run_name):
    """
    Downloads all plots of the current method in the run. If multiple plots are created,
    they are zipped together. The format of the plots is specified in the request.

    :param request: the request object
    :type request: HttpRequest
    :param run_name: the name of the run
    :type run_name: str

    :return: a FileResponse with the plots
    :rtype: FileResponse
    """
    run = active_runs[run_name]
    format_ = request.GET["format"]
    exported = run.export_plots(format_=format_)
    if len(exported) == 1:
        filename = f"{run.step_index}-{run.section}-{run.step}-{run.method}.{format_}"
        return FileResponse(exported[0], filename=filename, as_attachment=True)

    with tempfile.NamedTemporaryFile(delete=False) as f:
        temp_filename = f.name
    with zipfile.ZipFile(temp_filename, "w") as zf:
        for i, plot in enumerate(exported):
            filename = (
                f"{run.step_index}-{run.section}-{run.step}-{run.method}-{i}.{format_}"
            )
            zf.writestr(filename, plot.getvalue())
    return FileResponse(
        open(temp_filename, "rb"),
        filename=f"{run.step_index}-{run.section}-{run.step}-{run.method}-{format_}.zip",
        as_attachment=True,
    )


def tables(request, run_name, index, key=None):
    if run_name not in active_runs:
        active_runs[run_name] = Run.continue_existing(run_name)
    run = active_runs[run_name]

    # use current output when applicable (not yet in history)
    if index < len(run.history.steps):
        history_step = run.history.steps[index]
        outputs = history_step.outputs
        section = history_step.section
        step = history_step.step
        method = history_step.method
        name = run.history.step_names[index]
    else:
        outputs = run.current_out
        section = run.section
        step = run.step
        method = run.method
        name = None

    options = []
    for k, value in outputs.items():
        if isinstance(value, pd.DataFrame) and k != key:
            options.append(k)

    if key is None and options:
        # choose an option if url without key is used
        return HttpResponseRedirect(
            reverse("runs:tables", args=(run_name, index, options[0]))
        )

    return render(
        request,
        "runs/tables.html",
        context=dict(
            run_name=run_name,
            index=index,
            # put key as first option to make selected
            options=[(opt, opt) for opt in [key] + options],
            key=key,
            section=section,
            step=step,
            method=method,
            name=name,
            clean_ids="clean-ids" if "clean-ids" in request.GET else "",
        ),
    )


def tables_content(request, run_name, index, key):
    run = active_runs[run_name]
    if index < len(run.history.steps):
        outputs = run.history.steps[index].outputs[key]
    else:
        outputs = run.current_out[key]
    out = outputs.replace(np.nan, None)

    if "clean-ids" in request.GET:
        for column in out.columns:
            if "protein" in column.lower():
                out[column] = out[column].map(
                    lambda group: ";".join(
                        unique_justseen(map(clean_uniprot_id, group.split(";")))
                    )
                )
    return JsonResponse(
        dict(columns=out.to_dict("split")["columns"], data=out.to_dict("split")["data"])
    )


def protein_graph(request, run_name, index: int):
    run = active_runs[run_name]

    if index < len(run.history.steps):
        outputs = run.history.steps[index].outputs
    else:
        outputs = run.current_out

    if "graph_path" not in outputs:
        return HttpResponseBadRequest(
            f"No Graph Path found in output of step with index {index}"
        )

    graph_path = outputs["graph_path"]
    peptide_matches = outputs.get("peptide_matches", [])
    peptide_mismatches = outputs.get("peptide_mismatches", [])
    protein_id = outputs.get("protein_id", "")

    if not Path(graph_path).exists():
        return HttpResponseBadRequest(f"Graph file {graph_path} does not exist")

    graph = nx.read_graphml(graph_path)

    max_peptides = 0
    min_peptides = 0
    nodes = []

    # count number of peptides for each node, set max_peptides and min_peptides
    for node in graph.nodes():
        peptides = graph.nodes[node].get("peptides", "")
        if peptides != "":
            peptides = peptides.split(";")
            if len(peptides) > max_peptides:
                max_peptides = len(peptides)
            elif len(peptides) < min_peptides:
                min_peptides = len(peptides)
        nodes.append(
            {
                "data": {
                    "id": node,
                    "label": graph.nodes[node].get(
                        "aminoacid", "####### ERROR #######"
                    ),
                    "match": graph.nodes[node].get("match", "false"),
                    "peptides": graph.nodes[node].get("peptides", ""),
                    "peptides_count": len(peptides),
                }
            }
        )

    edges = [{"data": {"source": u, "target": v}} for u, v in graph.edges()]
    elements = nodes + edges

    return render(
        request,
        "runs/protein_graph.html",
        context={
            "elements": elements,
            "peptide_matches": peptide_matches,
            "peptide_mismatches": peptide_mismatches,
            "protein_id": protein_id,
            "filtered_blocks": outputs.get("filtered_blocks", []),
            "max_peptides": max_peptides,
            "min_peptides": min_peptides,
            "run_name": run_name,
            "used_memory": get_memory_usage(),
        },
    )<|MERGE_RESOLUTION|>--- conflicted
+++ resolved
@@ -17,8 +17,6 @@
 from django.template.loader import render_to_string
 from django.urls import reverse
 from main.settings import BASE_DIR
-
-from protzilla.workflow_helper import is_last_step
 
 sys.path.append(f"{BASE_DIR}/..")
 
@@ -280,7 +278,6 @@
             active_runs[run_name] = Run.continue_existing(run_name)
         run = active_runs[run_name]
     except FileNotFoundError as e:
-        # TODO should use logging instead of printing
         print(str(e))
         response = JsonResponse({"error": f"Run '{run_name}' was not found"})
         response.status_code = 404  # not found
@@ -415,26 +412,6 @@
                         gene_set_libraries.add("all")
                 param_dict["categories"] = list(gene_set_libraries)
 
-<<<<<<< HEAD
-                if (
-                    not isinstance(protein_iterable, pd.DataFrame)
-                    or not "NES" in protein_iterable.columns
-                ):
-                    param_dict["categories"] = []
-                else:
-                    # gene_set_libraries are all prefixes for Term column in gsea output
-                    # if no prefix is found, a single gmt file was used
-                    gene_set_libraries = set()
-                    for term in protein_iterable["Term"].unique():
-                        if "__" in term:
-                            gene_set_lib = term.split("__")[0]
-                            gene_set_libraries.add(gene_set_lib)
-                        else:
-                            gene_set_libraries.add("all")
-                    param_dict["categories"] = list(gene_set_libraries)
-
-=======
->>>>>>> 411c55d5
         elif "select_from" in param_dict:
             param_dict["outputs"] = run.history.output_keys_of_named_step(selected[0])
 
