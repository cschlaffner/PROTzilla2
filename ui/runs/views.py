--- conflicted
+++ resolved
@@ -62,12 +62,8 @@
             plot_fields=make_plot_fields(run, section, step, method),
             name_field=make_name_field(allow_next, "runs_next"),
             current_plots=[
-<<<<<<< HEAD
                 plot.to_html(include_plotlyjs=False, full_html=False)
-=======
-                plot.to_html() if not isinstance(plot, dict) else ""
->>>>>>> f9bddeb8
-                for plot in run.plots
+                for plot in run.plots if not isinstance(plot, dict)
             ],
             show_next=run.calculated_method is not None
             or (run.step == "plot" and len(run.plots) > 0),
