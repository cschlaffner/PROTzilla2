import sys
import traceback

from django.contrib import messages
from django.http import HttpResponseRedirect, JsonResponse
from django.shortcuts import render
from django.template.loader import render_to_string
from django.urls import reverse
from main.settings import BASE_DIR

sys.path.append(f"{BASE_DIR}/..")

from protzilla.run import Run
from ui.runs.fields import (
    make_current_fields,
    make_displayed_history,
    make_method_dropdown,
    make_name_field,
    make_parameter_input,
    make_plot_fields,
    make_sidebar,
)
from ui.runs.utilities.alert import build_trace_alert
from ui.runs.views_helper import parameters_from_post

active_runs = {}


def index(request):
    return render(
        request,
        "runs/index.html",
        context={
            "run_name_prefill": f"hello{123:03d}",
            "available_workflows": Run.available_workflows(),
            "available_runs": Run.available_runs(),
        },
    )


def detail(request, run_name):
    if run_name not in active_runs:
        active_runs[run_name] = Run.continue_existing(run_name)
    run = active_runs[run_name]
    section, step, method = run.current_run_location()
    allow_next = run.result_df is not None
    return render(
        request,
        "runs/details.html",
        context=dict(
            run_name=run_name,
            display_name=f"{run.step.replace('_', ' ').title()}",
            displayed_history=make_displayed_history(run),
            method_dropdown=make_method_dropdown(run, section, step, method),
            fields=make_current_fields(run, section, step, method),
            plot_fields=make_plot_fields(run, section, step, method),
            name_field=make_name_field(allow_next, "runs_next"),
            current_plots=[plot.to_html() for plot in run.plots],
            show_next=run.result_df is not None,
            show_back=bool(run.history.steps),
            show_plot_button=run.result_df is not None,
            sidebar=make_sidebar(request, run, run_name),
        ),
    )


def change_method(request, run_name):
    # can this be extracted into a seperate method? (duplicate in change_field, detail)
    try:
        if run_name not in active_runs:
            active_runs[run_name] = Run.continue_existing(run_name)
        run = active_runs[run_name]
    except FileNotFoundError:
        traceback.print_exc()
<<<<<<< HEAD
    except FileNotFoundError:
        traceback.print_exc()
=======
>>>>>>> 69774f65
        response = JsonResponse({"error": f"Run '{run_name}' was not found"})
        response.status_code = 404  # not found
        return response

    run.method = request.POST["method"]
    run.current_parameters = None
    run.current_plot_parameters = None
    current_fields = make_current_fields(run, run.section, run.step, run.method)
    plot_fields = make_plot_fields(run, run.section, run.step, run.method)
    return JsonResponse(
        dict(
            parameters=render_to_string(
                "runs/fields.html",
                context=dict(fields=current_fields),
            ),
            plot_parameters=render_to_string(
                "runs/fields.html",
                context=dict(fields=plot_fields),
            ),
        ),
        safe=False,
    )


def change_field(request, run_name):
    # can this be extracted into a seperate method? (duplicate in change_method, detail)
    # e.g. "try_reactivate_run"
    try:
        if run_name not in active_runs:
            active_runs[run_name] = Run.continue_existing(run_name)
        run = active_runs[run_name]
    except FileNotFoundError as e:
        print(str(e))
        response = JsonResponse({"error": f"Run '{run_name}' was not found"})
        response.status_code = 404  # not found
        return response

    post_id = request.POST["id"]
    selected = request.POST["selected"]
    parameters = run.workflow_meta[run.section][run.step][run.method]["parameters"]
    fields_to_fill = parameters[post_id]["fill_dynamic"]

    fields = {}
    for key in fields_to_fill:
        param_dict = parameters[key]
        if param_dict["fill"] == "metadata_column_data":
            param_dict["categories"] = run.metadata[selected].unique()
            fields[key] = make_parameter_input(key, param_dict, disabled=False)

    return JsonResponse(fields, safe=False)


def create(request):
    run_name = request.POST["run_name"]
    run = Run.create(
        run_name,
        request.POST["workflow_config_name"],
        df_mode="disk_memory",
    )
    active_runs[run_name] = run
    return HttpResponseRedirect(reverse("runs:detail", args=(run_name,)))


def continue_(request):
    run_name = request.POST["run_name"]
    active_runs[run_name] = Run.continue_existing(run_name)
    return HttpResponseRedirect(reverse("runs:detail", args=(run_name,)))


def next_(request, run_name):
    run = active_runs[run_name]
    run.next_step(request.POST["name"])
    return HttpResponseRedirect(reverse("runs:detail", args=(run_name,)))


def back(request, run_name):
    run = active_runs[run_name]
    run.back_step()
    return HttpResponseRedirect(reverse("runs:detail", args=(run_name,)))


def add(request, run_name):
    run = active_runs[run_name]

    post = dict(request.POST)
    del post["csrfmiddlewaretoken"]
    step = post["step"][0]
    section = post["section_name"][0]
    method = post["method"][0]

    if step == "":
        assert False

    run.insert_at_next_position(step, section, method)
    return HttpResponseRedirect(reverse("runs:detail", args=(run_name,)))


def delete_step(request, run_name):
    run = active_runs[run_name]

    post = dict(request.POST)
    del post["csrfmiddlewaretoken"]
    index = int(post["index"][0])
    section = post["section_name"][0]
    run.delete_step(section, index)
    return HttpResponseRedirect(reverse("runs:detail", args=(run_name,)))


def export_workflow(request, run_name):
    run = active_runs[run_name]
    post = dict(request.POST)
    del post["csrfmiddlewaretoken"]
    print("run_name")
    print(run_name)
    name = post["name"][0]
    run.export_workflow(name)

    return HttpResponseRedirect(reverse("runs:detail", args=(run_name,)))


def calculate(request, run_name):
    run = active_runs[run_name]
    section, step, method = run.current_run_location()
    parameters = parameters_from_post(request.POST)
    del parameters["chosen_method"]

    for k, v in dict(request.FILES).items():
        # assumption: only one file uploaded
        parameters[k] = v[0].temporary_file_path()
    run.perform_calculation_from_location(section, step, method, parameters)

    result = run.current_out
    if "messages" in result:
        for message in result["messages"]:
            trace = build_trace_alert(message["trace"]) if "trace" in message else ""

            # map error level to bootstrap css class
            lvl_to_css_class = {
                40: "alert-danger",
                30: "alert-warning",
                20: "alert-info",
            }
            messages.add_message(
                request,
                message["level"],
                f"{message['msg']} {trace}",
                lvl_to_css_class[message["level"]],
            )

    return HttpResponseRedirect(reverse("runs:detail", args=(run_name,)))


def plot(request, run_name):
    run = active_runs[run_name]
    section, step, method = run.current_run_location()
    parameters = parameters_from_post(request.POST)
    run.create_plot_from_location(section, step, method, parameters)
    return HttpResponseRedirect(reverse("runs:detail", args=(run_name,)))


def add_name(request, run_name):
    run = active_runs[run_name]
    run.history.name_step(int(request.POST["index"]), request.POST["name"])
    return HttpResponseRedirect(reverse("runs:detail", args=(run_name,)))


def results_exist(request, run_name):
    run = active_runs[run_name]
    return JsonResponse(dict(results_exist=run.result_df is not None))


def all_button_parameters(request, run_name):
    run = active_runs[run_name]
    d = dict()
    d["current_plot_parameters"] = (
        run.current_plot_parameters
        if run.current_plot_parameters is not None
        else dict()
    )
    d["plotted_for_parameters"] = (
        run.plotted_for_parameters if run.plotted_for_parameters is not None else dict()
    )

    if run.current_parameters is None or run.result_df is None:
        d["current_parameters"] = dict()
        d["chosen_method"] = dict()
    else:
        d["current_parameters"] = run.current_parameters
        d["chosen_method"] = run.method

    return JsonResponse(d)


def outputs_of_step(request, run_name):
    run = active_runs[run_name]
    step_name = request.POST["step_name"]
    return JsonResponse(run.history.output_keys_of_named_step(step_name), safe=False)<|MERGE_RESOLUTION|>--- conflicted
+++ resolved
@@ -9,6 +9,7 @@
 from main.settings import BASE_DIR
 
 sys.path.append(f"{BASE_DIR}/..")
+
 
 from protzilla.run import Run
 from ui.runs.fields import (
@@ -72,11 +73,6 @@
         run = active_runs[run_name]
     except FileNotFoundError:
         traceback.print_exc()
-<<<<<<< HEAD
-    except FileNotFoundError:
-        traceback.print_exc()
-=======
->>>>>>> 69774f65
         response = JsonResponse({"error": f"Run '{run_name}' was not found"})
         response.status_code = 404  # not found
         return response
