--- conflicted
+++ resolved
@@ -47,33 +47,16 @@
         ),
     )
 
-
-<<<<<<< HEAD
 def get_current_fields(run, section, step, method):
-    parameters = run.workflow_meta["sections"][section][step][method]["parameters"]
-=======
-def detail(request, run_name):
-    if run_name not in active_runs:
-        active_runs[run_name] = Run.continue_existing(run_name)
-    run = active_runs[run_name]
-    section, step, method = run.current_workflow_location()
-
     parameters = run.workflow_meta[section][step][method]["parameters"]
->>>>>>> de7039e9
     current_fields = []
 
     for key, param_dict in parameters.items():
         # todo use workflow default
         if run.current_parameters:
-<<<<<<< HEAD
-            default = run.current_parameters[key]
-        else:
-            default = None
-        current_fields.append(
-            make_parameter_input(key, param_dict, disabled=False, default=default)
-        )
+            param_dict["default"] = run.current_parameters[key]
+        current_fields.append(make_parameter_input(key, param_dict, disabled=False))
     return current_fields
-
 
 def detail(request, run_name):
     if run_name not in active_runs:
@@ -81,6 +64,7 @@
     run = active_runs[run_name]
     section, step, method = run.current_workflow_location()
 
+    parameters = run.workflow_meta["sections"][section][step][method]["parameters"]
     current_fields = get_current_fields(run, section, step, method)
     method_dropdown_id = f"{step.replace('-', '_')}_method"
 
@@ -93,51 +77,27 @@
                 key=method_dropdown_id,
                 name=f"{step.replace('-', ' ').title()} Method:",
                 default=method,
-                categories=run.workflow_meta["sections"][section][step].keys(),
+                categories=run.workflow_meta[section][step].keys(),
             ),
         ),
     )
 
-=======
-            param_dict["default"] = run.current_parameters[key]
-        current_fields.append(make_parameter_input(key, param_dict, disabled=False))
->>>>>>> de7039e9
     displayed_history = []
     for history_step in run.history.steps:
         fields = []
-<<<<<<< HEAD
-        if history_step.section != "importing":
-            parameters = run.workflow_meta["sections"][history_step.section][
-                history_step.step
-            ][history_step.method]["parameters"]
+        if step.section == "importing":
+            name = f"{step.section}/{step.step}/{step.method}: {step.parameters['file'].split('/')[-1]}"
+        else:
             for key, param_dict in parameters.items():
                 fields.append(
                     make_parameter_input(
-                        key,
-                        param_dict,
-                        disabled=True,
-                        default=history_step.parameters[key],
+                        key, param_dict, disabled=True, default=step.parameters[key]
                     )
                 )
+            name = f"{step.section}/{step.step}/{step.method}"
         displayed_history.append(
-            dict(
-                name=f"{history_step.section}/{history_step.step}/{history_step.method}",
-                fields=fields,
-            )
+            dict(name=name, fields=fields)
         )
-=======
-        if step.section == "importing":
-            name = f"{step.section}/{step.step}/{step.method}: {step.parameters['file'].split('/')[-1]}"
-        else:
-            parameters = run.workflow_meta[step.section][step.step][step.method][
-                "parameters"
-            ]
-            for key, param_dict in parameters.items():
-                param_dict["default"] = step.parameters[key]
-                fields.append(make_parameter_input(key, param_dict, disabled=True))
-            name = f"{step.section}/{step.step}/{step.method}"
-        displayed_history.append(dict(name=name, fields=fields))
->>>>>>> de7039e9
     return render(
         request,
         "runs/details.html",
