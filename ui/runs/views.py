--- conflicted
+++ resolved
@@ -60,14 +60,6 @@
             )
 
         current_fields.append(make_parameter_input(key, param_dict, disabled=False))
-<<<<<<< HEAD
-    graphs = run.workflow_meta[section][step][method].get("graphs", [])
-    plot_fields = []
-    for graph in graphs:
-        for key, param_dict in graph.items():
-            # TODO put plot args into inputs
-            plot_fields.append(make_parameter_input(key, param_dict, disabled=False))
-=======
     return current_fields
 
 
@@ -78,7 +70,6 @@
     section, step, method = run.current_run_location()
     current_fields = get_current_fields(run, section, step, method)
     method_dropdown_id = f"{step}_method"
-
     current_fields.insert(
         0,
         render_to_string(
@@ -93,7 +84,12 @@
         ),
     )
 
->>>>>>> b57fb76d
+    graphs = run.workflow_meta[section][step][method].get("graphs", [])
+    plot_fields = []
+    for graph in graphs:
+        for key, param_dict in graph.items():
+            # TODO put plot args into inputs
+            plot_fields.append(make_parameter_input(key, param_dict, disabled=False))
     displayed_history = []
     for history_step in run.history.steps:
         fields = []
@@ -110,24 +106,13 @@
             fields = [df_head.to_string()]
         else:
             for key, param_dict in parameters.items():
-<<<<<<< HEAD
-                param_dict["default"] = step.parameters[key]
+                param_dict["default"] = history_step.parameters[key]
                 fields.append(make_parameter_input(key, param_dict, disabled=True))
-            name = f"{step.section}/{step.step}/{step.method}"
+            name = f"{history_step.section}/{history_step.step}/{history_step.method}"
         displayed_history.append(
             dict(name=name, fields=fields, plots=[p.to_html() for p in step.plots])
         )
-=======
-                fields.append(
-                    make_parameter_input(
-                        key,
-                        param_dict,
-                        disabled=True,
-                    )
-                )
-            name = f"{history_step.section}/{history_step.step}/{history_step.method}"
-        displayed_history.append(dict(name=name, fields=fields))
->>>>>>> b57fb76d
+
     return render(
         request,
         "runs/details.html",
@@ -136,13 +121,9 @@
             location=f"{run.section}/{run.step}",
             displayed_history=displayed_history,
             fields=current_fields,
-<<<<<<< HEAD
             plot_fields=plot_fields,
             current_plots=[plot.to_html() for plot in run.plots],
             # TODO add not able to plot when no plot method
-=======
-            method_dropdown_id=method_dropdown_id,
->>>>>>> b57fb76d
             show_next=run.result_df is not None,
             show_back=bool(run.history.steps),
             show_plot_button=run.result_df is not None,
@@ -200,27 +181,8 @@
 
 def calculate(request, run_name):
     run = active_runs[run_name]
-<<<<<<< HEAD
-    section, step, method = run.current_workflow_location()
+    section, step, method = run.current_run_location()
     parameters = parameters_from_post(request.POST)
-=======
-    section, step, method = run.current_run_location()
-    post = dict(request.POST)
-    del post["csrfmiddlewaretoken"]
-    del post[f"{step}_method"]
-
-    parameters = {}
-    for k, v in post.items():
-        # assumption: only one value for parameter
-        param_dict = run.workflow_meta[section][step][method]["parameters"][k]
-        if param_dict["type"] == "numeric" and param_dict["step"] == 1:
-            parameters[k] = int(v[0])
-        elif param_dict["type"] == "numeric":
-            parameters[k] = float(v[0])
-        else:
-            parameters[k] = v[0]
-
->>>>>>> b57fb76d
     for k, v in dict(request.FILES).items():
         # assumption: only one file uploaded
         parameters[k] = v[0].temporary_file_path()
