--- conflicted
+++ resolved
@@ -16,12 +16,8 @@
 
 from protzilla.run import Run
 from protzilla.run_helper import get_parameters
-<<<<<<< HEAD
-from protzilla.utilities import clean_uniprot_id, get_memory_usage, unique_justseen
-=======
 from protzilla.utilities import get_memory_usage, unique_justseen, clean_uniprot_id
 from protzilla.data_integration.database_query import uniprot_columns
->>>>>>> f765985d
 from ui.runs.fields import (
     make_current_fields,
     make_displayed_history,
@@ -240,29 +236,14 @@
             ):
                 param_dict["categories"] = []
             else:
-<<<<<<< HEAD
-                param_dict["categories"] = protein_itr["Gene_set"].unique().tolist()
-=======
                 param_dict["categories"] = (
                     protein_iterable["Gene_set"].unique().tolist()
                 )
->>>>>>> f765985d
         elif param_dict["fill"] == "gsea_enrichment_categories":
             named_output = selected[0]
             output_item = selected[1]
 
             try:
-<<<<<<< HEAD
-                protein_itr = run.history.output_of_named_step(
-                    named_output, output_item
-                )
-            except KeyError:
-                protein_itr = None
-
-            if (
-                not isinstance(protein_itr, pd.DataFrame)
-                or not "NES" in protein_itr.columns
-=======
                 protein_iterable = run.history.output_of_named_step(
                     named_output, output_item
                 )
@@ -272,18 +253,13 @@
             if (
                 not isinstance(protein_iterable, pd.DataFrame)
                 or not "NES" in protein_iterable.columns
->>>>>>> f765985d
             ):
                 param_dict["categories"] = []
             else:
                 # gene_set_libraries are all prefixes for Term column in gsea output
                 # if no prefix is found, a single gmt file was used
                 gene_set_libraries = set()
-<<<<<<< HEAD
-                for term in protein_itr["Term"].unique():
-=======
                 for term in protein_iterable["Term"].unique():
->>>>>>> f765985d
                     if "__" in term:
                         gene_set_lib = term.split("__")[0]
                         gene_set_libraries.add(gene_set_lib)
