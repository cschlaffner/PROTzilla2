import sys
import tempfile
import traceback
import zipfile

<<<<<<< HEAD
=======
import pandas as pd
>>>>>>> 4c52c145
from django.contrib import messages
from django.http import FileResponse, HttpResponseRedirect, JsonResponse
from django.shortcuts import render
from django.template.loader import render_to_string
from django.urls import reverse
from main.settings import BASE_DIR

sys.path.append(f"{BASE_DIR}/..")

from protzilla.run import Run
from ui.runs.fields import (
    make_current_fields,
    make_displayed_history,
    make_method_dropdown,
    make_name_field,
    make_parameter_input,
    make_plot_fields,
    make_sidebar,
)
from ui.runs.utilities.alert import build_trace_alert
from ui.runs.views_helper import parameters_for_plot, parameters_from_post

active_runs = {}


def index(request):
    return render(
        request,
        "runs/index.html",
        context={
            "run_name_prefill": f"hello{123:03d}",
            "available_workflows": Run.available_workflows(),
            "available_runs": Run.available_runs(),
        },
    )


def detail(request, run_name):
    if run_name not in active_runs:
        active_runs[run_name] = Run.continue_existing(run_name)
    run = active_runs[run_name]
    section, step, method = run.current_run_location()
    allow_next = run.calculated_method is not None or (
        run.step == "plot" and len(run.plots) > 0
    )
    if run.step_index == len(run.all_steps()) - 1:
        allow_next = False
    return render(
        request,
        "runs/details.html",
        context=dict(
            run_name=run_name,
            section=section,
            step=step,
            display_name=f"{run.step.replace('_', ' ').title()}",
            displayed_history=make_displayed_history(run),
            method_dropdown=make_method_dropdown(run, section, step, method),
            fields=make_current_fields(run, section, step, method),
            plot_fields=make_plot_fields(run, section, step, method),
            name_field=make_name_field(allow_next, "runs_next"),
            current_plots=[
                plot.to_html(include_plotlyjs=False, full_html=False)
                for plot in run.plots
                if not isinstance(plot, dict)
            ],
            show_next=allow_next,
            show_back=bool(run.history.steps),
            show_plot_button=run.result_df is not None,
            sidebar=make_sidebar(request, run, run_name),
        ),
    )


def change_method(request, run_name):
    # can this be extracted into a seperate method? (duplicate in change_field, detail)
    try:
        if run_name not in active_runs:
            active_runs[run_name] = Run.continue_existing(run_name)
        run = active_runs[run_name]
    except FileNotFoundError:
        traceback.print_exc()
        response = JsonResponse({"error": f"Run '{run_name}' was not found"})
        response.status_code = 404  # not found
        return response

    run.method = request.POST["method"]
    current_fields = make_current_fields(run, run.section, run.step, run.method)
    plot_fields = make_plot_fields(run, run.section, run.step, run.method)
    return JsonResponse(
        dict(
            parameters=render_to_string(
                "runs/fields.html",
                context=dict(fields=current_fields),
            ),
            plot_parameters=render_to_string(
                "runs/fields.html",
                context=dict(fields=plot_fields),
            ),
        ),
        safe=False,
    )


def change_field(request, run_name):
    # can this be extracted into a seperate method? (duplicate in change_method, detail)
    # e.g. "try_reactivate_run"
    try:
        if run_name not in active_runs:
            active_runs[run_name] = Run.continue_existing(run_name)
        run = active_runs[run_name]
    except FileNotFoundError as e:
        print(str(e))
        response = JsonResponse({"error": f"Run '{run_name}' was not found"})
        response.status_code = 404  # not found
        return response

    selected = request.POST.getlist("selected[]")
    post_id = request.POST["id"]
    if len(selected) > 1:
        # remove last 4 characters from post_id to get the original id
        # because multiple selected items are in id_div
        post_id = post_id[:-4]

    parameters = run.workflow_meta[run.section][run.step][run.method]["parameters"]
    fields_to_fill = parameters[post_id]["fill_dynamic"]

    fields = {}
    for key in fields_to_fill:
        if len(selected) == 1:
            param_dict = parameters[key]
        else:
            param_dict = parameters[post_id]["fields"][key]

        if param_dict["fill"] == "metadata_column_data":
            param_dict["categories"] = run.metadata[selected].unique()
        elif param_dict["fill"] == "protein_ids":
            named_output = selected[0]
            output_item = selected[1]
            protein_itr = run.history.output_of_named_step(named_output, output_item)
            if isinstance(protein_itr, pd.DataFrame):
                param_dict["categories"] = protein_itr["Protein ID"].unique()
            elif isinstance(protein_itr, pd.Series):
                param_dict["categories"] = protein_itr.unique()
            elif isinstance(protein_itr, list):
                param_dict["categories"] = protein_itr
            else:
                param_dict["categories"] = []
                print(
                    f"Warning: expected protein_itr to be a DataFrame, Series or list, but got {type(protein_itr)}. Proceeding with empty list."
                )

        fields[key] = make_parameter_input(key, param_dict, disabled=False)

    return JsonResponse(fields, safe=False)


def create(request):
    run_name = request.POST["run_name"]
    run = Run.create(
        run_name,
        request.POST["workflow_config_name"],
        df_mode="disk_memory",
    )
    active_runs[run_name] = run
    return HttpResponseRedirect(reverse("runs:detail", args=(run_name,)))


def continue_(request):
    run_name = request.POST["run_name"]
    active_runs[run_name] = Run.continue_existing(run_name)
    return HttpResponseRedirect(reverse("runs:detail", args=(run_name,)))


def next_(request, run_name):
    run = active_runs[run_name]
    run.next_step(request.POST["name"])
    return HttpResponseRedirect(reverse("runs:detail", args=(run_name,)))


def back(request, run_name):
    run = active_runs[run_name]
    run.back_step()
    return HttpResponseRedirect(reverse("runs:detail", args=(run_name,)))


def add(request, run_name):
    run = active_runs[run_name]

    post = dict(request.POST)
    del post["csrfmiddlewaretoken"]
    step = post["step"][0]
    section = post["section_name"][0]
    method = post["method"][0]

    run.insert_at_next_position(step, section, method)
    return HttpResponseRedirect(reverse("runs:detail", args=(run_name,)))


def delete_step(request, run_name):
    run = active_runs[run_name]

    post = dict(request.POST)
    del post["csrfmiddlewaretoken"]
    index = int(post["index"][0])
    section = post["section_name"][0]
    run.delete_step(section, index)
    return HttpResponseRedirect(reverse("runs:detail", args=(run_name,)))


def export_workflow(request, run_name):
    run = active_runs[run_name]
    post = dict(request.POST)
    del post["csrfmiddlewaretoken"]
    print("run_name")
    print(run_name)
    name = post["name"][0]
    run.export_workflow(name)

    return HttpResponseRedirect(reverse("runs:detail", args=(run_name,)))


def calculate(request, run_name):
    run = active_runs[run_name]
    section, step, method = run.current_run_location()
    parameters = parameters_from_post(request.POST)
    del parameters["chosen_method"]

    for k, v in dict(request.FILES).items():
        # assumption: only one file uploaded
        parameters[k] = v[0].temporary_file_path()
    run.perform_calculation_from_location(section, step, method, parameters)

    result = run.current_out
    if "messages" in result:
        for message in result["messages"]:
            trace = build_trace_alert(message["trace"]) if "trace" in message else ""

            # map error level to bootstrap css class
            lvl_to_css_class = {
                40: "alert-danger",
                30: "alert-warning",
                20: "alert-info",
            }
            messages.add_message(
                request,
                message["level"],
                f"{message['msg']} {trace}",
                lvl_to_css_class[message["level"]],
            )

    return HttpResponseRedirect(reverse("runs:detail", args=(run_name,)))


def plot(request, run_name):
    run = active_runs[run_name]
    section, step, method = run.current_run_location()

    parameters = {}
    post_data = dict(request.POST)

    if "csrfmiddlewaretoken" in post_data:
        del post_data["csrfmiddlewaretoken"]

    if run.step == "plot":
        del post_data["chosen_method"]

    param_dict = run.workflow_meta[section][step][method]["parameters"]
    post_data, parameters = parameters_for_plot(post_data, param_dict)

    parameters.update(parameters_from_post(post_data))
    run.create_plot_from_location(section, step, method, parameters)

    for index, p in enumerate(run.plots):
        if isinstance(p, dict):
            for message in run.plots[index]["messages"]:
                trace = (
                    build_trace_alert(message["trace"]) if "trace" in message else ""
                )

                # map error level to bootstrap css class
                lvl_to_css_class = {
                    40: "alert-danger",
                    30: "alert-warning",
                    20: "alert-info",
                }
                messages.add_message(
                    request,
                    message["level"],
                    f"{message['msg']} {trace}",
                    lvl_to_css_class[message["level"]],
                )

    return HttpResponseRedirect(reverse("runs:detail", args=(run_name,)))


def add_name(request, run_name):
    run = active_runs[run_name]
    run.history.name_step(int(request.POST["index"]), request.POST["name"])
    return HttpResponseRedirect(reverse("runs:detail", args=(run_name,)))


def results_exist(request, run_name):
    run = active_runs[run_name]
    return JsonResponse(dict(results_exist=run.result_df is not None))


def all_button_parameters(request, run_name):
    run = active_runs[run_name]
    d = dict()
    d["current_plot_parameters"] = run.current_plot_parameters.get(run.method, {})
    d["plotted_for_parameters"] = (
        run.plotted_for_parameters if run.plotted_for_parameters is not None else dict()
    )

    if run.current_parameters is None or run.result_df is None:
        d["current_parameters"] = dict()
        d["chosen_method"] = dict()
    else:
        d["current_parameters"] = run.current_parameters[run.method]
        d["chosen_method"] = run.method

    return JsonResponse(d)


def outputs_of_step(request, run_name):
    run = active_runs[run_name]
    step_name = request.POST["step_name"]
    return JsonResponse(run.history.output_keys_of_named_step(step_name), safe=False)


def download_plots(request, run_name):
    run = active_runs[run_name]
    format_ = request.GET["format"]
    exported = run.export_plots(format_=format_)
    if len(exported) == 1:
        filename = f"{run.step_index}-{run.section}-{run.step}-{run.method}.{format_}"
        return FileResponse(exported[0], filename=filename, as_attachment=True)

    f = tempfile.NamedTemporaryFile()
    with zipfile.ZipFile(f, "w") as zf:
        for i, plot in enumerate(exported):
            filename = (
                f"{run.step_index}-{run.section}-{run.step}-{run.method}-{i}.{format_}"
            )
            zf.writestr(filename, plot.getvalue())
    return FileResponse(
        open(f.name, "rb"),
        filename=f"{run.step_index}-{run.section}-{run.step}-{run.method}-{format_}.zip",
        as_attachment=True,
    )<|MERGE_RESOLUTION|>--- conflicted
+++ resolved
@@ -3,10 +3,7 @@
 import traceback
 import zipfile
 
-<<<<<<< HEAD
-=======
 import pandas as pd
->>>>>>> 4c52c145
 from django.contrib import messages
 from django.http import FileResponse, HttpResponseRedirect, JsonResponse
 from django.shortcuts import render
@@ -66,7 +63,7 @@
             method_dropdown=make_method_dropdown(run, section, step, method),
             fields=make_current_fields(run, section, step, method),
             plot_fields=make_plot_fields(run, section, step, method),
-            name_field=make_name_field(allow_next, "runs_next"),
+            name_field=make_name_field(allow_next, "runs_next", run),
             current_plots=[
                 plot.to_html(include_plotlyjs=False, full_html=False)
                 for plot in run.plots
