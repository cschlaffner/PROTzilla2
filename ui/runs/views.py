<<<<<<< HEAD
import sys

from django.http import HttpResponseRedirect
from django.shortcuts import render
from django.template.loader import render_to_string
from django.urls import reverse
from main.settings import BASE_DIR

sys.path.append(f"{BASE_DIR}/..")
from protzilla.constants.paths import PROJECT_PATH
from protzilla.run import Run
from protzilla.workflow_manager import WorkflowManager

workflow_manager = WorkflowManager()
active_runs = {}


def index(request):
    return render(
        request,
        "runs/index.html",
        context={
            "run_name_prefill": f"hello{123:03d}",
            "available_workflows": workflow_manager.available_workflows,
            "available_runs": Run.available_runs(),
        },
    )


def make_parameter_input(key, param_dict):
    if param_dict["type"] == "numeric":
        return render_to_string(
            "runs/field_number.html",
            context=dict(
                **param_dict,
                disabled=False,
                key=key,
                default=param_dict["default-value"],
            ),
        )
    elif param_dict["type"] == "categorical":
        return render_to_string(
            "runs/field_select.html",
            context=dict(
                **param_dict,
                disabled=False,
                key=key,
                default=param_dict["default-value"],
            ),
        )
    else:
        param_type = param_dict["type"]
        ValueError(f"cannot match parameter type {param_type}")


def detail(request, run_name):
    if run_name not in active_runs:
        active_runs[run_name] = Run.continue_existing(run_name)
    run = active_runs[run_name]
    section, step, method = run.current_workflow_location()

    parameters = run.workflow_meta["sections"][section][step][method]["parameters"]
    fields = []
    for key, param_dict in parameters.items():
        fields.append(make_parameter_input(key, param_dict))
    displayed_history = []
    for step in run.history.steps:
        displayed_history.append(step.method)
    return render(
        request,
        "runs/details.html",
        context=dict(
            run_name=run_name,
            displayed_history=displayed_history,
            fields=fields,
            show_next=run.result_df is not None,
            show_back=bool(len(run.history.steps) > 1),
        ),
    )


def create(request):
    run_name = request.POST["run_name"]
    run = Run.create(request.POST["run_name"], request.POST["workflow_config_name"])
    # to skip importing
    run.perform_calculation_from_location(
        "importing",
        "ms-data-import",
        "max-quant-data-import",
        dict(
            file=str(
                PROJECT_PATH / "tests/proteinGroups_small_cut.txt",
            ),
            intensity_name="Intensity",
        ),
    )
    run.next_step()
    run.step_index = 0  # needed because importing is left out of workflow
    active_runs[run_name] = run
    return HttpResponseRedirect(reverse("runs:detail", args=(run_name,)))


def continue_(request):
    run_name = request.POST["run_name"]
    active_runs[run_name] = Run.continue_existing(run_name)
    return HttpResponseRedirect(reverse("runs:detail", args=(run_name,)))


def next_(request, run_name):
    run = active_runs[run_name]
    run.next_step()
    return HttpResponseRedirect(reverse("runs:detail", args=(run_name,)))


def back(request, run_name):
    run = active_runs[run_name]
    run.back_step()
    return HttpResponseRedirect(reverse("runs:detail", args=(run_name,)))


def calculate(request, run_name):
    arguments = dict(request.POST)
    del arguments["csrfmiddlewaretoken"]
    parameters = {}
    for k, v in arguments.items():
        if len(v) == 1:
            parameters[k] = v[0]
        else:
            parameters[k] = v
    run = active_runs[run_name]
    run.perform_calculation_from_location(*run.current_workflow_location(), parameters)

    return HttpResponseRedirect(reverse("runs:detail", args=(run_name,)))
=======
import sys

from django.http import HttpResponseRedirect
from django.shortcuts import render
from django.template.loader import render_to_string
from django.urls import reverse
from main.settings import BASE_DIR

sys.path.append(f"{BASE_DIR}/..")
from protzilla.constants.paths import PROJECT_PATH
from protzilla.run import Run
from protzilla.workflow_manager import WorkflowManager

workflow_manager = WorkflowManager()
active_runs = {}


def index(request):
    return render(
        request,
        "runs/index.html",
        context={
            "run_name_prefill": f"hello{123:03d}",
            "available_workflows": workflow_manager.available_workflows,
            "available_runs": Run.available_runs(),
        },
    )


def make_parameter_input(key, param_dict, disabled, default=None):
    if param_dict["type"] == "numeric":
        template = "runs/field_number.html"
    elif param_dict["type"] == "categorical":
        template = "runs/field_select.html"
    else:
        ValueError(f"cannot match parameter type {param_dict['type']}")
    if default is None:
        default = param_dict["default-value"]

    return render_to_string(
        template,
        context=dict(
            **param_dict,
            disabled=disabled,
            key=key,
            default=default,
        ),
    )


def detail(request, run_name):
    if run_name not in active_runs:
        run = Run.continue_existing(run_name)
        run.step_index = len(run.history.steps) - 1
        active_runs[run_name] = run

    run = active_runs[run_name]
    section, step, method = run.current_workflow_location()

    parameters = run.workflow_meta["sections"][section][step][method]["parameters"]
    current_fields = []
    for key, param_dict in parameters.items():
        if run.current_parameters:
            default = run.current_parameters[key]
        else:
            default = None
        current_fields.append(
            make_parameter_input(key, param_dict, disabled=False, default=default)
        )
    displayed_history = []
    for step in run.history.steps:
        fields = []
        if step.section != "importing":
            parameters = run.workflow_meta["sections"][step.section][step.step][
                step.method
            ]["parameters"]
            for key, param_dict in parameters.items():
                fields.append(
                    make_parameter_input(
                        key, param_dict, disabled=True, default=step.parameters[key]
                    )
                )
        displayed_history.append(
            dict(name=f"{step.section}/{step.step}/{step.method}", fields=fields)
        )
    return render(
        request,
        "runs/details.html",
        context=dict(
            run_name=run_name,
            info_str=str(run.current_workflow_location()),
            displayed_history=displayed_history,
            fields=current_fields,
            show_next=run.result_df is not None,
            show_back=bool(len(run.history.steps) > 1),
        ),
    )


def create(request):
    run_name = request.POST["run_name"]
    run = Run.create(
        request.POST["run_name"],
        request.POST["workflow_config_name"],
        df_mode="disk_memory",
    )
    # to skip importing
    run.perform_calculation_from_location(
        "importing",
        "ms-data-import",
        "max-quant-data-import",
        dict(
            file=str(
                PROJECT_PATH / "tests/proteinGroups_small_cut.txt",
            ),
            intensity_name="Intensity",
        ),
    )
    run.next_step()
    run.step_index = 0  # needed because importing is left out of workflow
    active_runs[run_name] = run
    return HttpResponseRedirect(reverse("runs:detail", args=(run_name,)))


def continue_(request):
    run_name = request.POST["run_name"]
    run = Run.continue_existing(run_name)
    run.step_index = len(run.history.steps) - 1
    # this should be moved to Run.continue_existing but cant yet because
    # importing does not exist yet
    active_runs[run_name] = run
    return HttpResponseRedirect(reverse("runs:detail", args=(run_name,)))


def next_(request, run_name):
    run = active_runs[run_name]
    run.next_step()
    return HttpResponseRedirect(reverse("runs:detail", args=(run_name,)))


def back(request, run_name):
    run = active_runs[run_name]
    run.back_step()
    return HttpResponseRedirect(reverse("runs:detail", args=(run_name,)))


def calculate(request, run_name):
    arguments = dict(request.POST)
    del arguments["csrfmiddlewaretoken"]
    parameters = {}
    for k, v in arguments.items():
        if len(v) == 1:
            parameters[k] = v[0]
        else:
            parameters[k] = v
    run = active_runs[run_name]
    run.perform_calculation_from_location(*run.current_workflow_location(), parameters)

    return HttpResponseRedirect(reverse("runs:detail", args=(run_name,)))
>>>>>>> 89fd3b2e
<|MERGE_RESOLUTION|>--- conflicted
+++ resolved
@@ -1,138 +1,3 @@
-<<<<<<< HEAD
-import sys
-
-from django.http import HttpResponseRedirect
-from django.shortcuts import render
-from django.template.loader import render_to_string
-from django.urls import reverse
-from main.settings import BASE_DIR
-
-sys.path.append(f"{BASE_DIR}/..")
-from protzilla.constants.paths import PROJECT_PATH
-from protzilla.run import Run
-from protzilla.workflow_manager import WorkflowManager
-
-workflow_manager = WorkflowManager()
-active_runs = {}
-
-
-def index(request):
-    return render(
-        request,
-        "runs/index.html",
-        context={
-            "run_name_prefill": f"hello{123:03d}",
-            "available_workflows": workflow_manager.available_workflows,
-            "available_runs": Run.available_runs(),
-        },
-    )
-
-
-def make_parameter_input(key, param_dict):
-    if param_dict["type"] == "numeric":
-        return render_to_string(
-            "runs/field_number.html",
-            context=dict(
-                **param_dict,
-                disabled=False,
-                key=key,
-                default=param_dict["default-value"],
-            ),
-        )
-    elif param_dict["type"] == "categorical":
-        return render_to_string(
-            "runs/field_select.html",
-            context=dict(
-                **param_dict,
-                disabled=False,
-                key=key,
-                default=param_dict["default-value"],
-            ),
-        )
-    else:
-        param_type = param_dict["type"]
-        ValueError(f"cannot match parameter type {param_type}")
-
-
-def detail(request, run_name):
-    if run_name not in active_runs:
-        active_runs[run_name] = Run.continue_existing(run_name)
-    run = active_runs[run_name]
-    section, step, method = run.current_workflow_location()
-
-    parameters = run.workflow_meta["sections"][section][step][method]["parameters"]
-    fields = []
-    for key, param_dict in parameters.items():
-        fields.append(make_parameter_input(key, param_dict))
-    displayed_history = []
-    for step in run.history.steps:
-        displayed_history.append(step.method)
-    return render(
-        request,
-        "runs/details.html",
-        context=dict(
-            run_name=run_name,
-            displayed_history=displayed_history,
-            fields=fields,
-            show_next=run.result_df is not None,
-            show_back=bool(len(run.history.steps) > 1),
-        ),
-    )
-
-
-def create(request):
-    run_name = request.POST["run_name"]
-    run = Run.create(request.POST["run_name"], request.POST["workflow_config_name"])
-    # to skip importing
-    run.perform_calculation_from_location(
-        "importing",
-        "ms-data-import",
-        "max-quant-data-import",
-        dict(
-            file=str(
-                PROJECT_PATH / "tests/proteinGroups_small_cut.txt",
-            ),
-            intensity_name="Intensity",
-        ),
-    )
-    run.next_step()
-    run.step_index = 0  # needed because importing is left out of workflow
-    active_runs[run_name] = run
-    return HttpResponseRedirect(reverse("runs:detail", args=(run_name,)))
-
-
-def continue_(request):
-    run_name = request.POST["run_name"]
-    active_runs[run_name] = Run.continue_existing(run_name)
-    return HttpResponseRedirect(reverse("runs:detail", args=(run_name,)))
-
-
-def next_(request, run_name):
-    run = active_runs[run_name]
-    run.next_step()
-    return HttpResponseRedirect(reverse("runs:detail", args=(run_name,)))
-
-
-def back(request, run_name):
-    run = active_runs[run_name]
-    run.back_step()
-    return HttpResponseRedirect(reverse("runs:detail", args=(run_name,)))
-
-
-def calculate(request, run_name):
-    arguments = dict(request.POST)
-    del arguments["csrfmiddlewaretoken"]
-    parameters = {}
-    for k, v in arguments.items():
-        if len(v) == 1:
-            parameters[k] = v[0]
-        else:
-            parameters[k] = v
-    run = active_runs[run_name]
-    run.perform_calculation_from_location(*run.current_workflow_location(), parameters)
-
-    return HttpResponseRedirect(reverse("runs:detail", args=(run_name,)))
-=======
 import sys
 
 from django.http import HttpResponseRedirect
@@ -291,5 +156,4 @@
     run = active_runs[run_name]
     run.perform_calculation_from_location(*run.current_workflow_location(), parameters)
 
-    return HttpResponseRedirect(reverse("runs:detail", args=(run_name,)))
->>>>>>> 89fd3b2e
+    return HttpResponseRedirect(reverse("runs:detail", args=(run_name,)))