--- conflicted
+++ resolved
@@ -207,7 +207,14 @@
         parameters[k] = v[0].temporary_file_path()
     run.perform_calculation_from_location(section, step, method, parameters)
 
-<<<<<<< HEAD
+    result = run.current_out
+    if "messages" in result:
+        for message in result["messages"]:
+            trace = f"<br> Trace: {message['trace']}" if "trace" in message else ""
+            messages.add_message(
+                request, message["level"], f"{message['msg']}{trace}", message["level"]
+            )
+
     return HttpResponseRedirect(reverse("runs:detail", args=(run_name,)))
 
 
@@ -235,15 +242,4 @@
         f = float(s)
     except ValueError:
         return s
-    return int(f) if int(f) == f else f
-=======
-    result = run.current_out
-    if "messages" in result:
-        for message in result["messages"]:
-            trace = f"<br> Trace: {message['trace']}" if "trace" in message else ""
-            messages.add_message(
-                request, message["level"], f"{message['msg']}{trace}", message["level"]
-            )
-
-    return HttpResponseRedirect(reverse("runs:detail", args=(run_name,)))
->>>>>>> d1a77025
+    return int(f) if int(f) == f else f