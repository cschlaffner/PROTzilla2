--- conflicted
+++ resolved
@@ -9,10 +9,10 @@
 from protzilla import workflow_helper
 
 sys.path.append(f"{BASE_DIR}/..")
+import protzilla.workflow_helper
 from protzilla.run import Run
 from protzilla.utilities.dynamic_parameters_provider import input_data_name
 from protzilla.workflow_manager import WorkflowManager
-import protzilla.workflow_helper
 
 workflow_manager = WorkflowManager()
 active_runs = {}
@@ -52,7 +52,6 @@
     )
 
 
-<<<<<<< HEAD
 def make_add_step_dropdown(run, section):
     template = "runs/field_select.html"
 
@@ -88,8 +87,6 @@
         ),
     )
 
-=======
->>>>>>> b57fb76d
 def get_current_fields(run, section, step, method):
     parameters = run.workflow_meta[section][step][method]["parameters"]
     current_fields = []
@@ -115,10 +112,7 @@
         current_fields.append(make_parameter_input(key, param_dict, disabled=False))
     return current_fields
 
-<<<<<<< HEAD
-=======
-
->>>>>>> b57fb76d
+
 def detail(request, run_name):
     if run_name not in active_runs:
         active_runs[run_name] = Run.continue_existing(run_name)
@@ -156,7 +150,6 @@
             )
             fields = [df_head.to_string()]
         else:
-<<<<<<< HEAD
 
             fields.append(make_name_input("step_name", step.step_name, disabled=True))
             if step.section == "data_analysis":
@@ -164,10 +157,15 @@
                     make_input_data_dropdown("input_data_name", run, disabled=True)
                 )
             for key, param_dict in parameters.items():
+                fields.append(
+                    make_parameter_input(
+                        key,
+                        param_dict,
+                        disabled=True,
+                    )
+                )
+            name = f"{history_step.section}/{history_step.step}/{history_step.method}"
                 param_dict["default"] = step.parameters[key] # TODO Hannes -> richtig?
-=======
-            for key, param_dict in parameters.items():
->>>>>>> b57fb76d
                 fields.append(
                     make_parameter_input(
                         key,
@@ -264,7 +262,6 @@
     section, step, method = run.current_run_location()
     post = dict(request.POST)
     del post["csrfmiddlewaretoken"]
-<<<<<<< HEAD
 
     if section == "importing" or section == "data_preprocessing":
         run.prepare_calculation(post["step_name"][0])
@@ -272,9 +269,6 @@
         run.prepare_calculation(post["step_name"][0], post["input_data_name"][0])
         del post["input_data_name"]
     del post[f"{step}_method"] # TODO Hannes
-=======
-    del post[f"{step}_method"]
->>>>>>> b57fb76d
 
     parameters = {}
     for k, v in post.items():
