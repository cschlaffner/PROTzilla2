--- conflicted
+++ resolved
@@ -40,7 +40,8 @@
     make_plot_fields,
     make_sidebar,
 )
-from ui.runs.views_helper import clear_messages, display_message, parameters_from_post
+from ui.runs.utilities.alert import build_trace_alert
+from ui.runs.views_helper import parameters_from_post, display_message, clear_messages
 
 active_runs = {}
 
@@ -88,23 +89,23 @@
     description = run.workflow_meta[section][step][method]["description"]
     # This is a temporary solution and should be removed when the problem in the referenced step is fixed
 
-    # clear_messages(request)
+   # clear_messages(request)
     if run.section == "data_integration" and run.step == "enrichment_analysis":
         message = {
-            "level": 30,
-            "msg": "To select a column name, you have to first change"
-            ' the entry in the "Dataframe with protein IDs..." field and then change it '
-            'back to select values in the field "Column name...".',
+            'level': 30,
+            'msg': 'To select a column name, you have to first change'
+                   ' the entry in the "Dataframe with protein IDs..." field and then change it '
+                   'back to select values in the field "Column name...".'
         }
         display_message(message, request)
     elif run.section == "data_analysis" and run.method == "anova":
         message = {
-            "level": 30,
-            "msg": "Please select one or more groups before calculation",
+            'level': 30,
+            'msg': 'Please select one or more groups before calculation'
         }
         display_message(message, request)
     clear_messages(request)
-    # print(message)
+    #print(message)
     current_plots = []
     for plot in run.plots:
         if isinstance(plot, bytes):
@@ -131,10 +132,10 @@
     )
 
     show_protein_graph = (
-        run.current_out
-        and "graph_path" in run.current_out
-        and run.current_out["graph_path"] is not None
-        and Path(run.current_out["graph_path"]).exists()
+            run.current_out
+            and "graph_path" in run.current_out
+            and run.current_out["graph_path"] is not None
+            and Path(run.current_out["graph_path"]).exists()
     )
 
     return render(
@@ -358,8 +359,8 @@
                 protein_iterable = None
 
             if (
-                not isinstance(protein_iterable, pd.DataFrame)
-                or not "Gene_set" in protein_iterable.columns
+                    not isinstance(protein_iterable, pd.DataFrame)
+                    or not "Gene_set" in protein_iterable.columns
             ):
                 param_dict["categories"] = []
             else:
@@ -378,8 +379,8 @@
                 protein_iterable = None
 
             if (
-                not isinstance(protein_iterable, pd.DataFrame)
-                or not "NES" in protein_iterable.columns
+                    not isinstance(protein_iterable, pd.DataFrame)
+                    or not "NES" in protein_iterable.columns
             ):
                 param_dict["categories"] = []
             else:
@@ -451,20 +452,8 @@
 
     run.next_step(request.POST["name"])
 
-<<<<<<< HEAD
-    # This is a temporary solution and should be removed when the problem in the referenced step is fixed
-    # if run.section == "data_integration" and run.step == "enrichment_analysis":
-    #   message = {
-    #      'level': 30,
-    #     'msg': 'Warning! To select a column name, you must first change'
-    #           ' the entry in the "Dataframe with protein IDs..." field and then change it '
-    #          'back again to select values in the field "Column name...".'
-    # }
-    # display_message(message, request)
-=======
     for message in run.current_messages:
         display_message(message, request)
->>>>>>> 541f10f8
 
     return HttpResponseRedirect(reverse("runs:detail", args=(run_name,)))
 
