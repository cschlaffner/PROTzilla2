import sys
import tempfile
import traceback
<<<<<<< HEAD
import pandas as pd
=======
import zipfile
>>>>>>> 5186c016

import plotly.graph_objs as go
from django.contrib import messages
from django.http import FileResponse, HttpResponseRedirect, JsonResponse
from django.shortcuts import render
from django.template.loader import render_to_string
from django.urls import reverse
from main.settings import BASE_DIR

from protzilla.workflow_helper import get_workflow_default_param_value

sys.path.append(f"{BASE_DIR}/..")


from protzilla.run import Run
from ui.runs.fields import (
    make_current_fields,
    make_displayed_history,
    make_method_dropdown,
    make_name_field,
    make_parameter_input,
    make_plot_fields,
    make_sidebar,
)
from ui.runs.utilities.alert import build_trace_alert
from ui.runs.views_helper import parameters_from_post

active_runs = {}


def index(request):
    return render(
        request,
        "runs/index.html",
        context={
            "run_name_prefill": f"hello{123:03d}",
            "available_workflows": Run.available_workflows(),
            "available_runs": Run.available_runs(),
        },
    )


def detail(request, run_name):
    if run_name not in active_runs:
        active_runs[run_name] = Run.continue_existing(run_name)
    run = active_runs[run_name]
    section, step, method = run.current_run_location()
    allow_next = run.calculated_method is not None or (
        run.step == "plot" and len(run.plots) > 0
    )
    return render(
        request,
        "runs/details.html",
        context=dict(
            run_name=run_name,
            section=section,
            step=step,
            display_name=f"{run.step.replace('_', ' ').title()}",
            displayed_history=make_displayed_history(run),
            method_dropdown=make_method_dropdown(run, section, step, method),
            fields=make_current_fields(run, section, step, method),
            plot_fields=make_plot_fields(run, section, step, method),
            name_field=make_name_field(allow_next, "runs_next", run),
            current_plots=[
                plot.to_html(include_plotlyjs=False, full_html=False)
                for plot in run.plots
                if not isinstance(plot, dict)
            ],
            show_next=run.calculated_method is not None
            or (run.step == "plot" and len(run.plots) > 0),
            show_back=bool(run.history.steps),
            show_plot_button=run.result_df is not None,
            sidebar=make_sidebar(request, run, run_name),
        ),
    )


def change_method(request, run_name):
    # can this be extracted into a seperate method? (duplicate in change_field, detail)
    try:
        if run_name not in active_runs:
            active_runs[run_name] = Run.continue_existing(run_name)
        run = active_runs[run_name]
    except FileNotFoundError:
        traceback.print_exc()
        response = JsonResponse({"error": f"Run '{run_name}' was not found"})
        response.status_code = 404  # not found
        return response

    run.method = request.POST["method"]
    current_fields = make_current_fields(run, run.section, run.step, run.method)
    plot_fields = make_plot_fields(run, run.section, run.step, run.method)
    return JsonResponse(
        dict(
            parameters=render_to_string(
                "runs/fields.html",
                context=dict(fields=current_fields),
            ),
            plot_parameters=render_to_string(
                "runs/fields.html",
                context=dict(fields=plot_fields),
            ),
        ),
        safe=False,
    )


def change_field(request, run_name):
    # can this be extracted into a seperate method? (duplicate in change_method, detail)
    # e.g. "try_reactivate_run"
    try:
        if run_name not in active_runs:
            active_runs[run_name] = Run.continue_existing(run_name)
        run = active_runs[run_name]
    except FileNotFoundError as e:
        print(str(e))
        response = JsonResponse({"error": f"Run '{run_name}' was not found"})
        response.status_code = 404  # not found
        return response

    selected = request.POST.getlist("selected[]")
    post_id = request.POST["id"]
    if len(selected) > 1:
        # remove last 4 characters from post_id to get the original id
        # because multiple selected items are in id_div
        post_id = post_id[:-4]

    parameters = run.workflow_meta[run.section][run.step][run.method]["parameters"]
    fields_to_fill = parameters[post_id]["fill_dynamic"]

    fields = {}
    for key in fields_to_fill:
        if len(selected) == 1:
            param_dict = parameters[key]
        else:
            param_dict = parameters[post_id]["fields"][key]

        if param_dict["fill"] == "metadata_column_data":
            param_dict["categories"] = run.metadata[selected].unique()
        elif param_dict["fill"] == "protein_ids":
            named_output = selected[0]
            output_item = selected[1]
            protein_itr = run.history.output_of_named_step(named_output, output_item)
            if isinstance(protein_itr, pd.DataFrame):
                param_dict["categories"] = protein_itr["Protein ID"].unique()
            elif isinstance(protein_itr, pd.Series):
                param_dict["categories"] = protein_itr.unique()
            elif isinstance(protein_itr, list):
                param_dict["categories"] = protein_itr
            else:
                param_dict["categories"] = []

        fields[key] = make_parameter_input(key, param_dict, disabled=False)

    return JsonResponse(fields, safe=False)


def create(request):
    run_name = request.POST["run_name"]
    run = Run.create(
        run_name,
        request.POST["workflow_config_name"],
        df_mode="disk_memory",
    )
    active_runs[run_name] = run
    return HttpResponseRedirect(reverse("runs:detail", args=(run_name,)))


def continue_(request):
    run_name = request.POST["run_name"]
    active_runs[run_name] = Run.continue_existing(run_name)
    return HttpResponseRedirect(reverse("runs:detail", args=(run_name,)))


def next_(request, run_name):
    run = active_runs[run_name]
    run.next_step(request.POST["name"])
    return HttpResponseRedirect(reverse("runs:detail", args=(run_name,)))


def back(request, run_name):
    run = active_runs[run_name]
    run.back_step()
    return HttpResponseRedirect(reverse("runs:detail", args=(run_name,)))


def add(request, run_name):
    run = active_runs[run_name]

    post = dict(request.POST)
    del post["csrfmiddlewaretoken"]
    step = post["step"][0]
    section = post["section_name"][0]
    method = post["method"][0]

    run.insert_at_next_position(step, section, method)
    return HttpResponseRedirect(reverse("runs:detail", args=(run_name,)))


def delete_step(request, run_name):
    run = active_runs[run_name]

    post = dict(request.POST)
    del post["csrfmiddlewaretoken"]
    index = int(post["index"][0])
    section = post["section_name"][0]
    run.delete_step(section, index)
    return HttpResponseRedirect(reverse("runs:detail", args=(run_name,)))


def export_workflow(request, run_name):
    run = active_runs[run_name]
    post = dict(request.POST)
    del post["csrfmiddlewaretoken"]
    print("run_name")
    print(run_name)
    name = post["name"][0]
    run.export_workflow(name)

    return HttpResponseRedirect(reverse("runs:detail", args=(run_name,)))


def calculate(request, run_name):
    run = active_runs[run_name]
    section, step, method = run.current_run_location()
    parameters = parameters_from_post(request.POST)
    del parameters["chosen_method"]

    for k, v in dict(request.FILES).items():
        # assumption: only one file uploaded
        parameters[k] = v[0].temporary_file_path()
    run.perform_calculation_from_location(section, step, method, parameters)

    result = run.current_out
    if "messages" in result:
        for message in result["messages"]:
            trace = build_trace_alert(message["trace"]) if "trace" in message else ""

            # map error level to bootstrap css class
            lvl_to_css_class = {
                40: "alert-danger",
                30: "alert-warning",
                20: "alert-info",
            }
            messages.add_message(
                request,
                message["level"],
                f"{message['msg']} {trace}",
                lvl_to_css_class[message["level"]],
            )

    return HttpResponseRedirect(reverse("runs:detail", args=(run_name,)))


def plot(request, run_name):
    run = active_runs[run_name]
    section, step, method = run.current_run_location()

    parameters = {}
    post_data = dict(request.POST)
    del post_data["csrfmiddlewaretoken"]

    if run.step == "plot":
        del post_data["chosen_method"]

    post_copy = post_data.copy()
    param_dict = run.workflow_meta[section][step][method]["parameters"]
    for param in post_data:
        if "wrapper" in param:
            del post_copy[param]
        elif (
            f"{param}_wrapper" in param_dict
            and "fields" in param_dict[f"{param}_wrapper"]
        ):
            if param_dict[f"{param}_wrapper"]["fields"][param].get("multiple", False):
                del post_copy[param]
                parameters[param] = post_data[param]
    post_data = post_copy

    parameters.update(parameters_from_post(post_data))
    run.create_plot_from_location(section, step, method, parameters)

    for index, p in enumerate(run.plots):
        if isinstance(p, dict):
            for message in run.plots[index]["messages"]:
                trace = (
                    build_trace_alert(message["trace"]) if "trace" in message else ""
                )

                # map error level to bootstrap css class
                lvl_to_css_class = {
                    40: "alert-danger",
                    30: "alert-warning",
                    20: "alert-info",
                }
                messages.add_message(
                    request,
                    message["level"],
                    f"{message['msg']} {trace}",
                    lvl_to_css_class[message["level"]],
                )

    return HttpResponseRedirect(reverse("runs:detail", args=(run_name,)))


def add_name(request, run_name):
    run = active_runs[run_name]
    run.history.name_step(int(request.POST["index"]), request.POST["name"])
    return HttpResponseRedirect(reverse("runs:detail", args=(run_name,)))


def results_exist(request, run_name):
    run = active_runs[run_name]
    return JsonResponse(dict(results_exist=run.result_df is not None))


def all_button_parameters(request, run_name):
    run = active_runs[run_name]
    d = dict()
    d["current_plot_parameters"] = run.current_plot_parameters.get(run.method, {})
    d["plotted_for_parameters"] = (
        run.plotted_for_parameters if run.plotted_for_parameters is not None else dict()
    )

    if run.current_parameters is None or run.result_df is None:
        d["current_parameters"] = dict()
        d["chosen_method"] = dict()
    else:
        d["current_parameters"] = run.current_parameters[run.method]
        d["chosen_method"] = run.method

    return JsonResponse(d)


def outputs_of_step(request, run_name):
    run = active_runs[run_name]
    step_name = request.POST["step_name"]
    return JsonResponse(run.history.output_keys_of_named_step(step_name), safe=False)


def download_plots(request, run_name):
    run = active_runs[run_name]
    format_ = request.GET["format"]
    exported = run.export_plots(format_=format_)
    if len(exported) == 1:
        filename = f"{run.step_index}-{run.section}-{run.step}-{run.method}.{format_}"
        return FileResponse(exported[0], filename=filename, as_attachment=True)

    f = tempfile.NamedTemporaryFile()
    with zipfile.ZipFile(f, "w") as zf:
        for i, plot in enumerate(exported):
            filename = (
                f"{run.step_index}-{run.section}-{run.step}-{run.method}-{i}.{format_}"
            )
            zf.writestr(filename, plot.getvalue())
    return FileResponse(
        open(f.name, "rb"),
        filename=f"{run.step_index}-{run.section}-{run.step}-{run.method}-{format_}.zip",
        as_attachment=True,
    )<|MERGE_RESOLUTION|>--- conflicted
+++ resolved
@@ -1,11 +1,8 @@
 import sys
 import tempfile
 import traceback
-<<<<<<< HEAD
 import pandas as pd
-=======
 import zipfile
->>>>>>> 5186c016
 
 import plotly.graph_objs as go
 from django.contrib import messages
