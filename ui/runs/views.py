--- conflicted
+++ resolved
@@ -21,12 +21,6 @@
 )
 from ui.runs.views_helper import parameters_from_post
 
-<<<<<<< HEAD
-sys.path.append(f"{BASE_DIR}/..")
-from protzilla.run import Run
-
-=======
->>>>>>> 43e4d924
 active_runs = {}
 
 
