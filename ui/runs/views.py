import logging
import sys
import tempfile
import traceback
import zipfile
import numpy as np

import networkx as nx
import pandas as pd
from django.contrib import messages
from django.http import FileResponse, HttpResponseRedirect, JsonResponse
from django.shortcuts import render
from django.template.loader import render_to_string
from django.urls import reverse
from main.settings import BASE_DIR

sys.path.append(f"{BASE_DIR}/..")

from protzilla.run import Run
from protzilla.run_helper import get_parameters
from protzilla.utilities.memory import get_memory_usage
from ui.runs.fields import (
    make_current_fields,
    make_displayed_history,
    make_dynamic_fields,
    make_method_dropdown,
    make_name_field,
    make_parameter_input,
    make_plot_fields,
    make_sidebar,
)
from ui.runs.utilities.alert import build_trace_alert
from ui.runs.views_helper import parameters_from_post

active_runs = {}


def index(request):
    return render(
        request,
        "runs/index.html",
        context={
            "run_name_prefill": f"hello{123:03d}",
            "available_workflows": Run.available_workflows(),
            "available_runs": Run.available_runs(),
        },
    )


def detail(request, run_name):
    if run_name not in active_runs:
        active_runs[run_name] = Run.continue_existing(run_name)
    run = active_runs[run_name]
    section, step, method = run.current_run_location()
    allow_next = run.calculated_method is not None or (run.step == "plot" and run.plots)
    end_of_run = not step

    current_plots = []
    for plot in run.plots:
        if isinstance(plot, bytes):
            # Base64 encoded image
            current_plots.append(
                '<div class="row d-flex justify-content-between align-items-center mb-4"><img src="data:image/png;base64, {}"></div>'.format(
                    plot.decode("utf-8")
                )
            )
        elif isinstance(plot, dict):
            current_plots.append(None)
        else:
            current_plots.append(plot.to_html(include_plotlyjs=False, full_html=False))

    show_table = run.current_out and any(
        isinstance(v, pd.DataFrame) for v in run.current_out.values()
    )
    return render(
        request,
        "runs/details.html",
        context=dict(
            run_name=run_name,
            section=section,
            step=step,
            display_name=f"{run.step.replace('_', ' ').title()}",
            displayed_history=make_displayed_history(run),
            method_dropdown=make_method_dropdown(run, section, step, method),
            fields=make_current_fields(run, section, step, method),
            plot_fields=make_plot_fields(run, section, step, method),
            name_field=make_name_field(allow_next, "runs_next", run, end_of_run),
            current_plots=current_plots,
            show_next=allow_next,
            show_back=bool(run.history.steps),
            show_plot_button=run.result_df is not None,
            sidebar=make_sidebar(request, run, run_name),
            end_of_run=end_of_run,
            show_table=show_table,
            used_memory=get_memory_usage(),
        ),
    )


def change_method(request, run_name):
    # can this be extracted into a seperate method? (duplicate in change_field, detail)
    try:
        if run_name not in active_runs:
            active_runs[run_name] = Run.continue_existing(run_name)
        run = active_runs[run_name]
    except FileNotFoundError:
        traceback.print_exc()
        response = JsonResponse({"error": f"Run '{run_name}' was not found"})
        response.status_code = 404  # not found
        return response

    run.method = request.POST["method"]
    section, step, _ = run.current_workflow_location()
    run.update_workflow_config([], update_params=False)

    current_fields = make_current_fields(run, run.section, run.step, run.method)
    plot_fields = make_plot_fields(run, run.section, run.step, run.method)
    return JsonResponse(
        dict(
            parameters=render_to_string(
                "runs/fields.html",
                context=dict(fields=current_fields),
            ),
            plot_parameters=render_to_string(
                "runs/fields.html",
                context=dict(fields=plot_fields),
            ),
        ),
        safe=False,
    )


def change_dynamic_fields(request, run_name):
    # can this be extracted into a seperate method? (duplicate in change_field, detail)
    try:
        if run_name not in active_runs:
            active_runs[run_name] = Run.continue_existing(run_name)
        run = active_runs[run_name]
    except FileNotFoundError:
        traceback.print_exc()
        response = JsonResponse({"error": f"Run '{run_name}' was not found"})
        response.status_code = 404  # not found
        return response

    dynamic_trigger_value = request.POST["selected_input"]
    dynamic_trigger_key = request.POST["key"]
    all_parameters_dict = get_parameters(run, run.section, run.step, run.method)
    dynamic_trigger_param_dict = all_parameters_dict[dynamic_trigger_key]
    dynamic_fields = make_dynamic_fields(
        dynamic_trigger_param_dict, dynamic_trigger_value, all_parameters_dict, False
    )
    parameters = render_to_string(
        "runs/fields.html",
        context=dict(fields=dynamic_fields),
    )
    return JsonResponse(
        dict(
            parameters=parameters,
        ),
        safe=False,
    )


def change_field(request, run_name):
    # can this be extracted into a seperate method? (duplicate in change_method, detail)
    # e.g. "try_reactivate_run"
    try:
        if run_name not in active_runs:
            active_runs[run_name] = Run.continue_existing(run_name)
        run = active_runs[run_name]
    except FileNotFoundError as e:
        print(str(e))
        response = JsonResponse({"error": f"Run '{run_name}' was not found"})
        response.status_code = 404  # not found
        return response

    selected = request.POST.getlist("selected[]")
    post_id = request.POST["id"]
    if len(selected) > 1:
        # remove last 4 characters from post_id to get the original id
        # because multiple selected items are in id_div
        post_id = post_id[:-4]

    parameters = run.workflow_meta[run.section][run.step][run.method]["parameters"]
    fields_to_fill = parameters[post_id]["fill_dynamic"]

    fields = {}
    for key in fields_to_fill:
        param_dict = parameters[key]

        if param_dict["fill"] == "metadata_column_data":
            param_dict["categories"] = run.metadata[selected].unique()
        elif param_dict["fill"] == "protein_ids":
            named_output = selected[0]
            output_item = selected[1]
            # KeyError is expected when named_output triggers the fill
            try:
                protein_itr = run.history.output_of_named_step(
                    named_output, output_item
                )
            except KeyError:
                protein_itr = None
            if isinstance(protein_itr, pd.DataFrame):
                param_dict["categories"] = protein_itr["Protein ID"].unique()
            elif isinstance(protein_itr, pd.Series):
                param_dict["categories"] = protein_itr.unique()
            elif isinstance(protein_itr, list):
                param_dict["categories"] = protein_itr
            else:
                param_dict["categories"] = []
                print(
                    f"Warning: expected protein_itr to be a DataFrame, Series or list, but got {type(protein_itr)}. Proceeding with empty list."
                )
        elif param_dict["fill"] == "enrichment_categories":
            named_output = selected[0]
            output_item = selected[1]

            # TODO: this is a bit hacky, but it works for now
            # should be refactored when we rework the named input handling
            # KeyError is expected here because named_output trigger change_field
            # twice to make sure that the categories are updated after the named_output has updated
            try:
                protein_itr = run.history.output_of_named_step(
                    named_output, output_item
                )
            except KeyError:
                protein_itr = None

            if (
                not isinstance(protein_itr, pd.DataFrame)
                or not "Gene_set" in protein_itr.columns
            ):
                param_dict["categories"] = []
            else:
                param_dict["categories"] = protein_itr["Gene_set"].unique().tolist()

        fields[key] = make_parameter_input(key, param_dict, parameters, disabled=False)

    return JsonResponse(fields, safe=False)


def create(request):
    run_name = request.POST["run_name"]
    run = Run.create(
        run_name,
        request.POST["workflow_config_name"],
        df_mode=request.POST["df_mode"],
    )
    active_runs[run_name] = run
    return HttpResponseRedirect(reverse("runs:detail", args=(run_name,)))


def continue_(request):
    run_name = request.POST["run_name"]
    active_runs[run_name] = Run.continue_existing(run_name)
    return HttpResponseRedirect(reverse("runs:detail", args=(run_name,)))


def next_(request, run_name):
    run = active_runs[run_name]
    run.next_step(request.POST["name"])
    return HttpResponseRedirect(reverse("runs:detail", args=(run_name,)))


def back(request, run_name):
    run = active_runs[run_name]
    run.back_step()
    return HttpResponseRedirect(reverse("runs:detail", args=(run_name,)))


def add(request, run_name):
    run = active_runs[run_name]

    post = dict(request.POST)
    del post["csrfmiddlewaretoken"]
    step = post["step"][0]
    section = post["section_name"][0]
    method = post["method"][0]

    run.insert_at_next_position(step, section, method)
    return HttpResponseRedirect(reverse("runs:detail", args=(run_name,)))


def delete_step(request, run_name):
    run = active_runs[run_name]

    post = dict(request.POST)
    del post["csrfmiddlewaretoken"]
    index = int(post["index"][0])
    section = post["section_name"][0]
    run.delete_step(section, index)
    return HttpResponseRedirect(reverse("runs:detail", args=(run_name,)))


def export_workflow(request, run_name):
    run = active_runs[run_name]
    post = dict(request.POST)
    del post["csrfmiddlewaretoken"]
    print("run_name")
    print(run_name)
    name = post["name"][0]
    run.export_workflow(name)

    return HttpResponseRedirect(reverse("runs:detail", args=(run_name,)))


def calculate(request, run_name):
    run = active_runs[run_name]
    parameters = parameters_from_post(request.POST)
    del parameters["chosen_method"]

    for k, v in dict(request.FILES).items():
        # assumption: only one file uploaded
        parameters[k] = v[0].temporary_file_path()
    run.perform_current_calculation_step(parameters)

    result = run.current_out
    if "messages" in result:
        for message in result["messages"]:
            trace = build_trace_alert(message["trace"]) if "trace" in message else ""

            # map error level to bootstrap css class
            lvl_to_css_class = {
                40: "alert-danger",
                30: "alert-warning",
                20: "alert-info",
            }
            messages.add_message(
                request,
                message["level"],
                f"{message['msg']} {trace}",
                lvl_to_css_class[message["level"]],
            )

    return HttpResponseRedirect(reverse("runs:detail", args=(run_name,)))


def plot(request, run_name):
    run = active_runs[run_name]
    section, step, method = run.current_run_location()
    parameters = parameters_from_post(request.POST)

    if run.step == "plot":
        del parameters["chosen_method"]

    run.create_plot_from_current_location(parameters)

    for index, p in enumerate(run.plots):
        if isinstance(p, dict):
            for message in run.plots[index]["messages"]:
                trace = (
                    build_trace_alert(message["trace"]) if "trace" in message else ""
                )

                # map error level to bootstrap css class
                lvl_to_css_class = {
                    40: "alert-danger",
                    30: "alert-warning",
                    20: "alert-info",
                }
                messages.add_message(
                    request,
                    message["level"],
                    f"{message['msg']} {trace}",
                    lvl_to_css_class[message["level"]],
                )

    return HttpResponseRedirect(reverse("runs:detail", args=(run_name,)))


def add_name(request, run_name):
    run = active_runs[run_name]
    run.name_step(int(request.POST["index"]), request.POST["name"])
    return HttpResponseRedirect(reverse("runs:detail", args=(run_name,)))


def results_exist(request, run_name):
    run = active_runs[run_name]
    return JsonResponse(dict(results_exist=run.result_df is not None))


def all_button_parameters(request, run_name):
    run = active_runs[run_name]
    d = dict()
    d["current_plot_parameters"] = run.current_plot_parameters.get(run.method, {})
    d["plotted_for_parameters"] = (
        run.plotted_for_parameters if run.plotted_for_parameters is not None else dict()
    )

    if run.current_parameters is None or run.result_df is None:
        d["current_parameters"] = dict()
        d["chosen_method"] = dict()
    else:
        d["current_parameters"] = run.current_parameters[run.method]
        d["chosen_method"] = run.method

    return JsonResponse(d)


def outputs_of_step(request, run_name):
    run = active_runs[run_name]
    step_name = request.POST["step_name"]
    return JsonResponse(run.history.output_keys_of_named_step(step_name), safe=False)


def download_plots(request, run_name):
    run = active_runs[run_name]
    format_ = request.GET["format"]
    exported = run.export_plots(format_=format_)
    if len(exported) == 1:
        filename = f"{run.step_index}-{run.section}-{run.step}-{run.method}.{format_}"
        return FileResponse(exported[0], filename=filename, as_attachment=True)

    f = tempfile.NamedTemporaryFile()
    with zipfile.ZipFile(f, "w") as zf:
        for i, plot in enumerate(exported):
            filename = (
                f"{run.step_index}-{run.section}-{run.step}-{run.method}-{i}.{format_}"
            )
            zf.writestr(filename, plot.getvalue())
    return FileResponse(
        open(f.name, "rb"),
        filename=f"{run.step_index}-{run.section}-{run.step}-{run.method}-{format_}.zip",
        as_attachment=True,
    )


<<<<<<< HEAD
def protein_plot(request, run_name):
    run = active_runs[run_name]
    section, step, method = run.current_run_location()
    post_data = dict(request.POST)

    # print(request.__dict__)

    param_dict = run.workflow_meta[section][step][method]["parameters"]
    post_data, parameters = parameters_for_plot(post_data, param_dict)

    parameters.update(parameters_from_post(post_data))

    print("parameters")
    print(parameters)
    call_params = run.exchange_named_outputs_with_data(parameters)
    import pprint

    pprint.pprint(call_params)

    graphml_file = call_params["graph_file_path"]
    # graphml_file = "/Users/anton/Documents/code/PROTzilla2/tests/test_data/exported_graphs/QXXXXX-s3.graphml"

    graph = nx.read_graphml(graphml_file)
    node_labels = nx.get_node_attributes(graph, "aminoacid")
    print(node_labels)

    pprint.pprint(graph.__dict__)

    nodes = [
        {
            "data": {
                "id": node,
                "label": graph.nodes[node]["aminoacid"],
                "width": len(graph.nodes[node]["aminoacid"]) * 24,
            }
        }
        for node in graph.nodes()
    ]
    edges = [{"data": {"source": u, "target": v}} for u, v in graph.edges()]
    elements = nodes + edges
    context = {"elements": elements}

    return render(request, "runs/protein_graph.html", context)
=======
def tables(request, run_name, index, key=None):
    if run_name not in active_runs:
        active_runs[run_name] = Run.continue_existing(run_name)
    run = active_runs[run_name]

    # use current output when applicable (not yet in history)
    if index < len(run.history.steps):
        outputs = run.history.steps[index].outputs
    else:
        outputs = run.current_out

    options = []
    for k, value in outputs.items():
        if isinstance(value, pd.DataFrame) and k != key:
            options.append(k)

    if key is None and options:
        # choose an option if url without key is used
        return HttpResponseRedirect(
            reverse("runs:tables", args=(run_name, index, options[0]))
        )

    return render(
        request,
        "runs/tables.html",
        context=dict(
            run_name=run_name,
            index=index,
            # put key as first option to make selected
            options=[(opt, opt) for opt in [key] + options],
            key=key,
        ),
    )


def tables_content(request, run_name, index, key):
    run = active_runs[run_name]
    if index < len(run.history.steps):
        outputs = run.history.steps[index].outputs[key]
    else:
        outputs = run.current_out[key]
    out = outputs.replace(np.nan, None)
    return JsonResponse(
        dict(columns=out.to_dict("split")["columns"], data=out.to_dict("split")["data"])
    )
>>>>>>> 0c153375
<|MERGE_RESOLUTION|>--- conflicted
+++ resolved
@@ -1,11 +1,10 @@
-import logging
 import sys
 import tempfile
 import traceback
 import zipfile
+
+import networkx as nx
 import numpy as np
-
-import networkx as nx
 import pandas as pd
 from django.contrib import messages
 from django.http import FileResponse, HttpResponseRedirect, JsonResponse
@@ -425,7 +424,53 @@
     )
 
 
-<<<<<<< HEAD
+def tables(request, run_name, index, key=None):
+    if run_name not in active_runs:
+        active_runs[run_name] = Run.continue_existing(run_name)
+    run = active_runs[run_name]
+
+    # use current output when applicable (not yet in history)
+    if index < len(run.history.steps):
+        outputs = run.history.steps[index].outputs
+    else:
+        outputs = run.current_out
+
+    options = []
+    for k, value in outputs.items():
+        if isinstance(value, pd.DataFrame) and k != key:
+            options.append(k)
+
+    if key is None and options:
+        # choose an option if url without key is used
+        return HttpResponseRedirect(
+            reverse("runs:tables", args=(run_name, index, options[0]))
+        )
+
+    return render(
+        request,
+        "runs/tables.html",
+        context=dict(
+            run_name=run_name,
+            index=index,
+            # put key as first option to make selected
+            options=[(opt, opt) for opt in [key] + options],
+            key=key,
+        ),
+    )
+
+
+def tables_content(request, run_name, index, key):
+    run = active_runs[run_name]
+    if index < len(run.history.steps):
+        outputs = run.history.steps[index].outputs[key]
+    else:
+        outputs = run.current_out[key]
+    out = outputs.replace(np.nan, None)
+    return JsonResponse(
+        dict(columns=out.to_dict("split")["columns"], data=out.to_dict("split")["data"])
+    )
+
+
 def protein_plot(request, run_name):
     run = active_runs[run_name]
     section, step, method = run.current_run_location()
@@ -468,51 +513,4 @@
     elements = nodes + edges
     context = {"elements": elements}
 
-    return render(request, "runs/protein_graph.html", context)
-=======
-def tables(request, run_name, index, key=None):
-    if run_name not in active_runs:
-        active_runs[run_name] = Run.continue_existing(run_name)
-    run = active_runs[run_name]
-
-    # use current output when applicable (not yet in history)
-    if index < len(run.history.steps):
-        outputs = run.history.steps[index].outputs
-    else:
-        outputs = run.current_out
-
-    options = []
-    for k, value in outputs.items():
-        if isinstance(value, pd.DataFrame) and k != key:
-            options.append(k)
-
-    if key is None and options:
-        # choose an option if url without key is used
-        return HttpResponseRedirect(
-            reverse("runs:tables", args=(run_name, index, options[0]))
-        )
-
-    return render(
-        request,
-        "runs/tables.html",
-        context=dict(
-            run_name=run_name,
-            index=index,
-            # put key as first option to make selected
-            options=[(opt, opt) for opt in [key] + options],
-            key=key,
-        ),
-    )
-
-
-def tables_content(request, run_name, index, key):
-    run = active_runs[run_name]
-    if index < len(run.history.steps):
-        outputs = run.history.steps[index].outputs[key]
-    else:
-        outputs = run.current_out[key]
-    out = outputs.replace(np.nan, None)
-    return JsonResponse(
-        dict(columns=out.to_dict("split")["columns"], data=out.to_dict("split")["data"])
-    )
->>>>>>> 0c153375
+    return render(request, "runs/protein_graph.html", context)