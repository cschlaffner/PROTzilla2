--- conflicted
+++ resolved
@@ -31,19 +31,12 @@
         template = "runs/field_number.html"
     elif param_dict["type"] == "categorical":
         template = "runs/field_select.html"
-<<<<<<< HEAD
     elif param_dict["type"] == "file":
         template = "runs/field_file.html"
     else:
         raise ValueError(f"cannot match parameter type {param_dict['type']}")
     if default is None:
         default = param_dict.get("default-value")
-=======
-    else:
-        ValueError(f"cannot match parameter type {param_dict['type']}")
-    if default is None:
-        default = param_dict["default-value"]
->>>>>>> 70839ece
 
     return render_to_string(
         template,
@@ -58,24 +51,14 @@
 
 def detail(request, run_name):
     if run_name not in active_runs:
-<<<<<<< HEAD
         active_runs[run_name] = Run.continue_existing(run_name)
-=======
-        run = Run.continue_existing(run_name)
-        run.step_index = len(run.history.steps) - 1
-        active_runs[run_name] = run
->>>>>>> 70839ece
-
     run = active_runs[run_name]
     section, step, method = run.current_workflow_location()
 
     parameters = run.workflow_meta["sections"][section][step][method]["parameters"]
     current_fields = []
     for key, param_dict in parameters.items():
-<<<<<<< HEAD
         # todo use workflow default
-=======
->>>>>>> 70839ece
         if run.current_parameters:
             default = run.current_parameters[key]
         else:
@@ -116,27 +99,9 @@
 def create(request):
     run_name = request.POST["run_name"]
     run = Run.create(
-<<<<<<< HEAD
         run_name,
         request.POST["workflow_config_name"],
         df_mode="disk_memory",
-=======
-        request.POST["run_name"],
-        request.POST["workflow_config_name"],
-        df_mode="disk_memory",
-    )
-    # to skip importing
-    run.perform_calculation_from_location(
-        "importing",
-        "ms-data-import",
-        "max-quant-data-import",
-        dict(
-            file=str(
-                PROJECT_PATH / "tests/proteinGroups_small_cut.txt",
-            ),
-            intensity_name="Intensity",
-        ),
->>>>>>> 70839ece
     )
     active_runs[run_name] = run
     return HttpResponseRedirect(reverse("runs:detail", args=(run_name,)))
@@ -144,11 +109,7 @@
 
 def continue_(request):
     run_name = request.POST["run_name"]
-    run = Run.continue_existing(run_name)
-    run.step_index = len(run.history.steps) - 1
-    # this should be moved to Run.continue_existing but cant yet because
-    # importing does not exist yet
-    active_runs[run_name] = run
+    active_runs[run_name] = Run.continue_existing(run_name)
     return HttpResponseRedirect(reverse("runs:detail", args=(run_name,)))
 
 
