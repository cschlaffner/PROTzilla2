import sys

from django.contrib import messages
from django.http import HttpResponseRedirect, JsonResponse
from django.shortcuts import render
from django.template.loader import render_to_string
from django.urls import reverse

from ui.main.settings import BASE_DIR
from ui.runs.fields import (
    make_add_step_dropdown,
    make_current_fields,
    make_displayed_history,
    make_highlighted_workflow_steps,
    make_method_dropdown,
    make_name_field,
    make_parameter_input,
    make_plot_fields,
)
from ui.runs.views_helper import parameters_from_post

sys.path.append(f"{BASE_DIR}/..")
from protzilla import workflow_helper
from protzilla.run import Run

active_runs = {}


def index(request):
    return render(
        request,
        "runs/index.html",
        context={
            "run_name_prefill": f"hello{123:03d}",
            "available_workflows": Run.available_workflows(),
            "available_runs": Run.available_runs(),
        },
    )


def detail(request, run_name):
    if run_name not in active_runs:
        active_runs[run_name] = Run.continue_existing(run_name)
    run = active_runs[run_name]
    section, step, method = run.current_run_location()
    allow_next = run.result_df is not None
    fields_parameters = run.workflow_meta[section][step][method]["parameters"]
    return render(
        request,
        "runs/details.html",
        context=dict(
            run_name=run_name,
            location=f"{run.section}/{run.step}",
            displayed_history=make_displayed_history(run),
            method_dropdown=make_method_dropdown(run, section, step, method),
            fields=make_current_fields(run, fields_parameters),
            plot_fields=make_plot_fields(run, section, step, method),
            name_field=make_name_field(allow_next),
            current_plots=[plot.to_html() for plot in run.plots],
            # TODO add not able to plot when no plot method
            show_next=allow_next,
            show_back=bool(run.history.steps),
            show_plot_button=run.result_df is not None,
            sidebar_dropdown=make_add_step_dropdown(run, section),
            workflow_steps=make_highlighted_workflow_steps(run),
        ),
    )


def change_method(request, run_name):
    # can this be extracted into a seperate method? (duplicate in change_field, detail)
    try:
        if run_name not in active_runs:
            active_runs[run_name] = Run.continue_existing(run_name)
        run = active_runs[run_name]
    except FileNotFoundError as e:
        print(str(e))
        response = JsonResponse({"error": f"Run '{run_name}' was not found"})
        response.status_code = 404  # not found
        return response

    run.method = request.POST["method"]
    run.current_parameters = None
    run.current_plot_parameters = None
    parameters = run.workflow_meta[run.section][run.step][run.method]["parameters"]
    current_fields = make_current_fields(run, parameters)
    plot_fields = make_plot_fields(run, run.section, run.step, run.method)
    return JsonResponse(
        dict(
            parameters=render_to_string(
                "runs/fields.html",
                context=dict(fields=current_fields),
            ),
            plot_parameters=render_to_string(
                "runs/fields.html",
                context=dict(fields=plot_fields),
            ),
        ),
        safe=False,
    )


def change_field(request, run_name):
    # can this be extracted into a seperate method? (duplicate in change_method, detail)
    # e.g. "try_reactivate_run"
    try:
        if run_name not in active_runs:
            active_runs[run_name] = Run.continue_existing(run_name)
        run = active_runs[run_name]
    except FileNotFoundError as e:
        print(str(e))
        response = JsonResponse({"error": f"Run '{run_name}' was not found"})
        response.status_code = 404  # not found
        return response

    post_id = request.POST["id"]
    selected = request.POST["selected"]
    parameters = run.workflow_meta[run.section][run.step][run.method]["parameters"]
    fields_to_fill = parameters[post_id]["fill_dynamic"]

    fields = {}
    for key in fields_to_fill:
        param_dict = parameters[key]
        if param_dict["fill"] == "metadata_column_data":
            param_dict["categories"] = run.metadata[selected].unique()
            fields[key] = make_parameter_input(key, param_dict, disabled=False)

    return JsonResponse(fields, safe=False)


def create(request):
    run_name = request.POST["run_name"]
    run = Run.create(
        run_name,
        request.POST["workflow_config_name"],
        df_mode="disk_memory",
    )
    active_runs[run_name] = run
    return HttpResponseRedirect(reverse("runs:detail", args=(run_name,)))


def continue_(request):
    run_name = request.POST["run_name"]
    active_runs[run_name] = Run.continue_existing(run_name)
    return HttpResponseRedirect(reverse("runs:detail", args=(run_name,)))


def next_(request, run_name):
    run = active_runs[run_name]
    run.next_step(request.POST["name"])
    return HttpResponseRedirect(reverse("runs:detail", args=(run_name,)))


def back(request, run_name):
    run = active_runs[run_name]
    run.back_step()
    return HttpResponseRedirect(reverse("runs:detail", args=(run_name,)))


def add(request, run_name):
    run = active_runs[run_name]

    post = dict(request.POST)
    del post["csrfmiddlewaretoken"]
    step = post["step_to_be_added"][0]

    if step == "":
        return HttpResponseRedirect(reverse("runs:detail", args=(run_name,)))

    run.insert_as_next_step(step)
    return HttpResponseRedirect(reverse("runs:detail", args=(run_name,)))


def calculate(request, run_name):
    run = active_runs[run_name]
    section, step, method = run.current_run_location()
    parameters = parameters_from_post(request.POST)
    del parameters["chosen_method"]

    for k, v in dict(request.FILES).items():
        # assumption: only one file uploaded
        parameters[k] = v[0].temporary_file_path()
    run.perform_calculation_from_location(section, step, method, parameters)

    result = run.current_out
    if "messages" in result:
        for message in result["messages"]:
            trace = f"<br> Trace: {message['trace']}" if "trace" in message else ""
            messages.add_message(
                request, message["level"], f"{message['msg']}{trace}", message["level"]
            )

    return HttpResponseRedirect(reverse("runs:detail", args=(run_name,)))


def plot(request, run_name):
    run = active_runs[run_name]
    section, step, method = run.current_workflow_location()
    parameters = parameters_from_post(request.POST)
    run.create_plot_from_location(section, step, method, parameters)
    return HttpResponseRedirect(reverse("runs:detail", args=(run_name,)))


def add_name(request, run_name):
    run = active_runs[run_name]
    run.history.name_step(int(request.POST["index"]), request.POST["name"])
    return HttpResponseRedirect(reverse("runs:detail", args=(run_name,)))


<<<<<<< HEAD
def parameters_from_post(post):
    d = dict(post)
    del d["csrfmiddlewaretoken"]
    parameters = {}
    for k, v in d.items():
        if len(v) > 1:  # only used for named_output parameters
            parameters[k] = tuple(v)
        else:
            parameters[k] = convert_str_if_possible(v[0])
    return parameters


def current_parameters(request, run_name):
    run = active_runs[run_name]
    if run.current_parameters is None or run.result_df is None:
        return JsonResponse(dict())
    d = run.current_parameters
    d["chosen_method"] = run.method
    return JsonResponse(d)


def current_plot_parameters(request, run_name):
    run = active_runs[run_name]
    if run.current_plot_parameters is None:
        return JsonResponse(dict())
    return JsonResponse(run.current_plot_parameters)


def results_exist(request, run_name):
    run = active_runs[run_name]
    d = dict(results_exist=run.result_df is not None)
    return JsonResponse(d)


def plotted_for_parameters(request, run_name):
    run = active_runs[run_name]
    if run.plotted_for_parameters is None:
        return JsonResponse(dict())
    return JsonResponse(run.plotted_for_parameters)


def all_button_parameters(request, run_name):
    run = active_runs[run_name]
    d = dict()
    d["current_plot_parameters"] = (
        run.current_plot_parameters
        if run.current_plot_parameters is not None
        else dict()
    )
    d["plotted_for_parameters"] = (
        run.plotted_for_parameters if run.plotted_for_parameters is not None else dict()
    )

    if run.current_parameters is None or run.result_df is None:
        d["current_parameters"] = dict()
        d["chosen_method"] = dict()
    else:
        d["current_parameters"] = run.current_parameters
        d["chosen_method"] = run.method

    for key in d:
        print(key, ":", d[key])

    return JsonResponse(d)


def convert_str_if_possible(s):
    try:
        f = float(s)
    except ValueError:
        return s
    return int(f) if int(f) == f else f


=======
>>>>>>> 9f627037
def outputs_of_step(request, run_name):
    run = active_runs[run_name]
    step_name = request.POST["step_name"]
    return JsonResponse(run.history.output_keys_of_named_step(step_name), safe=False)<|MERGE_RESOLUTION|>--- conflicted
+++ resolved
@@ -20,7 +20,6 @@
 from ui.runs.views_helper import parameters_from_post
 
 sys.path.append(f"{BASE_DIR}/..")
-from protzilla import workflow_helper
 from protzilla.run import Run
 
 active_runs = {}
@@ -207,7 +206,6 @@
     return HttpResponseRedirect(reverse("runs:detail", args=(run_name,)))
 
 
-<<<<<<< HEAD
 def parameters_from_post(post):
     d = dict(post)
     del d["csrfmiddlewaretoken"]
@@ -220,33 +218,10 @@
     return parameters
 
 
-def current_parameters(request, run_name):
-    run = active_runs[run_name]
-    if run.current_parameters is None or run.result_df is None:
-        return JsonResponse(dict())
-    d = run.current_parameters
-    d["chosen_method"] = run.method
-    return JsonResponse(d)
-
-
-def current_plot_parameters(request, run_name):
-    run = active_runs[run_name]
-    if run.current_plot_parameters is None:
-        return JsonResponse(dict())
-    return JsonResponse(run.current_plot_parameters)
-
-
 def results_exist(request, run_name):
     run = active_runs[run_name]
     d = dict(results_exist=run.result_df is not None)
     return JsonResponse(d)
-
-
-def plotted_for_parameters(request, run_name):
-    run = active_runs[run_name]
-    if run.plotted_for_parameters is None:
-        return JsonResponse(dict())
-    return JsonResponse(run.plotted_for_parameters)
 
 
 def all_button_parameters(request, run_name):
@@ -282,8 +257,6 @@
     return int(f) if int(f) == f else f
 
 
-=======
->>>>>>> 9f627037
 def outputs_of_step(request, run_name):
     run = active_runs[run_name]
     step_name = request.POST["step_name"]
