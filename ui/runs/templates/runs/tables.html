{% extends 'base.html' %}
{% load static %}

{% block css %}
    <link rel="stylesheet" type="text/css" href="{% static 'css/datatables-1.13.4.min.css' %}">
    <link rel="stylesheet" type="text/css" href="{% static 'runs/style.css' %}">
{% endblock %}

{% block js %}
    <script type="text/javascript" src="{% static 'js/jquery.js' %}"></script>
    <script type="text/javascript" src="{% static 'js/datatables-1.13.4.min.js' %}"></script>
    <script>
        $(document).ready(function () {
            let $tables_dropdown = $('#tables_dropdown');

            $.ajax({
                url: "{% url 'runs:tables_content' run_name index key %}",
                type: "GET",
                data: {"key": $tables_dropdown.val()},
                success: function (response) {
                    let tr = $("<tr>");
                    response.columns.forEach(element => {
                        tr.append($("<th>").text(element))
                    });
                    $("#example").html($("<thead>").append(tr))
                        .DataTable({
                            data: response.data,
                            columnDefs: [{
                                targets: "_all",
                                render: function (data, type, row) {
                                    if (type !== 'display' || ('' + data).length < 50) {
                                        return data;
                                    }
                                    return `<span class="ellipsis" title="${data}">${('' + data).slice(0, 50)}…</span>`
                                },
                            }],
                        });
                }
            });
            $tables_dropdown.on("change", function () {
                window.location.href = $(this).val()
            })
        });
    </script>
{% endblock %}

{% block content %}
    <div class="p-3">
<<<<<<< HEAD
        {% if not options %}
            No tables found in this step.
        {% else %}
            <div class="row">
                <label for="tables_dropdown" class="col-2 d-flex align-items-center">Choose table</label>
                <div class="col-4">
                    {% include 'runs/field_select_with_label.html' with key="tables_dropdown" categories=options selected="" %}
                </div>
=======
    {% if not options %}
        No tables found in this step.
    {% else %}
        <div class="row mb-2">
            <label for="tables_dropdown" class="col-1 d-flex align-items-center">Choose table</label>
            <div class="col-3">
                {% include 'runs/field_select_with_label.html' with key="tables_dropdown" categories=options selected="" %}
>>>>>>> 9bdba7e4
            </div>
            <table id="example" class="display" style="width:100%"></table>
        {% endif %}
    </div>
{% endblock %}<|MERGE_RESOLUTION|>--- conflicted
+++ resolved
@@ -46,26 +46,16 @@
 
 {% block content %}
     <div class="p-3">
-<<<<<<< HEAD
-        {% if not options %}
-            No tables found in this step.
-        {% else %}
-            <div class="row">
-                <label for="tables_dropdown" class="col-2 d-flex align-items-center">Choose table</label>
-                <div class="col-4">
-                    {% include 'runs/field_select_with_label.html' with key="tables_dropdown" categories=options selected="" %}
-                </div>
-=======
     {% if not options %}
         No tables found in this step.
     {% else %}
         <div class="row mb-2">
-            <label for="tables_dropdown" class="col-1 d-flex align-items-center">Choose table</label>
-            <div class="col-3">
+            <label for="tables_dropdown" class="col-2 d-flex align-items-center">Choose table</label>
+            <div class="col-4">
                 {% include 'runs/field_select_with_label.html' with key="tables_dropdown" categories=options selected="" %}
->>>>>>> 9bdba7e4
             </div>
-            <table id="example" class="display" style="width:100%"></table>
-        {% endif %}
+        </div>
+        <table id="example" class="display" style="width:100%"></table>
+    {% endif %}
     </div>
 {% endblock %}