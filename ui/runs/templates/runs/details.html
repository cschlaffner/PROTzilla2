--- conflicted
+++ resolved
@@ -54,7 +54,7 @@
 {% if messages %}
     <div class="messages">
         {% for message in messages %}
-            <p{% if message.tags %} class="{{ message.tags }}"{% endif %}>
+            <p>{% if message.tags %} class="{{ message.tags }}"{% endif %}>
                 {{ message | safe }}
             </p>
         {% endfor %}
@@ -67,62 +67,11 @@
 <b>history</b>
 <br>
 <main>
-    {% for step in displayed_history %}
-        {{ step.name }}<br>
-        {% for field in step.fields %}
-            {{ field }}<br>
-        {% endfor %}
-        {% for plot in step.plots %}
-            <div style="width:600;height:500">
-                {{ plot|safe }}
-            </div>
-        {% endfor %}
-
-        <br>
+{% for step in displayed_history %}
+    {{ step.name }}<br>
+    {% for field in step.fields %}
+        {{ field }}<br>
     {% endfor %}
-<<<<<<< HEAD
-
-    <br>
-    {{ location }}
-    <br>
-    <form action="{% url 'runs:calculate' run_name %}" method="post" enctype="multipart/form-data">
-        {% csrf_token %}
-        {{ method_dropdown }}
-        <div id="method_parameters">
-            {% include "runs/fields.html" with fields=fields %}
-        </div>
-        <input type="submit" value="Calculate">
-    </form>
-    <form action="{% url 'runs:plot' run_name %}" method="post" enctype="multipart/form-data">
-        {% csrf_token %}
-        <div id="plot_parameters">
-            {% include "runs/fields.html" with fields=plot_fields %}
-        </div>
-        <input type="submit" value="Plot" {% if not show_next %} disabled {% endif %} >
-    </form>
-
-    {% for plot in current_plots %}
-        <div style="width:600;height:500">
-            {{ plot|safe }}
-        </div>
-    {% endfor %}
-            {% if show_next %}
-                <form action="{% url 'runs:next' run_name %}" method="post">
-                    {% csrf_token %}
-        <button {% if not show_next %} disabled {% endif %}>Next</button>
-                </form>
-            {% endif %}
-            {% if show_back %}
-                <form action="{% url 'runs:back' run_name %}" method="post">
-                    {% csrf_token %}
-        <button {% if not show_back %} disabled {% endif %}>Back</button>
-                </form>
-            {% endif %}
-    </main>
-    <aside>
-        {% include "runs/sidebar.html" with run_name=run_name workflow_steps=workflow_steps sidebar_dropdown=sidebar_dropdown %}
-    </aside>
-=======
     {% for plot in step.plots %}
         <div style="width:600;height:500">
             {{ plot|safe }}
@@ -166,6 +115,9 @@
     {% csrf_token %}
     <button {% if not show_back %} disabled {% endif %}>Back</button>
 </form>
->>>>>>> 046e3861
+</main>
+    <aside>
+        {% include "runs/sidebar.html" with run_name=run_name workflow_steps=workflow_steps sidebar_dropdown=sidebar_dropdown %}
+    </aside>
 </body>
 </html>