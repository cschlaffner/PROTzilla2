<!DOCTYPE html>
<html lang="en">
<head>
    <meta charset="UTF-8">
    <title>Title</title>
</head>
<body>
{{ run_name }}
<br>
<b>history</b>
<br>
{% for step in displayed_history %}
    {{ step.name }}<br>
    {% for field in step.fields %}
        {{ field }}<br>
    {% endfor %}
    <br>
{% endfor %}
<<<<<<< HEAD
=======
<br>
{{ info_str }}
>>>>>>> 70839ece
<br>
{{ info_str }}
<br>
<form action="{% url 'runs:calculate' run_name %}" method="post" enctype="multipart/form-data">
    {% csrf_token %}
    {% for field in fields %}
        {{ field }}
        <br>
    {% endfor %}
    <input type="submit" value="Calculate">
</form>

{% if show_next %}
    <form action="{% url 'runs:next' run_name %}" method="post">
        {% csrf_token %}
        <button>Next</button>
    </form>
{% endif %}

{% if show_back %}
    <form action="{% url 'runs:back' run_name %}" method="post">
        {% csrf_token %}
        <button>Back</button>
    </form>
{% endif %}
</body>
</html><|MERGE_RESOLUTION|>--- conflicted
+++ resolved
@@ -16,11 +16,7 @@
     {% endfor %}
     <br>
 {% endfor %}
-<<<<<<< HEAD
-=======
-<br>
-{{ info_str }}
->>>>>>> 70839ece
+
 <br>
 {{ info_str }}
 <br>
