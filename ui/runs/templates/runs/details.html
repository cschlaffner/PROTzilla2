--- conflicted
+++ resolved
@@ -89,7 +89,6 @@
 
 <div class="wrapper">
 
-<<<<<<< HEAD
     <div id="content">
         {% if displayed_history%}
             <h6>History</h6>
@@ -109,38 +108,9 @@
                 <div class="plots">
                     {{ plot|safe }}
                 </div>
-=======
-        aside {
-            flex: 1;
-            background-color: #87A8B9;
-            padding: 20px;
-        }
-    </style>
-</head>
-<body>
-<div class="layout-container">
-<main>
-{% if messages %}
-    <div class="messages">
-        {% for message in messages %}
-            <p>{% if message.tags %} class="{{ message.tags }}"{% endif %}>
-                {{ message | safe }}
-            </p>
->>>>>>> 22b9677e
         {% endfor %}
 
-<<<<<<< HEAD
         <br>
-=======
-{{ run_name }}
-<br>
-<b>history</b>
-<br>
-{% for step in displayed_history %}
-    {{ step.location }}<br>
-    {% for field in step.fields %}
-        {{ field }}<br>
->>>>>>> 22b9677e
     {% endfor %}
 
     <br>
@@ -174,7 +144,6 @@
         <button class="btn btn-grey" {% if not show_next %} disabled {% endif %}>Next</button>
     </form>
 
-<<<<<<< HEAD
     <form action="{% url 'runs:back' run_name %}" method="post">
         {% csrf_token %}
         <button class="btn btn-grey" {% if not show_back %} disabled {% endif %}>Back</button>
@@ -184,17 +153,4 @@
             {% include "runs/sidebar.html" with run_name=run_name workflow_steps=workflow_steps sidebar_dropdown=sidebar_dropdown %}
         </nav>
 </div>
-{% endblock %}
-=======
-<form action="{% url 'runs:back' run_name %}" method="post">
-    {% csrf_token %}
-    <button {% if not show_back %} disabled {% endif %}>Back</button>
-</form>
-</main>
-    <aside>
-        {% include "runs/sidebar.html" with run_name=run_name workflow_steps=workflow_steps sidebar_dropdown=sidebar_dropdown %}
-    </aside>
-    </div>
-</body>
-</html>
->>>>>>> 22b9677e
+{% endblock %}