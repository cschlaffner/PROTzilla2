--- conflicted
+++ resolved
@@ -35,7 +35,17 @@
     <title>PROTzilla</title>
 </head>
 <body>
-<<<<<<< HEAD
+{% if messages %}
+    <div class="messages">
+        {% for message in messages %}
+            <p{% if message.tags %} class="{{ message.tags }}"{% endif %}>
+                {{ message | safe }}
+            </p>
+        {% endfor %}
+    </div>
+    <br>
+{% endif %}
+
 {{ run_name }}
 <br>
 <b>history</b>
@@ -51,30 +61,8 @@
         </div>
     {% endfor %}
 
-=======
-    {% if messages %}
-    <div class="messages">
-        {% for message in messages %}
-        <p{% if message.tags %} class="{{ message.tags }}"{% endif %}>
-            {{ message | safe}}
-        </p>
-        {% endfor %}
-    </div>
->>>>>>> d1a77025
     <br>
-    {% endif %}
-
-    {{ run_name }}
-    <br>
-    <b>history</b>
-    <br>
-    {% for step in displayed_history %}
-        {{ step.name }}<br>
-        {% for field in step.fields %}
-            {{ field }}<br>
-        {% endfor %}
-        <br>
-    {% endfor %}
+{% endfor %}
 
 <br>
 {{ location }}
@@ -95,7 +83,6 @@
     <input type="submit" value="Plot" {% if not show_next %} disabled {% endif %} >
 </form>
 
-<<<<<<< HEAD
 {% for plot in current_plots %}
     <div style="width:600;height:500">
         {{ plot|safe }}
@@ -111,20 +98,5 @@
     {% csrf_token %}
     <button {% if not show_back %} disabled {% endif %}>Back</button>
 </form>
-=======
-    {% if show_next %}
-        <form action="{% url 'runs:next' run_name %}" method="post">
-            {% csrf_token %}
-            <button>Next</button>
-        </form>
-    {% endif %}
-
-    {% if show_back %}
-        <form action="{% url 'runs:back' run_name %}" method="post">
-            {% csrf_token %}
-            <button>Back</button>
-        </form>
-    {% endif %}
->>>>>>> d1a77025
 </body>
 </html>