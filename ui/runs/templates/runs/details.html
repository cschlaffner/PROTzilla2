<!DOCTYPE html>
<html lang="en">
<head>
    <meta charset="UTF-8">
    {% load static %}
    <script type="text/javascript" src="{% static 'js/jquery.js' %}"></script>
    <script>
        // Sets up an event listener that sends a POST request with AJAX to the server to provide
        // the correct parameter dropdowns as HTML when the selected method changes.
        // It updates the page with the new dropdowns or displays an error message if something goes wrong.
        // The CSRF token is included in the data object to prevent cross-site request forgery attacks.

        $( document ).ready(function() {
            $("#{{ method_dropdown_id}}").change(function() {
                const selected_method = $(this).val();

                $.ajax({
                    url: "{% url 'runs:change_method' run_name %}",
                    type: "POST",
                    data: {
                        method: selected_method,
                        csrfmiddlewaretoken: $('input[name=csrfmiddlewaretoken]').val(),
                    },
                    success: function (response) {
                        $("#method_parameters").html(response);
                    }
                }).fail(function(e) {
                    console.log('Error:', e);
                    alert(e.responseJSON.error); // alert error message to user
                })
            })
        });
    </script>
    <title>PROTzilla</title>
</head>
<body>
    {% if messages %}
    <div class="messages">
        {% for message in messages %}
        <p{% if message.tags %} class="{{ message.tags }}"{% endif %}>
            {{ message | safe}}
        </p>
        {% endfor %}
    </div>
    <br>
    {% endif %}

<<<<<<< HEAD
    {{ run_name }}
    <br>
    <b>history</b>
    <br>
    {% for step in displayed_history %}
        {{ step.name }}<br>
        {% for field in step.fields %}
            {{ field }}<br>
        {% endfor %}
        <br>
    {% endfor %}
=======
<br>
{{ location }}
<br>
<form action="{% url 'runs:calculate' run_name %}" method="post" enctype="multipart/form-data">
    {% csrf_token %}
        {{ fields|first }}
        <div id="method_parameters">
            {% include "runs/fields.html" with fields=fields|slice:"1:" %}
        </div>
    <input type="submit" value="Calculate">
</form>
>>>>>>> b57fb76d

    <br>
    {{ location }}
    <br>
    <form action="{% url 'runs:calculate' run_name %}" method="post" enctype="multipart/form-data">
        {% csrf_token %}
        {% for field in fields %}
            {{ field }}
            <br>
        {% endfor %}
        <input type="submit" value="Calculate">
    </form>

    {% if show_next %}
        <form action="{% url 'runs:next' run_name %}" method="post">
            {% csrf_token %}
            <button>Next</button>
        </form>
    {% endif %}

    {% if show_back %}
        <form action="{% url 'runs:back' run_name %}" method="post">
            {% csrf_token %}
            <button>Back</button>
        </form>
    {% endif %}
</body>
</html><|MERGE_RESOLUTION|>--- conflicted
+++ resolved
@@ -45,7 +45,6 @@
     <br>
     {% endif %}
 
-<<<<<<< HEAD
     {{ run_name }}
     <br>
     <b>history</b>
@@ -57,7 +56,7 @@
         {% endfor %}
         <br>
     {% endfor %}
-=======
+
 <br>
 {{ location }}
 <br>
@@ -69,19 +68,6 @@
         </div>
     <input type="submit" value="Calculate">
 </form>
->>>>>>> b57fb76d
-
-    <br>
-    {{ location }}
-    <br>
-    <form action="{% url 'runs:calculate' run_name %}" method="post" enctype="multipart/form-data">
-        {% csrf_token %}
-        {% for field in fields %}
-            {{ field }}
-            <br>
-        {% endfor %}
-        <input type="submit" value="Calculate">
-    </form>
 
     {% if show_next %}
         <form action="{% url 'runs:next' run_name %}" method="post">
