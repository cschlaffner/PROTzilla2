{% extends 'base.html' %}
{% load static %}

{% block css %}
    <link rel="stylesheet" type="text/css" href="{% static 'runs/style.css' %}">
{% endblock %}

{% block js %}
    <script type="text/javascript" src="{% static 'js/jquery.js' %}"></script>
    {% include 'runs/dynamic_methods.html' %}
<<<<<<< HEAD
    {% include 'runs/form_buttons.html' with results_exist=show_next %}
    {% include 'runs/file_upload.html'%}
    {% include 'runs/sidebar_toggle.html' %}

=======
    {# TODO 129 Better buttons for analysis and importing #}
    {% if section == "data_preprocessing" %}
        {% include 'runs/form_buttons.html' with results_exist=show_next %}
    {% endif %}
    {% include 'runs/file_upload.html' %}
>>>>>>> 8c064d24
{% endblock %}

{% block title %}
    <title>PROTzilla - {{ run_name }}</title>
{% endblock %}

{% block navbar %}
    {% include "navbar.html" with run_name=run_name %}
{% endblock %}

{% block content %}

    <div class="wrapper">
        {# include sidebar #}
        <nav id="sidebar" class="border border-end-0 border-top-0 border-bottom-0">
            {{ sidebar }}
        </nav>

        <div id="content">
            <div class="header justify-content-end d-flex" id="header-content">
                <button type="button" id="sidebarCollapse" class="btn btn-blue p-1 d-inline">
                    <img src="{% static 'img/menu_icon.svg' %}" alt="toggle sidebar" width="22" height="22"
                    id="header_toggle">
                </button>
            </div>
            
            <div id="main-content">
                {# show history #}
                {% if displayed_history %}
                    <div class="row justify-content-center d-flex">
                        <h3>History</h3>
                    </div>

                    {% for step in displayed_history %}
                        <div class="row justify-content-center d-flex">
                            <div class="col-7">
                                {% if step.section_heading %}
                                    <h4 {% if not forloop.first %}class="mt-4"{% endif %}>{{ step.section_heading }}</h4>
                                {% endif %}

                                <b>{{ step.display_name }}</b><br>
                                {% if step.name %}
                                    Name: {{ step.name }}<br>
                                {% endif %}

                                <div class="mb-3">
                                    {% include "runs/fields.html" with fields=step.fields %}

                                    {% if not step.name %}
                                        {% include "runs/form_add_name.html" with index=step.index %}
                                    {% endif %}
                                </div>
                            </div>
                        </div>

                        {% if step.plots %}
                            <div class="mb-4">
                                {# display history plots #}
                                {% for plot in step.plots %}
                                    <div class="plot-wrapper">
                                        {{ plot|safe }}
                                    </div>
                                {% endfor %}
                            </div>
                        {% endif %}
                    {% endfor %}
                    <hr class="my-4">
                {% endif %}

            {# include django messages for alerting user #}
            {% if messages %}
                <div class="messages">
                    {% for message in messages %}
                        <div class="alert alert-dismissible fade show ps-5{% if message.tags %} {{ message.tags }}{% endif %}"
                             role="alert">
                            {{ message | safe }}
                            <button type="button" class="btn-close" data-bs-dismiss="alert" aria-label="Close"></button>
                        </div>
                    {% endfor %}
                </div>
                <br>
            {% endif %}

                {# show current step #}
                <div class="row justify-content-center d-flex">
                    <h3>{{ display_name }}</h3>
                    {# if there are plot parameters, display method and plot parameters next to each other #}
                    {% if plot_fields %}
                        <div class="col">
                            <form action="{% url 'runs:calculate' run_name %}" id="calc_form" method="post"
                                enctype="multipart/form-data">
                                {% csrf_token %}
                                <div class="mb-1">
                                    {{ method_dropdown }}
                                </div>
                                <div id="method_parameters" class="mb-2">
                                    {% include "runs/fields.html" with fields=fields %}
                                </div>
                                <input type="submit" id="calculate_parameters_submit" value="Calculate" class="btn btn-red">
                            </form>
                        </div>
                        <div class="col">
                            <form action="{% url 'runs:plot' run_name %}" id="plot_form" method="post"
                                enctype="multipart/form-data">
                                {% csrf_token %}
                                <div id="plot_parameters" class="mb-2">
                                    {% include "runs/fields.html" with fields=plot_fields %}
                                </div>
                                <input type="submit" id="plot_parameters_submit" value="Plot" class="btn btn-grey">
                            </form>
                        </div>
                    {% else %}
                        <div class="col-7">
                            <form action="{% url 'runs:calculate' run_name %}" id="calc_form" method="post"
                                enctype="multipart/form-data">
                                {% csrf_token %}
                                {{ method_dropdown }}
                                <div id="method_parameters" class="mb-2">
                                    {% include "runs/fields.html" with fields=fields %}
                                </div>
                                <div class="form-group">
                                    <input type="submit" value="Calculate" id="calculate_parameters_submit"
                                        class="btn btn-red mr-auto">
                                    <a href="{% url 'runs:plot' run_name %}" class="btn btn-grey">Plot</a>
                                </div>
                            </form>
                        </div>
                    {% endif %}
                </div>

                {# show current plots #}
                {% if current_plots %}
                    <div class="mt-4" id="plots">
                        {% for plot in current_plots %}
                            <div class="plot-wrapper">
                                {{ plot|safe }}
                            </div>
<<<<<<< HEAD
                        {% endfor %}
=======
                            <div id="method_parameters" class="mb-2">
                                {% include "runs/fields.html" with fields=fields %}
                            </div>
                            <input type="submit" id="calculate_parameters_submit" value="Calculate" class="btn btn-red">
                        </form>
                    </div>
                    <div class="col">
                        <form action="{% url 'runs:plot' run_name %}" id="plot_form" method="post"
                              enctype="multipart/form-data">
                            {% csrf_token %}
                            <div id="plot_parameters" class="mb-2">
                                {% include "runs/fields.html" with fields=plot_fields %}
                            </div>
                            <input type="submit" id="plot_parameters_submit" value="Plot" class="btn btn-grey">
                        </form>
                    </div>
                {% else %}
                    <div class="col-7">
                        {% if step != "plot" %}
                            <form action="{% url 'runs:calculate' run_name %}" id="calc_form" method="post"
                                  enctype="multipart/form-data">
                                {% csrf_token %}
                                {{ method_dropdown }}
                                <div id="method_parameters" class="mb-2">
                                    {% include "runs/fields.html" with fields=fields %}
                                </div>
                                <div class="form-group">
                                    <input type="submit" value="Calculate" id="calculate_parameters_submit"
                                           class="btn btn-red mr-auto">
                                    {% if section == "data_preprocessing" %}
                                        <a href="{% url 'runs:plot' run_name %}" class="btn btn-grey">Plot</a>
                                    {% endif %}
                                </div>
                            </form>
                        {% else %}
                            <form action="{% url 'runs:plot' run_name %}" id="plot_form" method="post"
                                  enctype="multipart/form-data">
                                {% csrf_token %}
                                {{ method_dropdown }}
                                <div id="method_parameters" class="mb-2">
                                    {% include "runs/fields.html" with fields=fields %}
                                </div>
                                <div class="form-group">
                                    <input type="submit" id="plot_parameters_submit" value="Plot" class="btn btn-grey">
                                </div>
                            </form>
                        {% endif %}
>>>>>>> 8c064d24
                    </div>
                {% endif %}

                {# navigation between steps #}
                <div class="justify-content-end d-flex">
                    {% if show_next %}
                        <div class="col-3 mb-2">
                            <div class="form-group mb-0">
                                {{ name_field }}
                            </div>
                        </div>
                    {% endif %}
                </div>
                <div class="justify-content-end d-flex">
                    <form action="{% url 'runs:next' run_name %}" method="post" id="runs_next">
                        {% csrf_token %}
                        <div class="form-group">
                            <a href="{% url 'runs:back' run_name %}" class="btn btn-grey mr-auto" {% if not show_back %}
                            disabled {% endif %}>Back</a>
                            <button class="btn btn-red" {% if not show_next %} disabled {% endif %}>Next</button>
                        </div>
                    </form>
                </div>

            </div>
        </div>
    </div>
{% endblock %}<|MERGE_RESOLUTION|>--- conflicted
+++ resolved
@@ -8,18 +8,13 @@
 {% block js %}
     <script type="text/javascript" src="{% static 'js/jquery.js' %}"></script>
     {% include 'runs/dynamic_methods.html' %}
-<<<<<<< HEAD
-    {% include 'runs/form_buttons.html' with results_exist=show_next %}
-    {% include 'runs/file_upload.html'%}
-    {% include 'runs/sidebar_toggle.html' %}
-
-=======
     {# TODO 129 Better buttons for analysis and importing #}
     {% if section == "data_preprocessing" %}
         {% include 'runs/form_buttons.html' with results_exist=show_next %}
     {% endif %}
-    {% include 'runs/file_upload.html' %}
->>>>>>> 8c064d24
+    {% include 'runs/file_upload.html'%}
+    {% include 'runs/sidebar_toggle.html' %}
+
 {% endblock %}
 
 {% block title %}
@@ -45,7 +40,7 @@
                     id="header_toggle">
                 </button>
             </div>
-            
+
             <div id="main-content">
                 {# show history #}
                 {% if displayed_history %}
@@ -103,63 +98,18 @@
                 <br>
             {% endif %}
 
-                {# show current step #}
-                <div class="row justify-content-center d-flex">
-                    <h3>{{ display_name }}</h3>
-                    {# if there are plot parameters, display method and plot parameters next to each other #}
-                    {% if plot_fields %}
-                        <div class="col">
-                            <form action="{% url 'runs:calculate' run_name %}" id="calc_form" method="post"
-                                enctype="multipart/form-data">
-                                {% csrf_token %}
-                                <div class="mb-1">
-                                    {{ method_dropdown }}
-                                </div>
-                                <div id="method_parameters" class="mb-2">
-                                    {% include "runs/fields.html" with fields=fields %}
-                                </div>
-                                <input type="submit" id="calculate_parameters_submit" value="Calculate" class="btn btn-red">
-                            </form>
-                        </div>
-                        <div class="col">
-                            <form action="{% url 'runs:plot' run_name %}" id="plot_form" method="post"
-                                enctype="multipart/form-data">
-                                {% csrf_token %}
-                                <div id="plot_parameters" class="mb-2">
-                                    {% include "runs/fields.html" with fields=plot_fields %}
-                                </div>
-                                <input type="submit" id="plot_parameters_submit" value="Plot" class="btn btn-grey">
-                            </form>
-                        </div>
-                    {% else %}
-                        <div class="col-7">
-                            <form action="{% url 'runs:calculate' run_name %}" id="calc_form" method="post"
-                                enctype="multipart/form-data">
-                                {% csrf_token %}
+            {# show current step #}
+            <div class="row justify-content-center d-flex">
+                <h3>{{ display_name }}</h3>
+                {# if there are plot parameters, display method and plot parameters next to each other #}
+                {% if plot_fields %}
+                    <div class="col">
+                        <form action="{% url 'runs:calculate' run_name %}" id="calc_form" method="post"
+                              enctype="multipart/form-data">
+                            {% csrf_token %}
+                            <div class="mb-1">
                                 {{ method_dropdown }}
-                                <div id="method_parameters" class="mb-2">
-                                    {% include "runs/fields.html" with fields=fields %}
-                                </div>
-                                <div class="form-group">
-                                    <input type="submit" value="Calculate" id="calculate_parameters_submit"
-                                        class="btn btn-red mr-auto">
-                                    <a href="{% url 'runs:plot' run_name %}" class="btn btn-grey">Plot</a>
-                                </div>
-                            </form>
-                        </div>
-                    {% endif %}
-                </div>
-
-                {# show current plots #}
-                {% if current_plots %}
-                    <div class="mt-4" id="plots">
-                        {% for plot in current_plots %}
-                            <div class="plot-wrapper">
-                                {{ plot|safe }}
                             </div>
-<<<<<<< HEAD
-                        {% endfor %}
-=======
                             <div id="method_parameters" class="mb-2">
                                 {% include "runs/fields.html" with fields=fields %}
                             </div>
@@ -207,7 +157,18 @@
                                 </div>
                             </form>
                         {% endif %}
->>>>>>> 8c064d24
+                    </div>
+                {% endif %}
+            </div>
+
+                {# show current plots #}
+                {% if current_plots %}
+                    <div class="mt-4" id="plots">
+                        {% for plot in current_plots %}
+                            <div class="plot-wrapper">
+                                {{ plot|safe }}
+                            </div>
+                        {% endfor %}
                     </div>
                 {% endif %}
 
