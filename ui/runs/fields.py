import sys

from django.template.loader import render_to_string
from main.settings import BASE_DIR

sys.path.append(f"{BASE_DIR}/..")
from protzilla.run_helper import get_parameters, insert_special_params
from protzilla.workflow_helper import get_workflow_default_param_value
from ui.runs.views_helper import get_displayed_steps


def make_current_fields(run, section, step, method):
    if not step:
        return []
    parameters = get_parameters(run, section, step, method)
    current_fields = []
    for key, param_dict in parameters.items():
        if "dynamic" in param_dict:
            continue
        current_fields.append(
            make_parameter_input(key, param_dict, parameters, disabled=False)
        )

    return current_fields


def make_parameter_input(key, param_dict, all_parameters_dict, disabled):
    # In this method param_dict refers to the dictionary that contains all
    # meta information about a specific parameter e.g. type, default value. The
    # all_parameters_dict refers to the dictionary that contains all parameters for
    # a method with its corresponding meta information
    if param_dict["type"] == "numeric":
        template = "runs/field_number.html"
        if "step" not in param_dict:
            param_dict["step"] = "any"
    elif param_dict["type"] == "categorical":
        param_dict["multiple"] = param_dict.get("multiple", False)
        template = "runs/field_select.html"
    elif param_dict["type"] == "categorical_dynamic":
        template = "runs/field_select_dynamic.html"
        selected_category = param_dict["default"]
        dynamic_fields = make_dynamic_fields(
            param_dict, selected_category, all_parameters_dict, disabled
        )
        param_dict["dynamic_fields"] = dynamic_fields
    elif param_dict["type"] == "file":
        template = "runs/field_file.html"
    elif param_dict["type"] == "named_output":
        template = "runs/field_named.html"
    elif param_dict["type"] == "named_output_with_fields":
        template = "runs/field_named_with_fields.html"
        additional_fields = []
        for field_key, field_dict in param_dict["fields"].items():
            additional_fields.append(
                make_parameter_input(
                    field_key, field_dict, all_parameters_dict, disabled
                )
            )
        param_dict["additional_fields"] = additional_fields
    elif param_dict["type"] == "empty":
        template = "runs/field_empty.html"
    elif param_dict["type"] == "text":
        template = "runs/field_text.html"
    else:
        raise ValueError(f"cannot match parameter type {param_dict['type']}")

    return render_to_string(
        template,
        context=dict(
            **param_dict,
            disabled=disabled,
            key=key,
        ),
    )


def make_dynamic_fields(param_dict, selected_category, all_parameters_dict, disabled):
    dynamic_fields = []
    if selected_category in param_dict["dynamic_parameters"]:
        dynamic_parameters_list = param_dict["dynamic_parameters"][selected_category]
        for field_key in dynamic_parameters_list:
            field_dict = all_parameters_dict[field_key]
            dynamic_fields.append(
                make_parameter_input(
                    field_key, field_dict, all_parameters_dict, disabled
                )
            )
    return dynamic_fields


def make_sidebar(request, run, run_name):
    csrf_token = request.META["CSRF_COOKIE"]
    template = "runs/sidebar.html"
    return render_to_string(
        template,
        context=dict(
            csrf_token=csrf_token,
            workflow_steps=get_displayed_steps(
                run.workflow_config, run.workflow_meta, run.step_index
            ),
            run_name=run_name,
        ),
    )


def make_plot_fields(run, section, step, method):
    if not step:
        return
    plots = run.workflow_meta[section][step][method].get("graphs", [])
    plot_fields = []
    for plot in plots:
        for key, param_dict in plot.items():
            if method in run.current_plot_parameters:
                param_dict["default"] = run.current_plot_parameters[method][key]
            plot_fields.append(
                make_parameter_input(key, param_dict, plot, disabled=False)
            )
    return plot_fields


def make_method_dropdown(run, section, step, method):
    if not step:
        return ""
    methods = run.workflow_meta[section][step].keys()
    method_names = [run.workflow_meta[section][step][key]["name"] for key in methods]

    return render_to_string(
        "runs/field_select_with_label.html",
        context=dict(
            disabled=False,
            key="chosen_method",
            name=f"{step.replace('_', ' ').title()} Method:",
            default=method,
            categories=list(zip(methods, method_names)),
        ),
    )


def make_displayed_history(run):
    displayed_history = []
    for i, history_step in enumerate(run.history.steps):
        fields = []
        # should parameters be copied, so workflow_meta won't change?
        parameters = run.workflow_meta[history_step.section][history_step.step][
            history_step.method
        ]["parameters"]
        name = f"{history_step.step.replace('_', ' ').title()}: {history_step.method.replace('_', ' ').title()}"
        section_heading = (
            history_step.section.replace("_", " ").title()
            if run.history.steps[i - 1].section != history_step.section
            else None
        )
        if history_step.section == "importing":
            fields = [""]
        else:
            for key, param_dict in parameters.items():
                if "dynamic" in param_dict:
                    continue
                if key.endswith("_wrapper"):
                    key = key[:-8]
                if key == "proteins_of_interest" and not key in history_step.parameters:
                    history_step.parameters[key] = ["", ""]
                param_dict["default"] = (
                    history_step.parameters[key]
                    if key in history_step.parameters
                    else None
                )
                if param_dict["type"] == "named_output":
                    param_dict["steps"] = [param_dict["default"][0]]
                    param_dict["outputs"] = [param_dict["default"][1]]
<<<<<<< HEAD
                fields.append(
                    make_parameter_input(key, param_dict, parameters, disabled=True)
                )
        plots = [
            plot.to_html(include_plotlyjs=False, full_html=False)
            for plot in history_step.plots
            if not isinstance(plot, dict)
        ]
=======
                fields.append(make_parameter_input(key, param_dict, disabled=True))

        plots = []
        for plot in history_step.plots:
            if isinstance(plot, bytes):
                # Base64 encoded image
                plots.append(
                    '<div class="row d-flex justify-content-between align-items-center mb-4"><img src="data:image/png;base64, {}"></div>'.format(
                        plot.decode("utf-8")
                    )
                )
            elif isinstance(plot, dict):
                plots.append(None)
            else:
                plots.append(plot.to_html(include_plotlyjs=False, full_html=False))

>>>>>>> 4a815838
        displayed_history.append(
            dict(
                display_name=name,
                fields=fields,
                plots=plots,
                section_heading=section_heading,
                name=run.history.step_names[i],
                index=i,
            )
        )
    return displayed_history


def make_name_field(allow_next, form, run, end_of_run):
    if end_of_run:
        return ""
    default = get_workflow_default_param_value(
        run.workflow_config, *run.current_run_location(), "output_name"
    )
    if not default:
        default = ""

    return render_to_string(
        "runs/field_name_output_text.html",
        context=dict(
            disabled=not allow_next,
            key="name",
            name="Name:",
            form=form,
            default=default,
        ),
    )<|MERGE_RESOLUTION|>--- conflicted
+++ resolved
@@ -168,17 +168,7 @@
                 if param_dict["type"] == "named_output":
                     param_dict["steps"] = [param_dict["default"][0]]
                     param_dict["outputs"] = [param_dict["default"][1]]
-<<<<<<< HEAD
-                fields.append(
-                    make_parameter_input(key, param_dict, parameters, disabled=True)
-                )
-        plots = [
-            plot.to_html(include_plotlyjs=False, full_html=False)
-            for plot in history_step.plots
-            if not isinstance(plot, dict)
-        ]
-=======
-                fields.append(make_parameter_input(key, param_dict, disabled=True))
+                fields.append(make_parameter_input(key, param_dict, parameters, disabled=True))
 
         plots = []
         for plot in history_step.plots:
@@ -194,7 +184,6 @@
             else:
                 plots.append(plot.to_html(include_plotlyjs=False, full_html=False))
 
->>>>>>> 4a815838
         displayed_history.append(
             dict(
                 display_name=name,
