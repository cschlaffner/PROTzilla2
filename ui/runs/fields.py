import sys

from django.template.loader import render_to_string
from main.settings import BASE_DIR

sys.path.append(f"{BASE_DIR}/..")
from protzilla.run_helper import get_parameters, insert_special_params
from protzilla.workflow_helper import get_workflow_default_param_value
from ui.runs.views_helper import get_displayed_steps


def make_current_fields(run, section, step, method):
    if not step:
        return []
    parameters = get_parameters(run, section, step, method)
    current_fields = []
    for key, param_dict in parameters.items():
        # todo 59 - restructure current_parameters
        param_dict = param_dict.copy()  # to not change workflow_meta
        workflow_default = get_workflow_default_param_value(
            run.workflow_config, section, step, method, key
        )
        if key in run.current_parameters:
            param_dict["default"] = run.current_parameters[key]
        elif workflow_default is not None:
            param_dict["default"] = workflow_default

        insert_special_params(param_dict, run)
        current_fields.append(make_parameter_input(key, param_dict, disabled=False))

    return current_fields


def make_parameter_input(key, param_dict, disabled):
    if param_dict["type"] == "numeric":
        template = "runs/field_number.html"
        if "step" not in param_dict:
            param_dict["step"] = "any"
    elif param_dict["type"] == "categorical":
        param_dict["multiple"] = param_dict.get("multiple", False)
        template = "runs/field_select.html"
    elif param_dict["type"] == "file":
        template = "runs/field_file.html"
    elif param_dict["type"] == "named_output":
        template = "runs/field_named.html"
    elif param_dict["type"] == "named_output_with_fields":
        template = "runs/field_named_with_fields.html"
        additional_fields = []
        for field_key, field_dict in param_dict["fields"].items():
            additional_fields.append(
                make_parameter_input(field_key, field_dict, disabled)
            )
        param_dict["additional_fields"] = additional_fields
<<<<<<< HEAD
    elif param_dict["type"] == "empty":
=======
    elif param_dict["type"] == "metadata_df" or param_dict["type"] == "peptide_df":
>>>>>>> 10305a92
        template = "runs/field_empty.html"
    elif param_dict["type"] == "text":
        template = "runs/field_text.html"
    else:
        raise ValueError(f"cannot match parameter type {param_dict['type']}")

    return render_to_string(
        template,
        context=dict(
            **param_dict,
            disabled=disabled,
            key=key,
        ),
    )


def make_sidebar(request, run, run_name):
    csrf_token = request.META["CSRF_COOKIE"]
    template = "runs/sidebar.html"
    return render_to_string(
        template,
        context=dict(
            csrf_token=csrf_token,
            workflow_steps=get_displayed_steps(
                run.workflow_config, run.workflow_meta, run.step_index
            ),
            run_name=run_name,
        ),
    )


def make_plot_fields(run, section, step, method):
    if not step:
        return
    plots = run.workflow_meta[section][step][method].get("graphs", [])
    plot_fields = []
    for plot in plots:
        for key, param_dict in plot.items():
            if method in run.current_plot_parameters:
                param_dict["default"] = run.current_plot_parameters[method][key]
            plot_fields.append(make_parameter_input(key, param_dict, disabled=False))
    return plot_fields


def make_method_dropdown(run, section, step, method):
    if not step:
        return ""
    methods = run.workflow_meta[section][step].keys()
    method_names = [run.workflow_meta[section][step][key]["name"] for key in methods]

    return render_to_string(
        "runs/field_select_with_label.html",
        context=dict(
            disabled=False,
            key="chosen_method",
            name=f"{step.replace('_', ' ').title()} Method:",
            default=method,
            categories=list(zip(methods, method_names)),
        ),
    )


def make_displayed_history(run):
    displayed_history = []
    for i, history_step in enumerate(run.history.steps):
        fields = []
        # should parameters be copied, so workflow_meta won't change?
        parameters = run.workflow_meta[history_step.section][history_step.step][
            history_step.method
        ]["parameters"]
        name = f"{history_step.step.replace('_', ' ').title()}: {history_step.method.replace('_', ' ').title()}"
        section_heading = (
            history_step.section.replace("_", " ").title()
            if run.history.steps[i - 1].section != history_step.section
            else None
        )
        if history_step.section == "importing":
            fields = [""]
        else:
            for key, param_dict in parameters.items():
                if key.endswith("_wrapper"):
                    key = key[:-8]
                if key == "proteins_of_interest" and not key in history_step.parameters:
                    history_step.parameters[key] = ["", ""]
                param_dict["default"] = history_step.parameters[key]
                if param_dict["type"] == "named_output":
                    param_dict["steps"] = [param_dict["default"][0]]
                    param_dict["outputs"] = [param_dict["default"][1]]
                fields.append(make_parameter_input(key, param_dict, disabled=True))
        plots = [
            plot.to_html(include_plotlyjs=False, full_html=False)
            for plot in history_step.plots
            if not isinstance(plot, dict)
        ]
        displayed_history.append(
            dict(
                display_name=name,
                fields=fields,
                plots=plots,
                section_heading=section_heading,
                name=run.history.step_names[i],
                index=i,
            )
        )
    return displayed_history


def make_name_field(allow_next, form, run, end_of_run):
    if end_of_run:
        return ""
    default = get_workflow_default_param_value(
        run.workflow_config, *run.current_run_location(), "output_name"
    )
    if not default:
        default = ""

    return render_to_string(
        "runs/field_name_output_text.html",
        context=dict(
            disabled=not allow_next,
            key="name",
            name="Name:",
            form=form,
            default=default,
        ),
    )<|MERGE_RESOLUTION|>--- conflicted
+++ resolved
@@ -51,11 +51,7 @@
                 make_parameter_input(field_key, field_dict, disabled)
             )
         param_dict["additional_fields"] = additional_fields
-<<<<<<< HEAD
     elif param_dict["type"] == "empty":
-=======
-    elif param_dict["type"] == "metadata_df" or param_dict["type"] == "peptide_df":
->>>>>>> 10305a92
         template = "runs/field_empty.html"
     elif param_dict["type"] == "text":
         template = "runs/field_text.html"
