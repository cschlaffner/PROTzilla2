import sys

import pandas
from django.template.loader import render_to_string
from main.settings import BASE_DIR

sys.path.append(f"{BASE_DIR}/..")
from protzilla.run_helper import get_parameters, insert_special_params
from protzilla.workflow_helper import get_workflow_default_param_value
from ui.runs.views_helper import get_displayed_steps
from django.urls import reverse


def make_current_fields(run, section, step, method):
    if not step:
        return []
    parameters = get_parameters(run, section, step, method)
    current_fields = []
    for key, param_dict in parameters.items():
        if "dynamic" in param_dict:
            continue
        current_fields.append(
            make_parameter_input(key, param_dict, parameters, disabled=False)
        )

    return current_fields


def make_parameter_input(key, param_dict, all_parameters_dict, disabled):
    # In this method param_dict refers to the dictionary that contains all
    # meta information about a specific parameter e.g. type, default value. The
    # all_parameters_dict refers to the dictionary that contains all parameters for
    # a method with its corresponding meta information
    if param_dict["type"] == "numeric":
        template = "runs/field_number.html"
        if "step" not in param_dict:
            param_dict["step"] = "any"
    elif param_dict["type"] == "categorical":
        param_dict["multiple"] = param_dict.get("multiple", False)
        template = "runs/field_select.html"
    elif param_dict["type"] == "categorical_dynamic":
        template = "runs/field_select_dynamic.html"
        selected_category = param_dict["default"]
        dynamic_fields = make_dynamic_fields(
            param_dict, selected_category, all_parameters_dict, disabled
        )
        param_dict["dynamic_fields"] = dynamic_fields
    elif param_dict["type"] == "file":
        template = "runs/field_file.html"
    elif param_dict["type"] == "named_output":
        template = "runs/field_named.html"
    elif param_dict["type"] == "empty":
        template = "runs/field_empty.html"
    elif param_dict["type"] == "text":
        template = "runs/field_text.html"
    else:
        raise ValueError(f"cannot match parameter type {param_dict['type']}")

    return render_to_string(
        template,
        context=dict(
            **param_dict,
            disabled=disabled,
            key=key,
        ),
    )


def make_dynamic_fields(param_dict, selected_category, all_parameters_dict, disabled):
    dynamic_fields = []
    if selected_category in param_dict["dynamic_parameters"]:
        dynamic_parameters_list = param_dict["dynamic_parameters"][selected_category]
        for field_key in dynamic_parameters_list:
            field_dict = all_parameters_dict[field_key]
            dynamic_fields.append(
                make_parameter_input(
                    field_key, field_dict, all_parameters_dict, disabled
                )
            )
    return dynamic_fields


def make_sidebar(request, run, run_name):
    csrf_token = request.META["CSRF_COOKIE"]
    template = "runs/sidebar.html"
    return render_to_string(
        template,
        context=dict(
            csrf_token=csrf_token,
            workflow_steps=get_displayed_steps(
                run.workflow_config, run.workflow_meta, run.step_index
            ),
            run_name=run_name,
        ),
    )


def make_plot_fields(run, section, step, method):
    if not step:
        return
    plots = run.workflow_meta[section][step][method].get("graphs", [])
    plot_fields = []
    for plot in plots:
        for key, param_dict in plot.items():
            if method in run.current_plot_parameters:
                param_dict["default"] = run.current_plot_parameters[method][key]
            plot_fields.append(
                make_parameter_input(key, param_dict, plot, disabled=False)
            )
    return plot_fields


def make_method_dropdown(run, section, step, method):
    if not step:
        return ""
    methods = run.workflow_meta[section][step].keys()
    method_names = [run.workflow_meta[section][step][key]["name"] for key in methods]

    return render_to_string(
        "runs/field_select_with_label.html",
        context=dict(
            disabled=False,
            key="chosen_method",
            name=f"{step.replace('_', ' ').title()} Method:",
            default=method,
            categories=list(zip(methods, method_names)),
        ),
    )


def make_displayed_history(run):
    displayed_history = []
    for i, history_step in enumerate(run.history.steps):
        fields = []
        # should parameters be copied, so workflow_meta won't change?
        parameters = run.workflow_meta[history_step.section][history_step.step][
            history_step.method
        ]["parameters"]
        name = f"{history_step.step.replace('_', ' ').title()}: {history_step.method.replace('_', ' ').title()}"
        section_heading = (
            history_step.section.replace("_", " ").title()
            if run.history.steps[i - 1].section != history_step.section
            else None
        )
        if history_step.section == "importing":
            fields = [""]
        else:
            for key, param_dict in parameters.items():
                if key.endswith("_wrapper"):
                    key = key[:-8]
                if key == "proteins_of_interest" and key not in history_step.parameters:
                    history_step.parameters[key] = ["", ""]
                param_dict["default"] = history_step.parameters[key]
                if param_dict["type"] == "named_output":
                    param_dict["steps"] = [param_dict["default"][0]]
                    param_dict["outputs"] = [param_dict["default"][1]]
<<<<<<< HEAD
                fields.append(make_parameter_input(key, param_dict, disabled=True))
        plots = [
            plot.to_html(include_plotlyjs=False, full_html=False)
            for plot in history_step.plots
            if not isinstance(plot, dict)
        ]
        has_df = any(
            isinstance(v, pandas.DataFrame) for v in history_step.outputs.values()
        )
        url = reverse("runs:tables_nokey", args=(run.run_name, i))
=======
                fields.append(
                    make_parameter_input(key, param_dict, parameters, disabled=True)
                )

        plots = []
        for plot in history_step.plots:
            if isinstance(plot, bytes):
                # Base64 encoded image
                plots.append(
                    '<div class="row d-flex justify-content-between align-items-center mb-4"><img src="data:image/png;base64, {}"></div>'.format(
                        plot.decode("utf-8")
                    )
                )
            elif isinstance(plot, dict):
                plots.append(None)
            else:
                plots.append(plot.to_html(include_plotlyjs=False, full_html=False))

>>>>>>> 5df29623
        displayed_history.append(
            dict(
                display_name=name,
                fields=fields,
                plots=plots,
                section_heading=section_heading,
                name=run.history.step_names[i],
                index=i,
                table_link=url if has_df else "",
            )
        )
    return displayed_history


def make_name_field(allow_next, form, run, end_of_run):
    if end_of_run:
        return ""
    default = get_workflow_default_param_value(
        run.workflow_config, *run.current_run_location(), "output_name"
    )
    if not default:
        default = ""

    return render_to_string(
        "runs/field_name_output_text.html",
        context=dict(
            disabled=not allow_next,
            key="name",
            name="Name:",
            form=form,
            default=default,
        ),
    )<|MERGE_RESOLUTION|>--- conflicted
+++ resolved
@@ -2,13 +2,13 @@
 
 import pandas
 from django.template.loader import render_to_string
+from django.urls import reverse
 from main.settings import BASE_DIR
 
 sys.path.append(f"{BASE_DIR}/..")
 from protzilla.run_helper import get_parameters, insert_special_params
 from protzilla.workflow_helper import get_workflow_default_param_value
 from ui.runs.views_helper import get_displayed_steps
-from django.urls import reverse
 
 
 def make_current_fields(run, section, step, method):
@@ -154,18 +154,6 @@
                 if param_dict["type"] == "named_output":
                     param_dict["steps"] = [param_dict["default"][0]]
                     param_dict["outputs"] = [param_dict["default"][1]]
-<<<<<<< HEAD
-                fields.append(make_parameter_input(key, param_dict, disabled=True))
-        plots = [
-            plot.to_html(include_plotlyjs=False, full_html=False)
-            for plot in history_step.plots
-            if not isinstance(plot, dict)
-        ]
-        has_df = any(
-            isinstance(v, pandas.DataFrame) for v in history_step.outputs.values()
-        )
-        url = reverse("runs:tables_nokey", args=(run.run_name, i))
-=======
                 fields.append(
                     make_parameter_input(key, param_dict, parameters, disabled=True)
                 )
@@ -184,7 +172,11 @@
             else:
                 plots.append(plot.to_html(include_plotlyjs=False, full_html=False))
 
->>>>>>> 5df29623
+        has_df = any(
+            isinstance(v, pandas.DataFrame) for v in history_step.outputs.values()
+        )
+        table_url = reverse("runs:tables_nokey", args=(run.run_name, i))
+
         displayed_history.append(
             dict(
                 display_name=name,
@@ -193,7 +185,7 @@
                 section_heading=section_heading,
                 name=run.history.step_names[i],
                 index=i,
-                table_link=url if has_df else "",
+                table_link=table_url if has_df else "",
             )
         )
     return displayed_history
