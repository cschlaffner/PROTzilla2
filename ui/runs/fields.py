--- conflicted
+++ resolved
@@ -123,20 +123,13 @@
                 fields.append(make_parameter_input(key, param_dict, disabled=True))
         plots = [
             plot.to_html(include_plotlyjs=False, full_html=False)
-            for plot in history_step.plots
+            for plot in history_step.plots if not isinstance(plot, dict)
         ]
         displayed_history.append(
             dict(
                 display_name=name,
                 fields=fields,
-<<<<<<< HEAD
                 plots=plots,
-=======
-                plots=[
-                    plot.to_html() if not isinstance(plot, dict) else ""
-                    for plot in history_step.plots
-                ],
->>>>>>> f9bddeb8
                 section_heading=section_heading,
                 name=run.history.step_names[i],
                 index=i,
