--- conflicted
+++ resolved
@@ -4,8 +4,9 @@
 from main.settings import BASE_DIR
 
 sys.path.append(f"{BASE_DIR}/..")
-from protzilla.workflow_helper import get_all_steps, get_workflow_default_param_value
-from protzilla.run_helper import get_parameters
+from protzilla.run_helper import get_parameters, insert_special_params
+from protzilla.workflow_helper import get_workflow_default_param_value
+from ui.runs.views_helper import get_displayed_steps
 
 
 def make_current_fields(run, section, step, method):
@@ -14,11 +15,20 @@
     parameters = get_parameters(run, section, step, method)
     current_fields = []
     for key, param_dict in parameters.items():
+        # todo 59 - restructure current_parameters
+        param_dict = param_dict.copy()  # to not change workflow_meta
+        workflow_default = get_workflow_default_param_value(
+            run.workflow_config, section, step, method, key
+        )
+        if key in run.current_parameters:
+            param_dict["default"] = run.current_parameters[key]
+        elif workflow_default is not None:
+            param_dict["default"] = workflow_default
+
+        insert_special_params(param_dict, run)
         current_fields.append(make_parameter_input(key, param_dict, disabled=False))
 
     return current_fields
-
-
 
 
 def make_parameter_input(key, param_dict, disabled):
@@ -58,19 +68,17 @@
     )
 
 
-def make_add_step_dropdown(run, section):
-    template = "runs/field_select.html"
-
-    steps = list(run.workflow_meta[section].keys())
-    steps.insert(0, "")
-
+def make_sidebar(request, run, run_name):
+    csrf_token = request.META["CSRF_COOKIE"]
+    template = "runs/sidebar.html"
     return render_to_string(
         template,
         context=dict(
-            name="add step:\n",
-            type="categorical",
-            categories=steps,
-            key="step_to_be_added",
+            csrf_token=csrf_token,
+            workflow_steps=get_displayed_steps(
+                run.workflow_config, run.workflow_meta, run.step_index
+            ),
+            run_name=run_name,
         ),
     )
 
@@ -82,29 +90,26 @@
     plot_fields = []
     for plot in plots:
         for key, param_dict in plot.items():
-            if run.current_plot_parameters is not None:
-                param_dict["default"] = run.current_plot_parameters[key]
+            if method in run.current_plot_parameters:
+                param_dict["default"] = run.current_plot_parameters[method][key]
             plot_fields.append(make_parameter_input(key, param_dict, disabled=False))
     return plot_fields
 
 
 def make_method_dropdown(run, section, step, method):
-<<<<<<< HEAD
-=======
     if not step:
         return ""
     methods = run.workflow_meta[section][step].keys()
     method_names = [run.workflow_meta[section][step][key]["name"] for key in methods]
 
->>>>>>> 10305a92
     return render_to_string(
-        "runs/field_select.html",
+        "runs/field_select_with_label.html",
         context=dict(
             disabled=False,
             key="chosen_method",
             name=f"{step.replace('_', ' ').title()} Method:",
             default=method,
-            categories=run.workflow_meta[section][step].keys(),
+            categories=list(zip(methods, method_names)),
         ),
     )
 
@@ -117,14 +122,14 @@
         parameters = run.workflow_meta[history_step.section][history_step.step][
             history_step.method
         ]["parameters"]
+        name = f"{history_step.step.replace('_', ' ').title()}: {history_step.method.replace('_', ' ').title()}"
+        section_heading = (
+            history_step.section.replace("_", " ").title()
+            if run.history.steps[i - 1].section != history_step.section
+            else None
+        )
         if history_step.section == "importing":
-            name = f"{history_step.section}/{history_step.step}/{history_step.method}: {history_step.parameters['file_path'].split('/')[-1]}"
-            df_head = (
-                history_step.dataframe.head()
-                if history_step.step == "ms_data_import"
-                else run.metadata.head()
-            )
-            fields = [df_head.to_string()]
+            fields = [""]
         else:
             for key, param_dict in parameters.items():
                 if key.endswith("_wrapper"):
@@ -136,25 +141,17 @@
                     param_dict["steps"] = [param_dict["default"][0]]
                     param_dict["outputs"] = [param_dict["default"][1]]
                 fields.append(make_parameter_input(key, param_dict, disabled=True))
-<<<<<<< HEAD
-            name = f"{history_step.section}/{history_step.step}/{history_step.method}"
-=======
         plots = [
             plot.to_html(include_plotlyjs=False, full_html=False)
             for plot in history_step.plots
             if not isinstance(plot, dict)
         ]
->>>>>>> 10305a92
         displayed_history.append(
             dict(
-                location=name,
+                display_name=name,
                 fields=fields,
-<<<<<<< HEAD
-                plots=[p.to_html() for p in history_step.plots],
-=======
                 plots=plots,
                 section_heading=section_heading,
->>>>>>> 10305a92
                 name=run.history.step_names[i],
                 index=i,
             )
@@ -162,22 +159,6 @@
     return displayed_history
 
 
-<<<<<<< HEAD
-def make_name_field(allow_next):
-    return render_to_string(
-        "runs/field_text.html",
-        context=dict(disabled=not allow_next, key="name", name="Name:"),
-    )
-
-
-def make_highlighted_workflow_steps(run):
-    workflow_steps = get_all_steps(run.workflow_config)
-    highlighted_workflow_steps = [
-        {"name": step, "highlighted": False} for step in workflow_steps
-    ]
-    highlighted_workflow_steps[run.step_index]["highlighted"] = True
-    return highlighted_workflow_steps
-=======
 def make_name_field(allow_next, form, run, end_of_run):
     if end_of_run:
         return ""
@@ -196,5 +177,4 @@
             form=form,
             default=default,
         ),
-    )
->>>>>>> 10305a92
+    )