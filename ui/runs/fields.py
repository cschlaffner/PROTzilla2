--- conflicted
+++ resolved
@@ -51,15 +51,7 @@
                 make_parameter_input(field_key, field_dict, disabled)
             )
         param_dict["additional_fields"] = additional_fields
-<<<<<<< HEAD
-    elif (
-        param_dict["type"] == "metadata_df"
-        or param_dict["type"] == "peptide_df"
-        or param_dict["type"] == "run_path"
-    ):
-=======
     elif param_dict["type"] == "empty":
->>>>>>> f05272c8
         template = "runs/field_empty.html"
     elif param_dict["type"] == "text":
         template = "runs/field_text.html"
