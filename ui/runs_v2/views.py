import traceback
from pathlib import Path

import networkx as nx
import numpy as np
import pandas as pd
from django.http import (
    HttpRequest,
    HttpResponse,
    HttpResponseBadRequest,
    HttpResponseRedirect,
    JsonResponse,
)
from django.shortcuts import render
from django.urls import reverse

from protzilla.run_helper import log_messages
from protzilla.run_v2 import Run, get_available_run_names
from protzilla.stepfactory import StepFactory
from protzilla.utilities.utilities import (
    check_is_path,
    format_trace,
    get_memory_usage,
    name_to_title,
)
from protzilla.workflow import get_available_workflow_names
from ui.runs_v2.fields import (
    make_displayed_history,
    make_method_dropdown,
    make_name_field,
    make_sidebar,
)
from ui.runs_v2.views_helper import (
    display_message,
    display_messages,
    parameters_from_post,
)

from .form_mapping import (
    get_empty_plot_form_by_method,
    get_filled_form_by_method,
    get_filled_form_by_request,
)

active_runs: dict[str, Run] = {}


def detail(request: HttpRequest, run_name: str):
    """
    Renders the details page of a specific run.
    For rendering a context dict is created that contains all the dynamic information
    that is needed to display the page. This wraps other methods that provide subparts
    for the page e.g. make_displayed_history() to show the history.

    :param request: the request object
    :type request: HttpRequest
    :param run_name: the name of the run
    :type run_name: str

    :return: the rendered details page
    :rtype: HttpResponse
    """
    if run_name not in active_runs:
        active_runs[run_name] = Run(run_name)
    run: Run = active_runs[run_name]

    # section, step, method = run.current_run_location()
    # end_of_run = not step

    if request.POST:
        method_form = get_filled_form_by_request(
            request, run
        )  # TODO maybe not do this as it is done after the calculation
        if method_form.is_valid():
            method_form.submit(run)
        plot_form = get_empty_plot_form_by_method(run.current_step, run)
        # in case the fill_form now would change it
        method_form.fill_form(run)
    else:
        method_form = get_filled_form_by_method(run.current_step, run)
        plot_form = get_empty_plot_form_by_method(run.current_step, run)

    description = run.current_step.method_description

    log_messages(run.current_step.messages)
    display_messages(run.current_messages, request)
    run.current_messages.clear()

    current_plots = []
    for plot in run.current_plots:
        if isinstance(plot, bytes):
            # Base64 encoded image
            current_plots.append(
                '<div class="row d-flex justify-content-center mb-4"><img src="data:image/png;base64, {}"></div>'.format(
                    plot.decode("utf-8")
                )
            )
        elif isinstance(plot, dict):
            if "plot_base64" in plot:
                current_plots.append(
                    '<div class="row d-flex justify-content-center mb-4"><img id="{}" src="data:image/png;base64, {}"></div>'.format(
                        plot["key"], plot["plot_base64"].decode("utf-8")
                    )
                )
            else:
                current_plots.append(None)
        else:
            current_plots.append(plot.to_html(include_plotlyjs=False, full_html=False))

    show_table = (
        not run.current_outputs.is_empty
        and any(isinstance(v, pd.DataFrame) for _, v in run.current_outputs)
        or any(check_is_path(v) for _, v in run.current_outputs)
    )

    show_protein_graph = (
        run.current_outputs
        and "graph_path" in run.current_outputs
        and run.current_outputs["graph_path"] is not None
        and Path(run.current_outputs["graph_path"]).exists()
    )

    return render(
        request,
        "runs_v2/details.html",
        context=dict(
            run_name=run_name,
            section=run.current_step.section,
            step=run.current_step,
            display_name=f"{name_to_title(run.current_step.section)} - {run.current_step.display_name}",
            displayed_history=make_displayed_history(
                run
            ),  # TODO: make NewRun compatible
            method_dropdown=make_method_dropdown(
                run.run_name,
                run.current_step.section,
                run.current_step.operation,
                type(run.current_step).__name__,
            ),
            name_field=make_name_field(
                run.current_step.finished, run, False
            ),  # TODO end_of_run
            current_plots=current_plots,
            results_exist=run.current_step.finished,
            show_back=run.steps.current_step_index > 0,
            show_plot_button=run.current_step.finished,
            # TODO include plot exists and plot parameters match current plot or remove this and replace with results exist
            sidebar=make_sidebar(request, run),
            last_step=run.steps.current_step_index == len(run.steps.all_steps) - 1,
            end_of_run=False,  # TODO?
            show_table=show_table,
            used_memory=get_memory_usage(),
            show_protein_graph=show_protein_graph,
            description=description,
            method_form=method_form,
            is_form_dynamic=method_form.is_dynamic,
            plot_form=plot_form,
        ),
    )


def index(request: HttpRequest, index_error: bool = False):
    """
    Renders the main index page of the PROTzilla application.

    :param request: the request object
    :type request: HttpRequest

    :return: the rendered index page
    :rtype: HttpResponse
    """
    return render(
        request,
        "runs_v2/index.html",
        context={
            "available_workflows": get_available_workflow_names(),
            "available_runs": get_available_run_names(),
        },
    )


def create(request: HttpRequest):
    """
    Creates a new run. The user is then redirected to the detail page of the run.

    :param request: the request object
    :type request: HttpRequest

    :return: the rendered details page of the new run
    :rtype: HttpResponse
    """
    run_name = request.POST["run_name"]
    try:
        run = Run(
            run_name,
            request.POST["workflow_config_name"],
            df_mode=request.POST["df_mode"],
        )
    except Exception as e:
        display_message(
            {
                "level": 40,
                "msg": "Something went wrong creating a new run.",
                "trace": format_trace(traceback.format_exception(e)),
            },
            request,
        )
        return HttpResponseRedirect(reverse("runs_v2:index"))

    active_runs[run_name] = run
    return HttpResponseRedirect(reverse("runs_v2:detail", args=(run_name,)))


def continue_(request: HttpRequest):
    """
    Continues an existing run. The user is redirected to the detail page of the run and
    can resume working on the run.

    :param request: the request object
    :type request: HttpRequest

    :return: the rendered details page of the run
    :rtype: HttpResponse
    """
    run_name = request.POST["run_name"]
    active_runs[run_name] = Run(run_name)

    return HttpResponseRedirect(reverse("runs_v2:detail", args=(run_name,)))


def next_(request, run_name):
    """
    Skips to and renders the next step/method of the run.

    :param request: the request object
    :type request: HttpRequest
    :param run_name: the name of the run
    :type run_name: str

    :return: the rendered detail page of the run with the next step/method
    :rtype: HttpResponse
    """
    run = active_runs[run_name]
    name = request.POST.get("name", None)
    if name:
        run.steps.name_current_step_instance(name)
    run.step_next()

    return HttpResponseRedirect(reverse("runs_v2:detail", args=(run_name,)))


def back(request, run_name):
    """
    Goes back to and renders the previous step/method of the run.

    :param request: the request object
    :type request: HttpRequest
    :param run_name: the name of the run
    :type run_name: str

    :return: the rendered detail page of the run with the previous step/method
    :rtype: HttpResponse
    """
    run = active_runs[run_name]
    run.step_previous()
    return HttpResponseRedirect(reverse("runs_v2:detail", args=(run_name,)))


def plot(request, run_name):
    """
    Creates a plot from the current step/method of the run.
    This is only called by the plot button in the data preprocessing section aka when a plot is
    simultaneously a step on its own.
    Django messages are used to display additional information, warnings and errors to the user.

    :param request: the request object
    :type request: HttpRequest
    :param run_name: the name of the run
    :type run_name: str

    :return: the rendered detail page of the run, now with the plot
    :rtype: HttpResponse
    """
    run = active_runs[run_name]
    parameters = parameters_from_post(request.POST)

    if run.current_step.display_name == "plot":
        del parameters["chosen_method"]
        run.step_calculate(parameters)
    else:
        run.current_step.plot(parameters)

    return HttpResponseRedirect(reverse("runs_v2:detail", args=(run_name,)))


def tables(request, run_name, index, key=None):
    if run_name not in active_runs:
        active_runs[run_name] = Run(run_name)
    run = active_runs[run_name]

    # TODO this will change with the update to df_mode
    # use current output when applicable (not yet in history)
    if index < len(run.steps.previous_steps):
        outputs = run.steps.previous_steps[index].output
        section = run.steps.previous_steps[index].section
        step = run.steps.previous_steps[index].operation
        method = run.steps.previous_steps[index].display_name
    else:
        outputs = run.current_outputs
        section = run.current_step.section
        step = run.current_step.operation
        method = run.current_step.display_name

    options = []
    for k, value in outputs:
        if isinstance(value, pd.DataFrame) and k != key:
            options.append(k)

    if key is None and options:
        # choose an option if url without key is used
        return HttpResponseRedirect(
            reverse("runs_v2:tables", args=(run_name, index, options[0]))
        )

    return render(
        request,
        "runs_v2/tables.html",
        context=dict(
            run_name=run_name,
            index=index,
            # put key as first option to make selected
            options=[(opt, opt) for opt in [key] + options],
            key=key,
            section=section,
            step=step,
            method=method,
            clean_ids="clean-ids" if "clean-ids" in request.GET else "",
        ),
    )


def add(request: HttpRequest, run_name: str):
    """
    Adds a new method to the run. The method is added as the next step.

    :param request: the request object
    :type request: HttpRequest
    :param run_name: the name of the run
    :type run_name: str

    :return: the rendered detail page of the run, new method visible in sidebar
    :rtype: HttpResponse
    """
    run = active_runs[run_name]
    method = dict(request.POST)["method"][0]

    step = StepFactory.create_step(method)
    run.step_add(step)
    return HttpResponseRedirect(reverse("runs_v2:detail", args=(run_name,)))


def export_workflow(request: HttpRequest, run_name: str):
    """
    Exports the workflow of the run as a JSON file.

    :param request: the request object
    :type request: HttpRequest
    :param run_name: the name of the run
    :type run_name: str

    :return: the rendered detail page of the run
    :rtype: HttpResponse
    """
    run = active_runs[run_name]
    requested_workflow_name = request.POST["name"]
    run._workflow_export(requested_workflow_name)
    return HttpResponseRedirect(reverse("runs_v2:detail", args=(run_name,)))


def download_plots(request: HttpRequest, run_name: str):
    # TODO: implement
    raise NotImplementedError("Downloading workflows is not yet implemented.")


def delete_step(request: HttpRequest, run_name: str):
    """
    Deletes a step/method from the run.

    :param request: the request object
    :type request: HttpRequest
    :param run_name: the name of the run
    :type run_name: str

    :return: the rendered detail page of the run, deleted method no longer visible in sidebar
    :rtype: HttpResponse
    """
    run = active_runs[run_name]

    post = dict(request.POST)
    index = int(post["index"][0])

    run.step_remove(step_index=index)
    return HttpResponseRedirect(reverse("runs_v2:detail", args=(run_name,)))


def navigate(request, run_name: str):
    """
    Navigates to a specific step/method of the run.

    :param request: the request object
    :param run_name: the name of the run

    :return: the rendered detail page of the run with the specified step/method
    """
    run = active_runs[run_name]

    post = dict(request.POST)
    index = int(post["index"][0])
    section_name = post["section_name"][
        0
    ]  # TODO can this be done without the section_name, like with the delete_step method?

    run.steps.goto_step(index, section_name)
    return HttpResponseRedirect(reverse("runs_v2:detail", args=(run_name,)))


def tables_content(request, run_name, index, key):
    run = active_runs[run_name]
    # TODO this will change with df_mode implementation
    if index < len(run.steps.previous_steps):
        outputs = run.steps.previous_steps[index].output[key]
    else:
        outputs = run.current_outputs[key]
    out = outputs.replace(np.nan, None)

    if "clean-ids" in request.GET:
        for column in out.columns:
            if "protein" in column.lower():
                out[column] = out[column].map(
                    lambda group: ";".join(
                        unique_justseen(map(clean_uniprot_id, group.split(";")))
                    )
                )
    return JsonResponse(
        dict(columns=out.to_dict("split")["columns"], data=out.to_dict("split")["data"])
    )


def change_method(request, run_name):
    """
    Changes the method during a step of a run.
    This is called when the user selects a new method in the first dropdown of a step.

    :param request: the request object
    :type request: HttpRequest
    :param run_name: the name of the run
    :type run_name: str

    :return: a JSON response object containing the new fields for the selected method
    :rtype: JsonResponse
    """

    if run_name not in active_runs:
        active_runs[run_name] = Run(run_name)
    run = active_runs[run_name]
    chosen_method = request.POST["chosen_method"]
    run.step_change_method(chosen_method)

    return HttpResponseRedirect(reverse("runs_v2:detail", args=(run_name,)))


def protein_graph(request, run_name, index: int):
    if run_name not in active_runs:
        active_runs[run_name] = Run(run_name)
    run = active_runs[run_name]

    outputs = run.current_outputs

    if "graph_path" not in outputs:
        return HttpResponseBadRequest(
            f"No Graph Path found in output of step with index {index}"
        )

    graph_path = outputs["graph_path"]
    peptide_matches = outputs.get("peptide_matches", [])
    peptide_mismatches = outputs.get("peptide_mismatches", [])
    protein_id = outputs.get("protein_id", "")

    if not Path(graph_path).exists():
        return HttpResponseBadRequest(f"Graph file {graph_path} does not exist")

    graph = nx.read_graphml(graph_path)

    max_peptides = 0
    min_peptides = 0
    nodes = []

    # count number of peptides for each node, set max_peptides and min_peptides
    for node in graph.nodes():
        peptides = graph.nodes[node].get("peptides", "")
        if peptides != "":
            peptides = peptides.split(";")
            if len(peptides) > max_peptides:
                max_peptides = len(peptides)
            elif len(peptides) < min_peptides:
                min_peptides = len(peptides)
        nodes.append(
            {
                "data": {
                    "id": node,
                    "label": graph.nodes[node].get(
                        "aminoacid", "####### ERROR #######"
                    ),
                    "match": graph.nodes[node].get("match", "false"),
                    "peptides": graph.nodes[node].get("peptides", ""),
                    "peptides_count": len(peptides),
                }
            }
        )

    edges = [{"data": {"source": u, "target": v}} for u, v in graph.edges()]
    elements = nodes + edges

    return render(
        request,
        "runs_v2/protein_graph.html",
        context={
            "elements": elements,
            "peptide_matches": peptide_matches,
            "peptide_mismatches": peptide_mismatches,
            "protein_id": protein_id,
            "filtered_blocks": outputs.get("filtered_blocks", []),
            "max_peptides": max_peptides,
            "min_peptides": min_peptides,
            "run_name": run_name,
            "used_memory": get_memory_usage(),
        },
    )


<<<<<<< HEAD
def fill_form(request: HttpRequest, run_name: str):
    """
    Fills the form of the current step with the correct values.
=======
def add_name(request, run_name):
    """
    Adds a name to the results of a calculated method of the run. The name can be used
    to identify the result and use them later.
>>>>>>> 9c4dee9a

    :param request: the request object
    :type request: HttpRequest
    :param run_name: the name of the run
    :type run_name: str

<<<<<<< HEAD
    :return: the filled form
    :rtype: HttpResponse
    """
    run = active_runs[run_name]
    method_form = get_filled_form_by_request(request, run)
    form_html = ""
    for field in method_form:
        form_html += f"<div>{field.label_tag()} {field}</div>"

    return HttpResponse(form_html)
=======
    :return: the rendered detail page of the run
    :rtype: HttpResponse
    """
    run = active_runs[run_name]
    run.name_step(int(request.POST["index"]), request.POST["name"])
    return HttpResponseRedirect(reverse("runs:detail", args=(run_name,)))
>>>>>>> 9c4dee9a
<|MERGE_RESOLUTION|>--- conflicted
+++ resolved
@@ -538,23 +538,15 @@
     )
 
 
-<<<<<<< HEAD
 def fill_form(request: HttpRequest, run_name: str):
     """
     Fills the form of the current step with the correct values.
-=======
-def add_name(request, run_name):
-    """
-    Adds a name to the results of a calculated method of the run. The name can be used
-    to identify the result and use them later.
->>>>>>> 9c4dee9a
-
-    :param request: the request object
-    :type request: HttpRequest
-    :param run_name: the name of the run
-    :type run_name: str
-
-<<<<<<< HEAD
+
+    :param request: the request object
+    :type request: HttpRequest
+    :param run_name: the name of the run
+    :type run_name: str
+
     :return: the filled form
     :rtype: HttpResponse
     """
@@ -565,11 +557,21 @@
         form_html += f"<div>{field.label_tag()} {field}</div>"
 
     return HttpResponse(form_html)
-=======
+
+
+def add_name(request, run_name):
+    """
+    Adds a name to the results of a calculated method of the run. The name can be used
+    to identify the result and use them later.
+
+    :param request: the request object
+    :type request: HttpRequest
+    :param run_name: the name of the run
+    :type run_name: str
+
     :return: the rendered detail page of the run
     :rtype: HttpResponse
     """
     run = active_runs[run_name]
     run.name_step(int(request.POST["index"]), request.POST["name"])
-    return HttpResponseRedirect(reverse("runs:detail", args=(run_name,)))
->>>>>>> 9c4dee9a
+    return HttpResponseRedirect(reverse("runs:detail", args=(run_name,)))