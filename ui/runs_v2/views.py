import tempfile
import traceback
import zipfile
from pathlib import Path

import networkx as nx
import numpy as np
import pandas as pd
from django.http import (
    HttpRequest,
    HttpResponse,
    HttpResponseBadRequest,
    HttpResponseRedirect,
<<<<<<< HEAD
    JsonResponse, FileResponse,
=======
    JsonResponse,
    FileResponse,
>>>>>>> d5e0d0bc
)
from django.shortcuts import render
from django.urls import reverse

from protzilla.run_helper import log_messages
from protzilla.run_v2 import Run, get_available_run_names
from protzilla.stepfactory import StepFactory
from protzilla.utilities.utilities import (
    check_is_path,
    format_trace,
    get_memory_usage,
    name_to_title,
)
from protzilla.workflow import get_available_workflow_names
from ui.runs_v2.fields import (
    make_displayed_history,
    make_method_dropdown,
    make_name_field,
    make_sidebar,
)
from ui.runs_v2.views_helper import (
    display_message,
    display_messages,
    parameters_from_post,
)

from .form_mapping import (
    get_empty_plot_form_by_method,
    get_filled_form_by_method,
    get_filled_form_by_request,
)

from protzilla.steps import Step

import pandas as pd

import io

active_runs: dict[str, Run] = {}


def detail(request: HttpRequest, run_name: str):
    """
    Renders the details page of a specific run.
    For rendering a context dict is created that contains all the dynamic information
    that is needed to display the page. This wraps other methods that provide subparts
    for the page e.g. make_displayed_history() to show the history.

    :param request: the request object
    :type request: HttpRequest
    :param run_name: the name of the run
    :type run_name: str

    :return: the rendered details page
    :rtype: HttpResponse
    """
    if run_name not in active_runs:
        active_runs[run_name] = Run(run_name)
    run: Run = active_runs[run_name]

    # section, step, method = run.current_run_location()
    # end_of_run = not step

    if request.POST:
        method_form = get_filled_form_by_request(
            request, run
        )  # TODO maybe not do this as it is done after the calculation
        if method_form.is_valid():
            method_form.submit(run)
        plot_form = get_empty_plot_form_by_method(run.current_step, run)
        # in case the fill_form now would change it
        method_form.fill_form(run)
    else:
        method_form = get_filled_form_by_method(run.current_step, run)
        plot_form = get_empty_plot_form_by_method(run.current_step, run)

    description = run.current_step.method_description

    log_messages(run.current_step.messages)
    display_messages(run.current_messages, request)
    run.current_messages.clear()

    current_plots = []
    for plot in run.current_plots:
        if isinstance(plot, bytes):
            # Base64 encoded image
            current_plots.append(
                '<div class="row d-flex justify-content-center mb-4"><img src="data:image/png;base64, {}"></div>'.format(
                    plot.decode("utf-8")
                )
            )
        elif isinstance(plot, dict):
            if "plot_base64" in plot:
                current_plots.append(
                    '<div class="row d-flex justify-content-center mb-4"><img id="{}" src="data:image/png;base64, {}"></div>'.format(
                        plot["key"], plot["plot_base64"].decode("utf-8")
                    )
                )
            else:
                current_plots.append(None)
        else:
            current_plots.append(plot.to_html(include_plotlyjs=False, full_html=False))

    show_table = (
        not run.current_outputs.is_empty
        and any(isinstance(v, pd.DataFrame) for _, v in run.current_outputs)
        or any(check_is_path(v) for _, v in run.current_outputs)
    )

    show_protein_graph = (
        run.current_outputs
        and "graph_path" in run.current_outputs
        and run.current_outputs["graph_path"] is not None
        and Path(run.current_outputs["graph_path"]).exists()
    )

    return render(
        request,
        "runs_v2/details.html",
        context=dict(
            run_name=run_name,
            section=run.current_step.section,
            step=run.current_step,
            display_name=f"{name_to_title(run.current_step.operation)} - {run.current_step.display_name}",
            displayed_history=make_displayed_history(
                run
            ),  # TODO: make NewRun compatible
            method_dropdown=make_method_dropdown(
                run.run_name,
                run.current_step.section,
                run.current_step.operation,
                type(run.current_step).__name__,
            ),
            name_field=make_name_field(
                run.current_step.finished, run, False
            ),  # TODO end_of_run
            current_plots=current_plots,
            results_exist=run.current_step.finished,
            show_back=run.steps.current_step_index > 0,
            show_plot_button=run.current_step.finished,
            # TODO include plot exists and plot parameters match current plot or remove this and replace with results exist
            sidebar=make_sidebar(request, run),
            last_step=run.steps.current_step_index == len(run.steps.all_steps) - 1,
            end_of_run=False,  # TODO?
            show_table=show_table,
            used_memory=get_memory_usage(),
            show_protein_graph=show_protein_graph,
            description=description,
            method_form=method_form,
            is_form_dynamic=method_form.is_dynamic,
            plot_form=plot_form,
        ),
    )


def index(request: HttpRequest, index_error: bool = False):
    """
    Renders the main index page of the PROTzilla application.

    :param request: the request object
    :type request: HttpRequest

    :return: the rendered index page
    :rtype: HttpResponse
    """
    return render(
        request,
        "runs_v2/index.html",
        context={
            "available_workflows": get_available_workflow_names(),
            "available_runs": get_available_run_names(),
        },
    )


def create(request: HttpRequest):
    """
    Creates a new run. The user is then redirected to the detail page of the run.

    :param request: the request object
    :type request: HttpRequest

    :return: the rendered details page of the new run
    :rtype: HttpResponse
    """
    run_name = request.POST["run_name"]
    try:
        run = Run(
            run_name,
            request.POST["workflow_config_name"],
            df_mode=request.POST["df_mode"],
        )
    except Exception as e:
        display_message(
            {
                "level": 40,
                "msg": "Something went wrong creating a new run.",
                "trace": format_trace(traceback.format_exception(e)),
            },
            request,
        )
        traceback.print_exc()
        return HttpResponseRedirect(reverse("runs_v2:index"))

    active_runs[run_name] = run
    return HttpResponseRedirect(reverse("runs_v2:detail", args=(run_name,)))


def continue_(request: HttpRequest):
    """
    Continues an existing run. The user is redirected to the detail page of the run and
    can resume working on the run.

    :param request: the request object
    :type request: HttpRequest

    :return: the rendered details page of the run
    :rtype: HttpResponse
    """
    run_name = request.POST["run_name"]
    active_runs[run_name] = Run(run_name)

    return HttpResponseRedirect(reverse("runs_v2:detail", args=(run_name,)))


def next_(request, run_name):
    """
    Skips to and renders the next step/method of the run.

    :param request: the request object
    :type request: HttpRequest
    :param run_name: the name of the run
    :type run_name: str

    :return: the rendered detail page of the run with the next step/method
    :rtype: HttpResponse
    """
    run = active_runs[run_name]
    name = request.POST.get("name", None)
    if name:
        run.steps.name_current_step_instance(name)
    run.step_next()

    return HttpResponseRedirect(reverse("runs_v2:detail", args=(run_name,)))


def back(request, run_name):
    """
    Goes back to and renders the previous step/method of the run.

    :param request: the request object
    :type request: HttpRequest
    :param run_name: the name of the run
    :type run_name: str

    :return: the rendered detail page of the run with the previous step/method
    :rtype: HttpResponse
    """
    run = active_runs[run_name]
    run.step_previous()
    return HttpResponseRedirect(reverse("runs_v2:detail", args=(run_name,)))


def plot(request, run_name):
    """
    Creates a plot from the current step/method of the run.
    This is only called by the plot button in the data preprocessing section aka when a plot is
    simultaneously a step on its own.
    Django messages are used to display additional information, warnings and errors to the user.

    :param request: the request object
    :type request: HttpRequest
    :param run_name: the name of the run
    :type run_name: str

    :return: the rendered detail page of the run, now with the plot
    :rtype: HttpResponse
    """
    run = active_runs[run_name]
    parameters = parameters_from_post(request.POST)

    if run.current_step.display_name == "plot":
        del parameters["chosen_method"]
        run.step_calculate(parameters)
    else:
        run.current_step.plot(parameters)

    return HttpResponseRedirect(reverse("runs_v2:detail", args=(run_name,)))


def tables(request, run_name, index, key=None):
    if run_name not in active_runs:
        active_runs[run_name] = Run(run_name)
    run = active_runs[run_name]

    # TODO this will change with the update to df_mode
    # use current output when applicable (not yet in history)
    if index < len(run.steps.previous_steps):
        outputs = run.steps.previous_steps[index].output
        section = run.steps.previous_steps[index].section
        step = run.steps.previous_steps[index].operation
        method = run.steps.previous_steps[index].display_name
    else:
        outputs = run.current_outputs
        section = run.current_step.section
        step = run.current_step.operation
        method = run.current_step.display_name

    options = []
    for k, value in outputs:
        if isinstance(value, pd.DataFrame) and k != key:
            options.append(k)

    if key is None and options:
        # choose an option if url without key is used
        return HttpResponseRedirect(
            reverse("runs_v2:tables", args=(run_name, index, options[0]))
        )

    return render(
        request,
        "runs_v2/tables.html",
        context=dict(
            run_name=run_name,
            index=index,
            # put key as first option to make selected
            options=[(opt, opt) for opt in [key] + options],
            key=key,
            section=section,
            step=step,
            method=method,
            clean_ids="clean-ids" if "clean-ids" in request.GET else "",
        ),
    )


def add(request: HttpRequest, run_name: str):
    """
    Adds a new method to the run. The method is added as the next step.

    :param request: the request object
    :type request: HttpRequest
    :param run_name: the name of the run
    :type run_name: str

    :return: the rendered detail page of the run, new method visible in sidebar
    :rtype: HttpResponse
    """
    run = active_runs[run_name]
    method = dict(request.POST)["method"][0]

    step = StepFactory.create_step(method)
    run.step_add(step)
    return HttpResponseRedirect(reverse("runs_v2:detail", args=(run_name,)))


def export_workflow(request: HttpRequest, run_name: str):
    """
    Exports the workflow of the run as a JSON file.

    :param request: the request object
    :type request: HttpRequest
    :param run_name: the name of the run
    :type run_name: str

    :return: the rendered detail page of the run
    :rtype: HttpResponse
    """
    run = active_runs[run_name]
    requested_workflow_name = request.POST["name"]
    run._workflow_export(requested_workflow_name)
    return HttpResponseRedirect(reverse("runs_v2:detail", args=(run_name,)))


def download_plots(request: HttpRequest, run_name: str):
        """
        Downloads all plots of the current method in the run. If multiple plots are created,
        they are zipped together. The format of the plots is specified in the request.

        :param request: the request object
        :type request: HttpRequest
        :param run_name: the name of the run
        :type run_name: str

        :return: a FileResponse with the plots
        :rtype: FileResponse
        """

        run = active_runs[run_name]
        format_ = request.GET["format"]
        index = run.steps.current_step_index
        section = run.current_step.section
        operation = run.current_step.operation
        exported = run.current_plots.export(format_=format_)
        if len(exported) == 1:
            filename = f"{index}-{section}-{operation}.{format_}"
            return FileResponse(exported[0], filename=filename, as_attachment=True)

        with tempfile.NamedTemporaryFile(delete=False) as f:
            temp_filename = f.name
        with zipfile.ZipFile(temp_filename, "w") as zf:
            for i, plot in enumerate(exported):
                filename = (
                    f"{index}-{section}-{operation}-{i}.{format_}"
                )
                zf.writestr(filename, plot.getvalue())
        return FileResponse(
            open(temp_filename, "rb"),
            filename=f"{index}-{section}-{operation}.zip",
            as_attachment=True,
        )


def delete_step(request: HttpRequest, run_name: str):
    """
    Deletes a step/method from the run.

    :param request: the request object
    :type request: HttpRequest
    :param run_name: the name of the run
    :type run_name: str

    :return: the rendered detail page of the run, deleted method no longer visible in sidebar
    :rtype: HttpResponse
    """
    run = active_runs[run_name]

    post = dict(request.POST)
    index = int(post["index"][0])
    section = post["section"][0]

    run.step_remove(step_index=index, section=section)
    return HttpResponseRedirect(reverse("runs_v2:detail", args=(run_name,)))


def navigate(request, run_name: str):
    """
    Navigates to a specific step/method of the run.

    :param request: the request object
    :param run_name: the name of the run

    :return: the rendered detail page of the run with the specified step/method
    """
    run = active_runs[run_name]

    post = dict(request.POST)
    index = int(post["index"][0])
    section_name = post["section_name"][
        0
    ]  # TODO can this be done without the section_name, like with the delete_step method?

    run.step_goto(index, section_name)
    return HttpResponseRedirect(reverse("runs_v2:detail", args=(run_name,)))


def tables_content(request, run_name, index, key):
    run = active_runs[run_name]
    # TODO this will change with df_mode implementation
    if index < len(run.steps.previous_steps):
        outputs = run.steps.previous_steps[index].output[key]
    else:
        outputs = run.current_outputs[key]
    out = outputs.replace(np.nan, None)

    if "clean-ids" in request.GET:
        for column in out.columns:
            if "protein" in column.lower():
                out[column] = out[column].map(
                    lambda group: ";".join(
                        unique_justseen(map(clean_uniprot_id, group.split(";")))
                    )
                )
    return JsonResponse(
        dict(columns=out.to_dict("split")["columns"], data=out.to_dict("split")["data"])
    )


def change_method(request, run_name):
    """
    Changes the method during a step of a run.
    This is called when the user selects a new method in the first dropdown of a step.

    :param request: the request object
    :type request: HttpRequest
    :param run_name: the name of the run
    :type run_name: str

    :return: a JSON response object containing the new fields for the selected method
    :rtype: JsonResponse
    """

    if run_name not in active_runs:
        active_runs[run_name] = Run(run_name)
    run = active_runs[run_name]
    chosen_method = request.POST["chosen_method"]
    run.step_change_method(chosen_method)

    return HttpResponseRedirect(reverse("runs_v2:detail", args=(run_name,)))


def protein_graph(request, run_name, index: int):
    if run_name not in active_runs:
        active_runs[run_name] = Run(run_name)
    run = active_runs[run_name]

    outputs = run.current_outputs

    if "graph_path" not in outputs:
        return HttpResponseBadRequest(
            f"No Graph Path found in output of step with index {index}"
        )

    graph_path = outputs["graph_path"]
    peptide_matches = outputs.get("peptide_matches", [])
    peptide_mismatches = outputs.get("peptide_mismatches", [])
    protein_id = outputs.get("protein_id", "")

    if not Path(graph_path).exists():
        return HttpResponseBadRequest(f"Graph file {graph_path} does not exist")

    graph = nx.read_graphml(graph_path)

    max_peptides = 0
    min_peptides = 0
    nodes = []

    # count number of peptides for each node, set max_peptides and min_peptides
    for node in graph.nodes():
        peptides = graph.nodes[node].get("peptides", "")
        if peptides != "":
            peptides = peptides.split(";")
            if len(peptides) > max_peptides:
                max_peptides = len(peptides)
            elif len(peptides) < min_peptides:
                min_peptides = len(peptides)
        nodes.append(
            {
                "data": {
                    "id": node,
                    "label": graph.nodes[node].get(
                        "aminoacid", "####### ERROR #######"
                    ),
                    "match": graph.nodes[node].get("match", "false"),
                    "peptides": graph.nodes[node].get("peptides", ""),
                    "peptides_count": len(peptides),
                }
            }
        )

    edges = [{"data": {"source": u, "target": v}} for u, v in graph.edges()]
    elements = nodes + edges

    return render(
        request,
        "runs_v2/protein_graph.html",
        context={
            "elements": elements,
            "peptide_matches": peptide_matches,
            "peptide_mismatches": peptide_mismatches,
            "protein_id": protein_id,
            "filtered_blocks": outputs.get("filtered_blocks", []),
            "max_peptides": max_peptides,
            "min_peptides": min_peptides,
            "run_name": run_name,
            "used_memory": get_memory_usage(),
        },
    )


def fill_form(request: HttpRequest, run_name: str):
    """
    Fills the form of the current step with the correct values.

    :param request: the request object
    :type request: HttpRequest
    :param run_name: the name of the run
    :type run_name: str

    :return: the filled form
    :rtype: HttpResponse
    """
    run = active_runs[run_name]
    method_form = get_filled_form_by_request(request, run)
    form_html = ""
    for field in method_form:
        form_html += f"<div>{field.label_tag()} {field}</div>"

    return HttpResponse(form_html)


def add_name(request, run_name):
    """
    Adds a name to the results of a calculated method of the run. The name can be used
    to identify the result and use them later.

    :param request: the request object
    :type request: HttpRequest
    :param run_name: the name of the run
    :type run_name: str

    :return: the rendered detail page of the run
    :rtype: HttpResponse
    """
    run = active_runs[run_name]
    run.name_step(int(request.POST["index"]), request.POST["name"])
    return HttpResponseRedirect(reverse("runs:detail", args=(run_name,)))


def download_table(request, run_name, index, key):
    if run_name not in active_runs:
        active_runs[run_name] = Run(run_name)
    run = active_runs[run_name]

    instance_id = run.steps.all_steps[index].instance_identifier
    buffer = io.StringIO()
    df: pd.DataFrame = run.steps.get_step_output(
        Step, key, instance_id, include_current_step=True
    )
    df.to_csv(buffer)

    buffer.seek(0)
    csv_bytes = buffer.getvalue()

    return FileResponse(csv_bytes, content_type="text/csv")<|MERGE_RESOLUTION|>--- conflicted
+++ resolved
@@ -11,12 +11,7 @@
     HttpResponse,
     HttpResponseBadRequest,
     HttpResponseRedirect,
-<<<<<<< HEAD
     JsonResponse, FileResponse,
-=======
-    JsonResponse,
-    FileResponse,
->>>>>>> d5e0d0bc
 )
 from django.shortcuts import render
 from django.urls import reverse
