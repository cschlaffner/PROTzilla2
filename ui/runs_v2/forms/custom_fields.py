--- conflicted
+++ resolved
@@ -1,17 +1,13 @@
 from enum import Enum
 
-<<<<<<< HEAD
 from django.forms import (
     BooleanField,
     CharField,
     ChoiceField,
-    FileField,
+    DecimalField, FileField,
     FloatField,
     MultipleChoiceField,
 )
-=======
-from django.forms import BooleanField, CharField, ChoiceField, DecimalField, FileField, FloatField
->>>>>>> 6fbe5c8c
 from django.forms.widgets import CheckboxInput
 from django.utils.html import format_html
 from django.utils.safestring import SafeText
