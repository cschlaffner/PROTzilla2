--- conflicted
+++ resolved
@@ -1,4 +1,3 @@
-<<<<<<< HEAD
 from enum import Enum, StrEnum
 
 from protzilla.methods.data_analysis import (
@@ -6,11 +5,6 @@
     DifferentialExpressionTTest,
     DimensionReductionUMAP,
 )
-=======
-from enum import Enum
-
-import ui.runs_v2.forms.fill_helper as fill_helper
->>>>>>> 8cd96c2d
 from protzilla.run_v2 import Run
 from protzilla.steps import Step
 
@@ -178,12 +172,12 @@
     )
 
     def fill_form(self, run: Run) -> None:
-        self.fields[
-            "protein_df"
-        ].choices = fill_helper.get_choices_for_protein_df_steps(run)
-        self.fields[
-            "grouping"
-        ].choices = fill_helper.get_choices_for_metadata_non_sample_columns(run)
+        self.fields["protein_df"].choices = (
+            fill_helper.get_choices_for_protein_df_steps(run)
+        )
+        self.fields["grouping"].choices = (
+            fill_helper.get_choices_for_metadata_non_sample_columns(run)
+        )
         grouping = self.data.get("grouping", self.fields["grouping"].choices[0][0])
         self.fields["selected_groups"].choices = fill_helper.to_choices(
             run.steps.metadata_df[grouping].unique()
@@ -218,12 +212,12 @@
     group2 = CustomChoiceField(choices=[], label="Group 2")
 
     def fill_form(self, run: Run) -> None:
-        self.fields[
-            "protein_df"
-        ].choices = fill_helper.get_choices_for_protein_df_steps(run)
-        self.fields[
-            "grouping"
-        ].choices = fill_helper.get_choices_for_metadata_non_sample_columns(run)
+        self.fields["protein_df"].choices = (
+            fill_helper.get_choices_for_protein_df_steps(run)
+        )
+        self.fields["grouping"].choices = (
+            fill_helper.get_choices_for_metadata_non_sample_columns(run)
+        )
 
         grouping = self.data.get("grouping", self.fields["grouping"].choices[0][0])
 
