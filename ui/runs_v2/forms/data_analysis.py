--- conflicted
+++ resolved
@@ -7,6 +7,7 @@
 from .custom_fields import (
     CustomCharField,
     CustomChoiceField,
+    CustomFloatField,
     CustomNumberField,
     CustomMultipleChoiceField,
 )
@@ -174,10 +175,7 @@
     )
     multiple_testing_correction_method = CustomChoiceField(
         choices=MultipleTestingCorrectionMethod,
-<<<<<<< HEAD
-=======
         initial=MultipleTestingCorrectionMethod.benjamini_hochberg,
->>>>>>> e9647816
         label="Multiple testing correction",
     )
     alpha = CustomNumberField(
@@ -301,7 +299,7 @@
         label="Choose dataframe to be plotted",
     )
     protein_group = CustomChoiceField(
-        choices=[],
+        choices=DynamicProteinFill,
         label="Protein group: choose highlighted protein group",
     )
     similarity_measure = CustomChoiceField(
