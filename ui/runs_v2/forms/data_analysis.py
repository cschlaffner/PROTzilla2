from enum import Enum, StrEnum

from protzilla.methods.data_analysis import (
    DifferentialExpressionLinearModel,
    DifferentialExpressionTTest,
    DimensionReductionUMAP,
)
from protzilla.run_v2 import Run
from protzilla.steps import Step

from . import fill_helper
from .base import MethodForm
from .custom_fields import (
    CustomCharField,
    CustomChoiceField,
    CustomFloatField,
    CustomMultipleChoiceField,
    CustomNumberField,
)


class TTestType(Enum):
    welchs_t_test = "Welch's t-Test"
    students_t_test = "Student's t-Test"


class AnalysisLevel(Enum):
    protein = "Protein"


class MultipleTestingCorrectionMethod(Enum):
    benjamini_hochberg = "Benjamini-Hochberg"
    bonferroni = "Bonferroni"


class YesNo(Enum):
    yes = "Yes"
    no = "No"


class ProteinsOfInterest(Enum):
    # TODO: Add the proteins of interest
    pass


class DynamicProteinFill(Enum):
    # TODO: Add the dynamic protein fill options
    pass


class SimilarityMeasure(StrEnum):
    euclidean_distance = "euclidean distance"
    cosine_similarity = "cosine similarity"


class ModelSelection(Enum):
    grid_search = "Grid search"
    randomized_search = "Randomized search"
    Manual = "Manual"


class ClusteringCriterion(Enum):
    gini = "gini"
    log_loss = "log_loss"
    entropy = "entropy"


class ClusteringScoring(Enum):
    adjusted_rand_score = "Adjusted Rand Score"
    completeness_score = "Completeness Score"
    fowlkes_mallows_score = "Fowlkes Mallows Score"
    homogeneity_score = "Homogeneity Score"
    mutual_info_score = "Mutual Info Score"
    normalized_mutual_info_score = "Normalized Mutual Info Score"
    rand_score = "Rand Score"
    v_measure_score = "V Measure Score"


class InitCentroidStrategy(Enum):
    kmeans_plus_plus = "k-means++"
    random = "random"


class ClusteringCovarianceType(Enum):
    full = "full"
    tied = "tied"
    diag = "diag"
    spherical = "spherical"


class ClusteringInitParams(Enum):
    kmeans = "kmeans"
    kmeans_plus_plus = "kmeans++"
    random = "random"
    random_from_data = "random from data"


class ClusteringMetric(Enum):
    euclidean = "euclidean"
    manhattan = "manhattan"
    cosine = "cosine"
    l1 = "l1"
    l2 = "l2"


class ClusteringLinkage(Enum):
    ward = "ward"
    complete = "complete"
    average = "average"
    single = "single"


class ClassificationValidationStrategy(Enum):
    k_fold = "KFold"
    repeated_k_fold = "repeated K-Fold"
    stratified_k_fold = "Stratified K-Fold"
    leave_one_out = "Leave One Out"
    leave_p_out = "Leave P Out"
    manual = "Manual"


class ClassificationScoring(Enum):
    accuracy = "accuracy"
    precision = "precision"
    recall = "recall"
    mathews_correlation_coefficient = "mathews correlation coefficient"


class ClassificationKernel(Enum):
    linear = "linear"
    poly = "poly"
    rbf = "rbf"
    sigmoid = "sigmoid"
    precomputed = "precomputed"


class DimensionReductionMetric(Enum):
    euclidean = "euclidean"
    manhattan = "manhattan"
    cosine = "cosine"
    havensine = "havensine"


class DifferentialExpressionANOVAForm(MethodForm):
    is_dynamic = True

    protein_df = CustomChoiceField(
        choices=[], label="Step to use protein intensities from"
    )
    multiple_testing_correction_method = CustomChoiceField(
        choices=MultipleTestingCorrectionMethod,
        label="Multiple testing correction",
        initial=MultipleTestingCorrectionMethod.benjamini_hochberg,
    )
    alpha = CustomNumberField(
        label="Error rate (alpha)", min_value=0, max_value=1, initial=0.05
    )

    grouping = CustomChoiceField(choices=[], label="Grouping from metadata")
    selected_groups = CustomMultipleChoiceField(
        choices=[], label="Select groups to perform ANOVA on"
    )

    def fill_form(self, run: Run) -> None:
        self.fields[
            "protein_df"
        ].choices = fill_helper.get_choices_for_protein_df_steps(run)
        self.fields[
            "grouping"
        ].choices = fill_helper.get_choices_for_metadata_non_sample_columns(run)
        grouping = self.data.get("grouping", self.fields["grouping"].choices[0][0])
        self.fields["selected_groups"].choices = fill_helper.to_choices(
            run.steps.metadata_df[grouping].unique()
        )


class DifferentialExpressionTTestForm(MethodForm):
    is_dynamic = True

    ttest_type = CustomChoiceField(choices=TTestType, label="T-test type")
    protein_df = CustomChoiceField(
        choices=[], label="Step to use protein intensities from"
    )
    multiple_testing_correction_method = CustomChoiceField(
        choices=MultipleTestingCorrectionMethod,
        initial=MultipleTestingCorrectionMethod.benjamini_hochberg,
        label="Multiple testing correction",
    )
    alpha = CustomFloatField(
        label="Error rate (alpha)",
        min_value=0,
        max_value=1,
        step_size=0.05,
        initial=0.05,
    )
    # log_base = CustomChoiceField(
    #     choices=LogBase,
    #     label="Base of the log transformation (optional)",
    #     required=False,
    # )
    grouping = CustomChoiceField(choices=[], label="Grouping from metadata")
    group1 = CustomChoiceField(choices=[], label="Group 1")
    group2 = CustomChoiceField(choices=[], label="Group 2")

    def fill_form(self, run: Run) -> None:
        self.fields[
            "protein_df"
        ].choices = fill_helper.get_choices_for_protein_df_steps(run)
        self.fields[
            "grouping"
        ].choices = fill_helper.get_choices_for_metadata_non_sample_columns(run)

        grouping = self.data.get("grouping", self.fields["grouping"].choices[0][0])

        # Set choices for group1 field based on selected grouping
        self.fields["group1"].choices = fill_helper.to_choices(
            run.steps.metadata_df[grouping].unique()
        )

        # Set choices for group2 field based on selected grouping and group1
        if (
            "group1" in self.data
            and self.data["group1"] in run.steps.metadata_df[grouping].unique()
        ):
            self.fields["group2"].choices = [
                (el, el)
                for el in run.steps.metadata_df[grouping].unique()
                if el != self.data["group1"]
            ]
        else:
            self.fields["group2"].choices = reversed(
                fill_helper.to_choices(run.steps.metadata_df[grouping].unique())
            )


class DifferentialExpressionLinearModelForm(MethodForm):
    is_dynamic = True
    protein_df = CustomChoiceField(
        choices=[], label="Step to use protein intensities from"
    )
    multiple_testing_correction_method = CustomChoiceField(
        choices=MultipleTestingCorrectionMethod,
        initial=MultipleTestingCorrectionMethod.benjamini_hochberg,
        label="Multiple testing correction",
    )
    alpha = CustomFloatField(
        label="Error rate (alpha)",
        min_value=0,
        max_value=1,
        step_size=0.05,
        initial=0.05,
    )
    # log_base = CustomChoiceField(
<<<<<<< HEAD
    #     choices=LogBase,
    #     label="Base of the log transformation (optional)",
    #     required=False,
=======
    #    choices=LogBase,
    #    label="Base of the log transformation",
    #    required=False,
>>>>>>> 5594973f
    # )
    grouping = CustomChoiceField(choices=[], label="Grouping from metadata")
    group1 = CustomChoiceField(choices=[], label="Group 1")
    group2 = CustomChoiceField(choices=[], label="Group 2")

    def fill_form(self, run: Run) -> None:
        self.fields[
            "protein_df"
        ].choices = fill_helper.get_choices_for_protein_df_steps(run)
        self.fields[
            "grouping"
        ].choices = fill_helper.get_choices_for_metadata_non_sample_columns(run)

        grouping = self.data.get("grouping", self.fields["grouping"].choices[0][0])

        # Set choices for group1 field based on selected grouping
        self.fields["group1"].choices = fill_helper.to_choices(
            run.steps.metadata_df[grouping].unique()
        )

        # Set choices for group2 field based on selected grouping and group1
        if (
            "group1" in self.data
            and self.data["group1"] in run.steps.metadata_df[grouping].unique()
        ):
            self.fields["group2"].choices = [
                (el, el)
                for el in run.steps.metadata_df[grouping].unique()
                if el != self.data["group1"]
            ]
        else:
            self.fields["group2"].choices = reversed(
                fill_helper.to_choices(run.steps.metadata_df[grouping].unique())
            )


class PlotVolcanoForm(MethodForm):
    is_dynamic = True

    input_dict = CustomChoiceField(
        choices=[],
        label="Input data dict (generated by t-Test or Linear Model Diff Exp)",
    )
    fc_threshold = CustomNumberField(
        label="Log2 fold change threshold", min_value=0, initial=0
    )
    proteins_of_interest = CustomMultipleChoiceField(
        choices=[],
        label="Proteins of interest (will be highlighted)",
    )

    def fill_form(self, run: Run) -> None:
        self.fields["input_dict"].choices = fill_helper.to_choices(
            run.steps.get_instance_identifiers(
                DifferentialExpressionTTest | DifferentialExpressionLinearModel,
                "differentially_expressed_proteins_df",
            )
        )

        input_dict_instance_id = self.data.get(
            "input_dict", self.fields["input_dict"].choices[0][0]
        )

        proteins = run.steps.get_step_output(
            Step, "differentially_expressed_proteins_df", input_dict_instance_id
        )["Protein ID"].unique()

        self.fields["proteins_of_interest"].choices = fill_helper.to_choices(proteins)


class PlotScatterPlotForm(MethodForm):
    input_df = CustomChoiceField(
        choices=[],
        label="Choose dataframe to be plotted",
    )
    color_df = CustomChoiceField(
        choices=[],
        label="Choose dataframe to be used for coloring",
        required=False,
    )

    def fill_form(self, run: Run) -> None:
        self.fields["input_df"].choices = fill_helper.to_choices(
            run.steps.get_instance_identifiers(DimensionReductionUMAP, "embedded_data")
        )

        self.fields["color_df"].choices = fill_helper.to_choices(
            run.steps.get_instance_identifiers(Step, "color_df"), required=False
        )


class PlotClustergramForm(MethodForm):
    input_df = CustomChoiceField(
        choices=AnalysisLevel,
        label="Choose dataframe to be plotted",
    )
    sample_group_df = CustomChoiceField(
        choices=AnalysisLevel,
        label="Choose dataframe to be used for coloring",
        required=False,
    )
    flip_axis = CustomChoiceField(
        choices=YesNo,
        label="Flip axis",
        initial=YesNo.no,
    )


class PlotProtQuantForm(MethodForm):
    is_dynamic = True

    input_df = CustomChoiceField(
        choices=[],
        label="Choose dataframe to be plotted",
    )
    protein_group = CustomChoiceField(
        choices=[],
        label="Protein group: choose highlighted protein group",
    )
    similarity_measure = CustomChoiceField(
        choices=SimilarityMeasure,
        label="Similarity Measurement: choose how to compare protein groups",
        initial=SimilarityMeasure.euclidean_distance,
    )
    similarity = CustomNumberField(
        label="Similarity", min_value=-1, max_value=999, step_size=1, initial=1
    )

    def fill_form(self, run: Run) -> None:
        self.fields["input_df"].choices = fill_helper.get_choices_for_protein_df_steps(
            run
        )

        input_df_instance_id = self.data.get(
            "input_df", self.fields["input_df"].choices[0][0]
        )

        self.fields["protein_group"].choices = fill_helper.to_choices(
            run.steps.get_step_output(
                step_type=Step,
                output_key="protein_df",
                instance_identifier=input_df_instance_id,
            )["Protein ID"].unique()
        )

        similarity_measure = self.data.get(
            "similarity_measure", self.fields["similarity_measure"].choices[0][0]
        )
        self.data = self.data.copy()
        if similarity_measure == SimilarityMeasure.cosine_similarity:
            self.fields["similarity"] = CustomFloatField(
                label="Cosine Similarity",
                min_value=-1,
                max_value=1,
                step_size=0.1,
                initial=0,
            )
            if (
                "similarity" not in self.data
                or float(self.data["similarity"]) < -1
                or float(self.data["similarity"]) > 1
            ):
                self.data["similarity"] = 0
        else:
            self.fields["similarity"] = CustomNumberField(
                label="Euclidean Distance",
                min_value=0,
                max_value=999,
                step_size=1,
                initial=1,
            )
            if (
                "similarity" not in self.data
                or float(self.data["similarity"]) < 0
                or float(self.data["similarity"]) > 999
            ):
                self.data["similarity"] = 1


class PlotPrecisionRecallCurveForm(MethodForm):
    # Todo: Input
    plot_title = CustomCharField(
        label="Title of the plot (optional)", initial="Precision-Recall Curve"
    )


class PlotROCCurveForm(MethodForm):
    # Todo: Input
    plot_title = CustomCharField(
        label="Title of the plot (optional)", initial="ROC Curve"
    )


class ClusteringKMeansForm(MethodForm):
    input_df = CustomChoiceField(
        choices=AnalysisLevel,
        label="Choose dataframe to be plotted",
    )
    # TODO: Add dynamic fill for labels_column & positive_label
    labels_column = CustomChoiceField(
        choices=[], label="Choose labels column from metadata"
    )
    positive_label = CustomChoiceField(choices=[], label="Choose positive class")
    model_selection = CustomChoiceField(
        choices=ModelSelection,
        label="Choose strategy to perform parameter fine-tuning",
        initial=ModelSelection.grid_search,
    )
    # TODO: Add dynamic parameters for grid search & randomized search
    # TODO Add dynamic parameter for model selection scoring
    model_selection_scoring = CustomChoiceField(
        choices=ClusteringScoring,
        label="Select a scoring for identifying the best estimator following a grid search",
    )
    scoring = CustomMultipleChoiceField(
        choices=ClusteringScoring,
        label="Scoring for the model",
    )
    # TODO: workflow_meta line 1375
    n_clusters = CustomNumberField(
        label="Number of clusters to find", min_value=1, step_size=1, initial=8
    )
    # TODO: workflow_meta line 1384
    random_state = CustomNumberField(
        label="Seed for centroid initialisation",
        min_value=0,
        max_value=4294967295,
        step_size=1,
        initial=0,
    )
    init_centroid_strategy = CustomMultipleChoiceField(
        choices=InitCentroidStrategy,
        label="Method for initialisation of centroids",
        initial=InitCentroidStrategy.random,
    )
    # TODO: workflow_meta line 1402
    n_init = CustomNumberField(
        label="Number of times the k-means algorithm is run with different centroid seeds",
        min_value=1,
        step_size=1,
        initial=10,
    )
    # TODO: workflow_meta line 1410
    max_iter = CustomNumberField(
        label="Maximum number of iterations of the k-means algorithm for a single run",
        min_value=1,
        step_size=1,
        initial=300,
    )
    # TODO: workflow_meta line 1417
    tolerance = CustomNumberField(
        label="Relative tolerance with regards to Frobenius norm",
        min_value=0,
        initial=1e-4,
    )


class ClusteringExpectationMaximizationForm(MethodForm):
    input_df = CustomChoiceField(
        choices=AnalysisLevel,
        label="Choose dataframe to be plotted",
    )
    input_df = CustomChoiceField(
        choices=AnalysisLevel,
        label="Choose dataframe to be plotted",
    )
    # TODO: Add dynamic fill for labels_column & positive_label
    labels_column = CustomChoiceField(
        choices=[], label="Choose labels column from metadata"
    )
    positive_label = CustomChoiceField(choices=[], label="Choose positive class")
    model_selection = CustomChoiceField(
        choices=ModelSelection,
        label="Choose strategy to perform parameter fine-tuning",
        initial=ModelSelection.grid_search,
    )
    # TODO: Add dynamic parameters for grid search & randomized search
    # TODO Add dynamic parameter for model selection scoring
    model_selection_scoring = CustomChoiceField(
        choices=ClusteringScoring,
        label="Select a scoring for identifying the best estimator following a grid search",
    )
    scoring = CustomMultipleChoiceField(
        choices=ClusteringScoring,
        label="Scoring for the model",
        initial=ClusteringScoring.adjusted_rand_score,
    )
    # TODO: workflow_meta line 1509
    n_components = CustomNumberField(
        label="The number of mixture components", initial=1
    )
    # TODO: workflow_meta line 1515
    reg_covar = CustomNumberField(
        label="Non-negative regularization added to the diagonal of covariance",
        min_value=0,
        initial=1e-6,
    )
    covariance_type = CustomMultipleChoiceField(
        choices=ClusteringCovarianceType,
        label="Type of covariance",
        initial=ClusteringCovarianceType.full,
    )
    init_params = CustomMultipleChoiceField(
        choices=ClusteringInitParams,
        label="The method used to initialize the weights, the means and the precisions.",
    )
    max_iter = CustomNumberField(
        label="The number of EM iterations to perform", initial=100
    )
    random_state = CustomNumberField(
        label="Seed for random number generation",
        min_value=0,
        max_value=4294967295,
        step_size=1,
        initial=0,
    )


class ClusteringHierarchicalAgglomerativeClusteringForm(MethodForm):
    input_df = CustomChoiceField(
        choices=AnalysisLevel,
        label="Choose dataframe to be plotted",
    )
    # TODO: Add dynamic fill for labels_column & positive_label
    labels_column = CustomChoiceField(
        choices=[], label="Choose labels column from metadata"
    )
    positive_label = CustomChoiceField(choices=[], label="Choose positive class")
    model_selection = CustomChoiceField(
        choices=ModelSelection,
        label="Choose strategy to perform parameter fine-tuning",
        initial=ModelSelection.grid_search,
    )
    # TODO: Add dynamic parameters for grid search & randomized search
    # TODO Add dynamic parameter for model selection scoring
    model_selection_scoring = CustomChoiceField(
        choices=ClusteringScoring,
        label="Select a scoring for identifying the best estimator following a grid search",
        initial=ClusteringScoring.adjusted_rand_score,
    )
    scoring = CustomMultipleChoiceField(
        choices=ClusteringScoring,
        label="Scoring for the model",
    )
    # TODO: workflow_meta line 1647
    n_clusters = CustomNumberField(
        label="The number of clusters to find", min_value=1, step_size=1, initial=2
    )
    metric = CustomMultipleChoiceField(
        choices=ClusteringMetric,
        label="Distance metric",
        initial=ClusteringMetric.euclidean,
    )
    linkage = CustomMultipleChoiceField(
        choices=ClusteringLinkage,
        label="The linkage criterion to use in order to to determine the distance to use between sets of observation",
        initial=ClusteringLinkage.ward,
    )


class ClassificationRandomForestForm(MethodForm):
    input_df = CustomChoiceField(
        choices=AnalysisLevel,
        label="Choose dataframe to be plotted",
    )
    # TODO: Add dynamic fill for labels_column & positive_label
    labels_column = CustomChoiceField(
        choices=[], label="Choose labels column from metadata"
    )
    positive_label = CustomChoiceField(choices=[], label="Choose positive class")
    test_size = CustomNumberField(label="Test size", min_value=0, initial=0.20)
    split_stratify = CustomChoiceField(
        choices=YesNo,
        label="Stratify the split",
        initial=YesNo.yes,
    )
    # TODO: Validation strategy
    validatation_strategy = CustomChoiceField(
        choices=ClassificationValidationStrategy,
        label="Validation strategy",
        initial=ClassificationValidationStrategy.k_fold,
    )
    # TODO: Workflow_meta line 1763
    train_val_split = CustomNumberField(
        label="Choose the size of the validation data set (you can either enter the absolute number of validation "
        "samples or a number between 0.0 and 1.0 to represent the percentage of validation samples)",
        initial=0.20,
    )
    # TODO: Workflow_meta line 1770
    n_splits = CustomNumberField(label="Number of folds", min_value=2, initial=5)
    # TODO: workflow_meta line 1781-1784
    shuffle = CustomChoiceField(
        choices=YesNo,
        label="Whether to shuffle the data before splitting into batches",
        initial=YesNo.yes,
    )
    # TODO: workflow_meta line 1791
    n_repeats = CustomNumberField(
        label="Number of times cross-validator needs to be repeated",
        min_value=1,
        initial=10,
    )
    # TODO: workflow_meta line 1801
    random_state_cv = CustomNumberField(
        label="Seed for random number generation",
        min_value=0,
        max_value=4294967295,
        step_size=1,
        initial=42,
    )
    # TODO: workflow_meta line 1806
    p_samples = CustomNumberField(label="Size of the test sets", initial=1)
    scoring = CustomMultipleChoiceField(
        choices=ClassificationScoring,
        label="Scoring for the model",
        initial=ClassificationScoring.accuracy,
    )
    # TODO: workflow_meta line 1830-1837
    model_selection = CustomChoiceField(
        choices=ModelSelection,
        label="Choose strategy to perform parameter fine-tuning",
        initial=ModelSelection.grid_search,
    )
    # TODO: workflow_meta line 1849
    model_selection_scoring = CustomChoiceField(
        choices=ClassificationScoring,
        label="Select a scoring for identifying the best estimator following a grid search",
        initial=ClassificationScoring.accuracy,
    )
    n_estimators = CustomNumberField(
        label="The number of trees in the forest", min_value=1, step_size=1, initial=100
    )
    criterion = CustomMultipleChoiceField(
        choices=ClusteringCriterion,
        label="The function to measure the quality of a split",
        initial=ClusteringCriterion.gini,
    )
    max_depth = CustomNumberField(
        label="The maximum depth of the tree", min_value=1, initial=1
    )
    random_state = CustomNumberField(
        label="Seed for random number generation",
        min_value=0,
        max_value=4294967295,
        step_size=1,
        initial=6,
    )


class ClassificationSVMForm(MethodForm):
    input_df = CustomChoiceField(
        choices=AnalysisLevel,
        label="Choose dataframe to be plotted",
    )
    # TODO: Add dynamic fill for labels_column & positive_label
    labels_column = CustomChoiceField(
        choices=[], label="Choose labels column from metadata"
    )
    positive_label = CustomChoiceField(choices=[], label="Choose positive class")
    test_size = CustomNumberField(label="Test size", min_value=0, initial=0.20)
    split_stratify = CustomChoiceField(
        choices=YesNo,
        label="Stratify the split",
        initial=YesNo.yes,
    )
    # TODO: Validation strategy
    validatation_strategy = CustomChoiceField(
        choices=ClassificationValidationStrategy,
        label="Validation strategy",
        initial=ClassificationValidationStrategy.k_fold,
    )
    train_val_split = CustomNumberField(
        label="Choose the size of the validation data set (you can either enter the absolute number of validation "
        "samples or a number between 0.0 and 1.0 to represent the percentage of validation samples)",
        initial=0.20,
    )
    # TODO: Workflow_meta line 1973
    n_splits = CustomNumberField(label="Number of folds", min_value=2, initial=5)
    # TODO: workflow_meta line 1984-1989
    shuffle = CustomChoiceField(
        choices=YesNo,
        label="Whether to shuffle the data before splitting into batches",
        initial=YesNo.yes,
    )
    # TODO: workflow_meta line 1994
    n_repeats = CustomNumberField(
        label="Number of times cross-validator needs to be repeated",
        min_value=1,
        initial=10,
    )
    # TODO: workflow_meta line 2004
    random_state_cv = CustomNumberField(
        label="Seed for random number generation",
        min_value=0,
        max_value=4294967295,
        step_size=1,
        initial=42,
    )
    p_samples = CustomNumberField(label="Size of the test sets", initial=1)
    scoring = CustomMultipleChoiceField(
        choices=ClassificationScoring,
        label="Scoring for the model",
        initial=ClassificationScoring.accuracy,
    )
    # TODO: workflow_meta line 2033-2040
    model_selection = CustomChoiceField(
        choices=ModelSelection,
        label="Choose strategy to perform parameter fine-tuning",
        initial=ModelSelection.grid_search,
    )
    model_selection_scoring = CustomChoiceField(
        choices=ClassificationScoring,
        label="Select a scoring for identifying the best estimator following a grid search",
        initial=ClassificationScoring.accuracy,
    )
    # TODO: workflow_meta line 2059
    C = CustomNumberField(
        label="C: regularization parameter (the strength of the regularization is inversely proportional to C)",
        min_value=0.0,
        initial=1.0,
    )
    kernel = CustomMultipleChoiceField(
        choices=ClassificationKernel,
        label="Specifies the kernel type to be used in the algorithm",
        initial=ClassificationKernel.linear,
    )
    tolerance = CustomNumberField(
        label="Tolerance for stopping criterion", min_value=0.0, initial=1e-4
    )
    random_state = CustomNumberField(
        label="Seed for random number generation",
        min_value=0,
        max_value=4294967295,
        step_size=1,
        initial=6,
    )


class ModelEvaluationClassificationModelForm(MethodForm):
    # TODO: Input_dict
    scoring = CustomMultipleChoiceField(
        choices=ClassificationScoring,
        label="Scoring for the model",
        initial=ClassificationScoring.accuracy,
    )


class DimensionReductionTSNEForm(MethodForm):
    input_df = CustomChoiceField(
        choices=AnalysisLevel,
        label="Dimension reduction of a dataframe using t-SNE",
    )
    n_components = CustomNumberField(
        label="Dimension of the embedded space", min_value=1, step_size=1, initial=2
    )
    perplexity = CustomNumberField(
        label="Perplexity", min_value=5.0, max_value=50.0, initial=30.0
    )
    metric = CustomMultipleChoiceField(
        choices=DimensionReductionMetric,
        label="Metric",
        initial=DimensionReductionMetric.euclidean,
    )
    random_state = CustomNumberField(
        label="Seed for random number generation",
        min_value=0,
        max_value=4294967295,
        step_size=1,
        initial=6,
    )
    n_iter = CustomNumberField(
        label="Maximum number of iterations for the optimization",
        min_value=250,
        initial=1000,
    )
    n_iter_without_progress = CustomNumberField(
        label="Maximum number of iterations without progress before we abort the optimization",
        min_value=250,
        step_size=1,
        initial=300,
    )


class DimensionReductionUMAPForm(MethodForm):
    input_df = CustomChoiceField(
        choices=AnalysisLevel,
        label="Dimension reduction of a dataframe using UMAP",
    )
    n_neighbors = CustomNumberField(
        label="The size of local neighborhood (in terms of number of neighboring sample points) used for manifold "
        "approximation",
        min_value=2,
        max_value=100,
        step_size=1,
        initial=15,
    )
    n_components = CustomNumberField(
        label="Number of components", min_value=1, max_value=100, step_size=1, initial=2
    )
    min_dist = CustomFloatField(
        label="The effective minimum distance between embedded points",
        min_value=0.1,
        step_size=0.1,
        initial=0.1,
    )
    metric = CustomChoiceField(
        choices=DimensionReductionMetric,
        label="Distance metric",
    )
    random_state = CustomNumberField(
        label="Seed for random number generation",
        min_value=0,
        max_value=4294967295,
        step_size=1,
        initial=42,
    )

    def fill_form(self, run: Run) -> None:
        self.fields["input_df"].choices = fill_helper.get_choices_for_protein_df_steps(
            run
        )


class ProteinGraphPeptidesToIsoformForm(MethodForm):
    protein_ID = CustomCharField(
        label="Protein ID", initial="Enter the Uniprot-ID of the protein"
    )
    # TODO: workflow_meta line 2255 - 2263
    k = CustomNumberField(label="k-mer length", min_value=1, step_size=1, initial=5)
    allowed_mismatches = CustomNumberField(
        label="Number of allowed mismatched amino acids per peptide. For many allowed mismatches, this can take a "
        "long time.",
        min_value=0,
        step_size=1,
        initial=2,
    )


class ProteinGraphVariationGraphForm(MethodForm):
    protein_ID = CustomCharField(
        label="Protein ID", placeholder="Enter the Uniprot-ID of the protein"
    )<|MERGE_RESOLUTION|>--- conflicted
+++ resolved
@@ -240,8 +240,8 @@
     )
     multiple_testing_correction_method = CustomChoiceField(
         choices=MultipleTestingCorrectionMethod,
+        label="Multiple testing correction",
         initial=MultipleTestingCorrectionMethod.benjamini_hochberg,
-        label="Multiple testing correction",
     )
     alpha = CustomFloatField(
         label="Error rate (alpha)",
@@ -251,15 +251,9 @@
         initial=0.05,
     )
     # log_base = CustomChoiceField(
-<<<<<<< HEAD
-    #     choices=LogBase,
-    #     label="Base of the log transformation (optional)",
-    #     required=False,
-=======
     #    choices=LogBase,
-    #    label="Base of the log transformation",
+    #    label="Base of the log transformation (optional)",
     #    required=False,
->>>>>>> 5594973f
     # )
     grouping = CustomChoiceField(choices=[], label="Grouping from metadata")
     group1 = CustomChoiceField(choices=[], label="Group 1")
