--- conflicted
+++ resolved
@@ -1,15 +1,10 @@
 from enum import Enum, StrEnum
 
-<<<<<<< HEAD
-from . import fill_helper
-
-=======
 from protzilla.methods.data_analysis import (
     DifferentialExpressionLinearModel,
     DifferentialExpressionTTest,
     DimensionReductionUMAP,
 )
->>>>>>> a7a9241c
 from protzilla.run_v2 import Run
 from protzilla.steps import Step
 
@@ -19,10 +14,8 @@
     CustomCharField,
     CustomChoiceField,
     CustomFloatField,
-<<<<<<< HEAD
     CustomNumberField,
-=======
->>>>>>> a7a9241c
+    CustomFloatField,
     CustomMultipleChoiceField,
     CustomNumberField,
 )
@@ -196,11 +189,7 @@
 
 class DifferentialExpressionTTestForm(MethodForm):
     is_dynamic = True
-<<<<<<< HEAD
-    print("hello")
-=======
-
->>>>>>> a7a9241c
+
     ttest_type = CustomChoiceField(choices=TTestType, label="T-test type")
     protein_df = CustomChoiceField(
         choices=[], label="Step to use protein intensities from"
