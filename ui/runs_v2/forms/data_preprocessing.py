--- conflicted
+++ resolved
@@ -3,12 +3,10 @@
 from protzilla.run_v2 import Run
 
 from .base import MethodForm
-<<<<<<< HEAD
 from .custom_fields import CustomNumberInput, CustomChoiceField, CustomFloatField
 from django.forms import FloatField
 
 
-# we left out the graphs things, didnt know how :(
 class EmptyEnum(Enum):
     pass
 
@@ -16,14 +14,12 @@
 class StrategyType(Enum):
     PERPROTEIN = "perProtein"
     PERDATASET = "perDataset"
-=======
 from .custom_fields import CustomFloatField
->>>>>>> 50ec667a
 
 
 class ImputationMinPerProteinForm(MethodForm):
     shrinking_value = CustomFloatField(label="Shrinking value")
-<<<<<<< HEAD
+    shrinking_value = CustomFloatField(label="Shrinking value")
 
 
 class FilterProteinsBySamplesMissingForm(MethodForm):
@@ -38,16 +34,8 @@
     number_of_neighbours = CustomFloatField(label="Number of neighbours")
 
 
-class ImputationByNormalDistributionSamplingForm(MethodForm):
-    strategy = CustomChoiceField(choices=StrategyType, label="Strategy")
-    down_shift = CustomFloatField(label="Downshift")
-    scaling_factor = CustomFloatField(label="Scaling factor")
-
-class FilterPeptidesByPEPThresholdForm(MethodForm):
-    threshold = CustomFloatField(label="Threshold value for PEP")
-    peptide_df = CustomChoiceField(choices=EmptyEnum, label="peptide_df")
-=======
-
     def submit(self, run: Run):
-        run.step_calculate(self.cleaned_data)
->>>>>>> 50ec667a
+        self.cleaned_data["shrinking_value"] = float(
+            self.cleaned_data["shrinking_value"]
+        )
+        run.step_calculate(self.cleaned_data)