--- conflicted
+++ resolved
@@ -6,11 +6,7 @@
             <b>PROTzilla</b>
         </a>
         {% if run_name %}
-<<<<<<< HEAD
-            <div class="navbar-brand text-white" style="">Run: {{run_name}}</div>
-=======
             <div class="navbar-brand text-white">Run: {{run_name}}</div>
->>>>>>> f765985d
         {%endif%}
 
         <div class="navbar-brand text-white">
