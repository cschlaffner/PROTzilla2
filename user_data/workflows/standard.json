--- conflicted
+++ resolved
@@ -158,8 +158,31 @@
             "alpha": 0.05,
             "grouping": "Group",
             "selected_groups": [],
-<<<<<<< HEAD
-            "metadata_df": ""
+            "metadata_df": null
+          },
+          "output_name": "anova"
+        },
+        {
+          "name": "differential_expression",
+          "method": "t_test",
+          "parameters": {
+            "intensity_df": [
+              "preprocessed_data",
+              "dataframe"
+            ],
+            "grouping": "Group"
+          }
+        },
+        {
+          "name": "plot",
+          "method": "clustergram",
+          "parameters": {
+            "input_df": [
+              "anova",
+              "filtered_df"
+            ],
+            "sample_group_df": [null, null],
+            "flip_axes": "no"
           }
         }
       ]
@@ -175,34 +198,6 @@
           "name": "enrichment_analysis",
           "method": "go_analysis_offline",
           "parameters": {}
-=======
-            "metadata_df": null
-          },
-          "output_name": "anova"
-        },
-        {
-          "name": "differential_expression",
-          "method": "t_test",
-          "parameters": {
-            "intensity_df": [
-              "preprocessed_data",
-              "dataframe"
-            ],
-            "grouping": "Group"
-          }
-        },
-        {
-          "name": "plot",
-          "method": "clustergram",
-          "parameters": {
-            "input_df": [
-              "anova",
-              "filtered_df"
-            ],
-            "sample_group_df": [null, null],
-            "flip_axes": "no"
-          }
->>>>>>> 4c52c145
         }
       ]
     }
