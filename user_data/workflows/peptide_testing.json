{
  "analysis_level": "protein",
  "sections": {
    "importing": {
      "steps": [
        {
          "name": "ms_data_import",
          "method": "max_quant_import",
          "parameters": {
            "intensity_name": "iBAQ"
          }
        },
        {
<<<<<<< HEAD
=======
          "name": "metadata_import",
          "method": "metadata_import_method",
          "parameters": {
            "feature_orientation": "Columns (samples in rows, features in columns)"
          }
        },
        {
>>>>>>> 9ca755cb
          "name": "peptide_import",
          "method": "peptide_import",
          "parameters": {
            "intensity_name": "iBAQ"
          }
        }
      ]
    },
    "data_preprocessing": {
      "steps": []
    },
    "data_analysis": {
      "steps": [
        {
          "name": "protein_graphs",
          "method": "peptides_to_isoform",
          "parameters": {
            "protein_id": ""
          }
        },
        {
          "name": "plot",
          "method": "isoform_graph",
          "parameters": {
            "input_df": [null, null]
          }
        }
      ]
    },
    "data_integration": {
      "steps": []
    }
  }
}<|MERGE_RESOLUTION|>--- conflicted
+++ resolved
@@ -11,16 +11,6 @@
           }
         },
         {
-<<<<<<< HEAD
-=======
-          "name": "metadata_import",
-          "method": "metadata_import_method",
-          "parameters": {
-            "feature_orientation": "Columns (samples in rows, features in columns)"
-          }
-        },
-        {
->>>>>>> 9ca755cb
           "name": "peptide_import",
           "method": "peptide_import",
           "parameters": {
@@ -30,7 +20,21 @@
       ]
     },
     "data_preprocessing": {
-      "steps": []
+      "steps": [
+        {
+          "name": "filter_peptides",
+          "method": "pep_filter",
+          "parameters": {
+            "threshold": 0,
+            "peptide_df": ""
+          },
+          "graphs": [
+            {
+              "graph_type ": "Pie chart"
+            }
+          ]
+        }
+      ]
     },
     "data_analysis": {
       "steps": [
