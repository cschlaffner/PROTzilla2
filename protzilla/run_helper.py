--- conflicted
+++ resolved
@@ -9,14 +9,10 @@
         or param_dict["type"] == "named_output_with_fields"
     ):
         param_dict["steps"] = [name for name in run.history.step_names if name]
-<<<<<<< HEAD
-        if "default" in param_dict and param_dict["default"]:
-=======
         if param_dict.get("optional", False):
             param_dict["steps"].append("None")
 
-        if param_dict["default"] and param_dict["default"][0] in param_dict["steps"]:
->>>>>>> 5186c016
+        if "default" in param_dict and param_dict["default"] and param_dict["default"][0] in param_dict["steps"]:
             selected = param_dict["default"][0]
         else:
             selected = param_dict["steps"][0] if param_dict["steps"] else None
