import copy

import gseapy
import matplotlib.colors as mcolors
import restring

from protzilla.constants.protzilla_logging import MESSAGE_TO_LOGGING_FUNCTION
from protzilla.data_integration.database_query import (
    biomart_database,
    uniprot_columns,
    uniprot_databases,
)
from protzilla.workflow_helper import get_workflow_default_param_value


def insert_special_params(param_dict, run):
    if param_dict["type"] == "named_output":
        param_dict["steps"] = [name for name in run.history.step_names if name][::-1]
        if param_dict.get("optional", False):
            param_dict["steps"].append("None")

        if param_dict["default"] and param_dict["default"][0] in param_dict["steps"]:
            selected = param_dict["default"][0]
        else:
            selected = param_dict["steps"][0] if param_dict["steps"] else None
        param_dict["outputs"] = run.history.output_keys_of_named_step(selected)
        if "sorted" in param_dict and param_dict["sorted"]:
            param_dict["outputs"].sort()

    if param_dict["type"] == "multi_named_output":
        all_steps = [name for name in run.history.step_names if name][::-1]
        required_outputs = list(param_dict["mapping"].values())
        param_dict["steps"] = [
            step
            for step in all_steps
            if set(required_outputs).issubset(
                set(run.history.output_keys_of_named_step(step))
            )
        ]
        param_dict["class"] = "dynamic_trigger"

        try:
            for output_key in run.history.output_keys_of_named_step(
                param_dict["steps"][0]
            ):
                run.current_out_sources[output_key] = param_dict["steps"][0]
        except IndexError:
            pass

    if param_dict["type"] == "named_output_v2":
        param_dict["steps"] = [name for name in run.history.step_names if name][::-1]
        if param_dict["default"] and param_dict["default"][0] in param_dict["steps"]:
            selected = param_dict["default"][0]
        else:
            selected = param_dict["steps"][0] if param_dict["steps"] else None
        param_dict["outputs"] = run.history.output_keys_of_named_step(selected)
        if "sorted" in param_dict and param_dict["sorted"]:
            param_dict["outputs"].sort()

    if "fill" in param_dict:
        if param_dict["fill"] == "metadata_non_sample_columns":
            # Sample not needed for anova and t-test
            param_dict["categories"] = run.metadata.columns[
                run.metadata.columns != "Sample"
            ].unique()
        elif param_dict["fill"] == "metadata_unknown_columns":
            # give selection of existing columns without ["Sample", "Group", "Batch"]
            # as they are already named correctly for our purposes
            param_dict["categories"] = run.metadata.columns[
                ~run.metadata.columns.isin(["Sample", "Group", "Batch"])
            ].unique()

        elif param_dict["fill"] == "metadata_required_columns":
            # TODO add other possible metadata columns
            # exclude columns that are already in metadata and known to be required
            param_dict["categories"] = [
                col
                for col in ["Sample", "Group", "Batch"]
                if col not in run.metadata.columns
            ]

        elif param_dict["fill"] == "metadata_column_data":
            # per default fill with second column data since it is selected in dropdown
            param_dict["categories"] = run.metadata.iloc[:, 1].unique()
        elif param_dict["fill"] == "dbs_restring":
            param_dict["categories"] = restring.settings.file_types
        elif param_dict["fill"] == "dbs_gseapy":
            param_dict["categories"] = gseapy.get_library_name()
        elif param_dict["fill"] == "matplotlib_colors":
            param_dict["categories"] = mcolors.CSS4_COLORS
        elif param_dict["fill"] == "uniprot_fields":
            databases = uniprot_databases()
            if databases:
                # use the first database as a default, only used to initalize
                param_dict["categories"] = uniprot_columns(databases[0]) + ["Links"]
            else:
                param_dict["categories"] = ["Links"]
        elif param_dict["fill"] == "uniprot_databases":
            databases = uniprot_databases()
            param_dict["default"] = databases[0] if databases else ""
            param_dict["categories"] = databases
        elif param_dict["fill"] == "biomart_datasets":
            # retrieve datasets from BioMart server
            database = biomart_database("ENSEMBL_MART_ENSEMBL")
            # get the display names instead if the internal names, then map them back
            param_dict["categories"] = [
                database.datasets[dataset].display_name for dataset in database.datasets
            ]
            # param_dict["categories"] = database.datasets
        elif param_dict["fill"] == "protein_group_column":
            param_dict["categories"] = run.df["Protein ID"].unique()

    if "fill_dynamic" in param_dict:
        param_dict["class"] = "dynamic_trigger"

    if param_dict.get("default_select_all", False):
        param_dict["default"] = list(param_dict.get("categories", []))

    if (
        param_dict["type"] == "numeric"
        and ("multiple" in param_dict and param_dict["multiple"])
        and isinstance(param_dict["default"], list)
    ):
        # The default value of a multiselect numeric input is saved as a list of
        # numbers, but it needs to be shown in the frontend in the format "1|2|0.12"
        param_dict["default"] = "|".join(str(num) for num in param_dict["default"])


def get_parameters(run, section, step, method):
    """constructs a dict with all parameters, inserts the correct defaults
    and handles special parameter types"""
    # deepcopy to not change run.workflow_meta
    parameters = copy.deepcopy(run.workflow_meta[section][step][method]["parameters"])
    output = {}

    for key, param_dict in parameters.items():
        workflow_default = get_workflow_default_param_value(
            run.workflow_config,
            section,
            step,
            method,
            run.step_index_in_current_section(),
            key,
        )
        if method in run.current_parameters and key in run.current_parameters[method]:
            param_dict["default"] = run.current_parameters[method][key]
        elif workflow_default is not None:
            param_dict["default"] = workflow_default

        insert_special_params(param_dict, run)
        output[key] = param_dict
    return output


def log_message(level: int = 40, msg: str = "", trace: str | list[str] = ""):
    """
    Logs a message to the console.

    :param level: The logging level of the message. See https://docs.python.org/3/library/logging.html#logging-levels
    :param msg: The message to log.
    :param trace: The trace to log.
    """
    log_function = MESSAGE_TO_LOGGING_FUNCTION.get(level)
    if log_function:
<<<<<<< HEAD
        if trace != "":
            trace = f"\nTrace: {trace}"
        log_function(f"{msg}{trace}")
=======
        formated_trace = ""
        if trace != "":
            formated_trace = f"\nTrace: {trace}"
        log_function(f"{msg}{formated_trace}")
>>>>>>> c0522bdf


def log_messages(messages: list[dict] = None):
    """
    Logs a list of messages to the console.

    :param messages: A list of messages to log, each message is a dict with the keys "level", "msg" and optional "trace".
    """
    if messages is None:
        messages = []
    for message in messages:
        log_message(
            message["level"],
            message["msg"],
            message["trace"] if "trace" in message else "",
        )<|MERGE_RESOLUTION|>--- conflicted
+++ resolved
@@ -162,16 +162,10 @@
     """
     log_function = MESSAGE_TO_LOGGING_FUNCTION.get(level)
     if log_function:
-<<<<<<< HEAD
         if trace != "":
             trace = f"\nTrace: {trace}"
         log_function(f"{msg}{trace}")
-=======
-        formated_trace = ""
-        if trace != "":
-            formated_trace = f"\nTrace: {trace}"
-        log_function(f"{msg}{formated_trace}")
->>>>>>> c0522bdf
+
 
 
 def log_messages(messages: list[dict] = None):
