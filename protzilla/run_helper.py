--- conflicted
+++ resolved
@@ -2,10 +2,7 @@
 
 import gseapy as gp
 import matplotlib.colors as mcolors
-<<<<<<< HEAD
-=======
 from restring import restring
->>>>>>> 5df29623
 
 from protzilla.workflow_helper import get_workflow_default_param_value
 
