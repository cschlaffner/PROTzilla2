--- conflicted
+++ resolved
@@ -1,12 +1,7 @@
 import copy
-
 import gseapy as gp
-<<<<<<< HEAD
-import restring
-=======
 from restring import restring
 import matplotlib.colors as mcolors
->>>>>>> 4a815838
 
 from protzilla.workflow_helper import get_workflow_default_param_value
 
