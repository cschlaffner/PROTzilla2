--- conflicted
+++ resolved
@@ -37,9 +37,6 @@
         elif param_dict["fill"] == "matplotlib_colors":
             param_dict["categories"] = mcolors.CSS4_COLORS
         elif param_dict["fill"] == "uniprot_fields":
-<<<<<<< HEAD
-            param_dict["categories"] = uniprot_columns()
-=======
             databases = uniprot_databases()
             if databases:
                 # use the first database as a default, only used to initalize
@@ -50,7 +47,6 @@
             databases = uniprot_databases()
             param_dict["default"] = databases[0] if databases else ""
             param_dict["categories"] = databases
->>>>>>> f765985d
         elif param_dict["fill"] == "biomart_datasets":
             # retrieve datasets from BioMart server
             server = BiomartServer("http://www.ensembl.org/biomart")
