--- conflicted
+++ resolved
@@ -13,13 +13,8 @@
     KFold,
     LeaveOneOut,
     LeavePOut,
-<<<<<<< HEAD
-=======
-    ParameterGrid,
-    ParameterSampler,
     RandomizedSearchCV,
     RepeatedKFold,
->>>>>>> 06b2f79c
     StratifiedKFold,
     train_test_split,
 )
