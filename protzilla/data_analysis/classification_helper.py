--- conflicted
+++ resolved
@@ -9,9 +9,7 @@
     precision_score,
     recall_score,
     matthews_corrcoef,
-<<<<<<< HEAD
     mean_squared_error,
-=======
     adjusted_mutual_info_score,
     adjusted_rand_score,
     fowlkes_mallows_score,
@@ -25,7 +23,6 @@
     silhouette_score,
     jaccard_score,
     f1_score,
->>>>>>> 6ae5de14
 )
 from protzilla.utilities.dunn_score import dunn_score
 from sklearn.model_selection import (
@@ -181,11 +178,8 @@
         "precision": precision_score,
         "recall": recall_score,
         "matthews_corrcoef": matthews_corrcoef,
-<<<<<<< HEAD
         "mean_squared_error": mean_squared_error,
-=======
         "f1_score": f1_score,
->>>>>>> 6ae5de14
     }
     scoring = [scoring] if isinstance(scoring, str) else scoring
     scores = defaultdict(list)
