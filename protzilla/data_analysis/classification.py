--- conflicted
+++ resolved
@@ -11,7 +11,6 @@
     encode_labels,
     perform_cross_validation,
     perform_grid_search_cv,
-<<<<<<< HEAD
     perform_cross_validation,
     create_dict_with_lists_as_values,
     perform_train_test_split,
@@ -20,10 +19,6 @@
     create_model_evaluation_df_grid_search_manual,
     create_model_evaluation_df_grid_search,
     evaluate_with_scoring,
-=======
-    perform_grid_search_manual,
-    perform_train_test_split,
->>>>>>> 06b2f79c
 )
 from protzilla.utilities.transform_dfs import is_long_format, long_to_wide
 
