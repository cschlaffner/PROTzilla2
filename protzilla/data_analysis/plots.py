--- conflicted
+++ resolved
@@ -4,13 +4,10 @@
 import numpy as np
 import pandas as pd
 import plotly.express as px
-<<<<<<< HEAD
 import plotly.graph_objects as go
 from django.contrib import messages
 from scipy import stats
 from sklearn.metrics.pairwise import cosine_similarity, euclidean_distances
-=======
->>>>>>> 27ad6440
 
 from protzilla.constants.colors import PROTZILLA_DISCRETE_COLOR_SEQUENCE
 from protzilla.utilities.clustergram import Clustergram
@@ -264,8 +261,7 @@
             msg = "The input dataframe and the grouping contain different samples"
         else:
             msg = f"An unknown error occurred: {e}"
-<<<<<<< HEAD
-        return [dict(messages=[dict(level=messages.ERROR, msg=msg)])]
+        return [dict(messages=[dict(level=logging.ERROR, msg=msg)])]
 
 
 def prot_quant_plot(
@@ -437,7 +433,4 @@
         ),
     )
 
-    return [fig]
-=======
-        return [dict(messages=[dict(level=logging.ERROR, msg=msg)])]
->>>>>>> 27ad6440
+    return [fig]