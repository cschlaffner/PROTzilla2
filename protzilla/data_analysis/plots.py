import dash_bio as dashbio
import numpy as np
import pandas as pd
import plotly.express as px
from django.contrib import messages

from protzilla.utilities.clustergram import Clustergram
from protzilla.utilities.transform_dfs import is_long_format, long_to_wide


def scatter_plot(
    input_df: pd.DataFrame,
    color_df: pd.DataFrame | None = None,
):
    """
    Function to create a scatter plot from data. 
    
    :param input_df: the dataframe that should be plotted. It should have either 2 \
    or 3 dimension
    :type input_df: pd.Dataframe
    :param color_df: the Dataframe with one column according to which the marks should \
    be colored. This is an optional parameter
    :type color_df: pd.Dataframe
    """
    intensity_df_wide = long_to_wide(input_df) if is_long_format(input_df) else input_df
    try:
        color_df = (
            pd.DataFrame() if not isinstance(color_df, pd.DataFrame) else color_df
        )

        if color_df.shape[1] > 1:
            raise ValueError("The color dataframe should have 1 dimension only")

        if intensity_df_wide.shape[1] == 2:
            intensity_df_wide = pd.concat([intensity_df_wide, color_df], axis=1)
            x_name, y_name = intensity_df_wide.columns[:2]
            color_name = color_df.columns[0] if not color_df.empty else None
            fig = px.scatter(intensity_df_wide, x=x_name, y=y_name, color=color_name)
        elif intensity_df_wide.shape[1] == 3:
            intensity_df_wide = pd.concat([intensity_df_wide, color_df], axis=1)
            x_name, y_name, z_name = intensity_df_wide.columns[:3]
            color_name = color_df.columns[0] if not color_df.empty else None
            fig = px.scatter_3d(
                intensity_df_wide, x=x_name, y=y_name, z=z_name, color=color_name
            )
        else:
            raise ValueError(
                "The dimensions of the DataFrame are either too high or too low."
            )

        return [fig]
    except ValueError as e:
        msg = ""
        if intensity_df_wide.shape[1] < 2:
            msg = (
                f"The input dataframe has {intensity_df_wide.shape[1]} feature. "
                f"Consider using another plot to visualize your data"
            )
        elif intensity_df_wide.shape[1] > 3:
            msg = (
                f"The input dataframe has {intensity_df_wide.shape[1]} features. "
                f"Consider reducing the dimensionality of your data"
            )
        elif color_df.shape[1] != 1:
            msg = "The color dataframe should have 1 dimension only"
        return [dict(messages=[dict(level=messages.ERROR, msg=msg, trace=str(e))])]


def create_volcano_plot(
    p_values, log2_fc, fc_threshold, alpha, proteins_of_interest=None
):
    """
    Function to create a volcano plot from p values and log2 fold change with the
    possibility to annotate proteins of interest.

    :param p_values:dataframe with p values
    :type p_values: pd.Dataframe
    :param log2_fc: dataframe with log2 fold change
    :type log2_fc: pd.Dataframe
    :param fc_threshold: the threshold for the fold change to show
    :type fc_threshold: float
    :param alpha: the alpha value for the significance line
    :type alpha: float
    :param proteins_of_interest: the proteins that should be annotated in the plot
    :type proteins_of_interest: list or None
    """

    plot_df = p_values.join(log2_fc.set_index("Protein ID"), on="Protein ID")
    fig = dashbio.VolcanoPlot(
        dataframe=plot_df,
        effect_size="log2_fold_change",
        p="corrected_p_value",
        snp=None,
        gene=None,
        genomewideline_value=alpha,
        effect_size_line=[-fc_threshold, fc_threshold],
        xlabel="log2(fc)",
        ylabel="-log10(p)",
        title="Volcano Plot",
        annotation="Protein ID",
    )
<<<<<<< HEAD

    if proteins_of_interest is None:
        proteins_of_interest = []

    # annotate the proteins of interest permanently in the plot
    for protein in proteins_of_interest:
        fig.add_annotation(
            x=plot_df.loc[
                plot_df["Protein ID"] == protein,
                "log2_fold_change",
            ].values[0],
            y=-np.log10(
                plot_df.loc[
                    plot_df["Protein ID"] == protein,
                    "corrected_p_value",
                ].values[0]
            ),
            text=protein,
            showarrow=True,
            arrowhead=1,
            font=dict(color="#ffffff"),
            align="center",
            arrowcolor="#4A536A",
            bgcolor="#4A536A",
            opacity=0.8,
            ax=0,
            ay=-20,
        )

    new_names = {
        "Point(s) of interest": "Significant Proteins",
        "Dataset": "Not Significant Proteins",
    }

    fig.for_each_trace(
        lambda t: t.update(
            name=new_names[t.name],
            legendgroup=new_names[t.name],
        )
    )

    return [fig]
=======
    return [fig]


def clustergram_plot(
    input_df: pd.DataFrame, sample_group_df: pd.DataFrame | None, flip_axes: str
):
    """

    :param grouping: the column name of the grouping variable in the
        metadata_df
    :type grouping: str

    Creates a clustergram plot from a dataframe in protzilla wide format. The rows or
    columns of the clustergram are ordered according to the clustering resulting from
    the dendrogram. Optionally, a colorbar representing the different groups present
    in the data can be added and the axes of the heatmap can be inverted

    :param input_df: A dataframe in protzilla wide format, where each row
        represents a sample and each column represents a feature.
    :type input_df: pd.DataFrame
    :param sample_group_df: A dataframe with a column that specifies the group of each
        sample in `input_df`. Each group will be assigned a color, which will be shown
        in the final plot as a colorbar next to the heatmap. This is an optional
        parameter
    :type sample_group_df: pd.DataFrame
    :param flip_axes: If "yes", the rows and columns of the clustergram will be
        swapped. If "no", the default orientation is used.
    :type flip_axes: str
    :return: returns a list with a figure or a list with a dictionary if an error occurs
    :rtype: [go.Figure]
    """
    try:
        assert isinstance(input_df, pd.DataFrame) and not input_df.empty
        assert isinstance(sample_group_df, pd.DataFrame) or not sample_group_df

        input_df_wide = long_to_wide(input_df) if is_long_format(input_df) else input_df

        if isinstance(sample_group_df, pd.DataFrame):
            assert len(input_df_wide.index.values.tolist()) == len(
                sample_group_df.index.values.tolist()
            )
            assert sorted(input_df_wide.index.values.tolist()) == sorted(
                sample_group_df.index.values.tolist()
            )
            # In the clustergram each row represents a sample that can pertain to a
            # group. In the following code the necessary data structures are created
            # to assign eachgroup to a unique color.
            sample_group_dict = dict(
                zip(sample_group_df.index, sample_group_df[sample_group_df.columns[0]])
            )
            n_groups = len(set(sample_group_dict.values()))
            group_colors = px.colors.sample_colorscale(
                "Turbo",
                0.5 / n_groups + np.linspace(0, 1, n_groups, endpoint=False),
            )
            group_to_color_dict = dict(
                zip(
                    sample_group_df[sample_group_df.columns[0]].drop_duplicates(),
                    group_colors,
                )
            )
            # dictionary that maps each color to a group for the colorbar (legend)
            color_label_dict = {v: k for k, v in group_to_color_dict.items()}
            groups = [sample_group_dict[label] for label in input_df_wide.index.values]
            # maps each row (sample) to the corresponding color
            row_colors = [group_to_color_dict[g] for g in groups]
        else:
            row_colors = None
            color_label_dict = None

        clustergram = Clustergram(
            flip_axes=False if flip_axes == "no" else True,
            data=input_df_wide.values,
            row_labels=input_df_wide.index.values.tolist(),
            row_colors=row_colors,
            row_colors_to_label_dict=color_label_dict,
            column_labels=input_df_wide.columns.values.tolist(),
            color_threshold={"row": 250, "col": 700},
            line_width=2,
            color_map=px.colors.diverging.RdBu,
            hidden_labels=["row", "col"],
        )

        clustergram.update_layout(
            autosize=True,
        )
        return [clustergram]
    except AssertionError as e:
        if not isinstance(input_df, pd.DataFrame):
            msg = (
                'The selected input for "input dataframe" is not a dataframe, '
                'dataframes have the suffix "df"'
            )
        elif not isinstance(sample_group_df, pd.DataFrame):
            msg = (
                'The selected input for "grouping dataframe" is not a dataframe, '
                'dataframes have the suffix "df"'
            )
        elif isinstance(sample_group_df, pd.DataFrame) and len(
            input_df_wide.index.values.tolist()
        ) != len(sample_group_df.index.values.tolist()):
            msg = (
                "There is a dimension mismatch between the input dataframe and the "
                "grouping dataframe, both should have the same number of samples (rows)"
            )
        elif isinstance(sample_group_df, pd.DataFrame) and sorted(
            input_df_wide.index.values.tolist()
        ) != sorted(sample_group_df.index.values.tolist()):
            msg = "The input dataframe and the grouping contain different samples"
        else:
            msg = f"An unknown error occurred: {e}"
        return [dict(messages=[dict(level=messages.ERROR, msg=msg)])]
>>>>>>> c94c8eae
<|MERGE_RESOLUTION|>--- conflicted
+++ resolved
@@ -99,7 +99,6 @@
         title="Volcano Plot",
         annotation="Protein ID",
     )
-<<<<<<< HEAD
 
     if proteins_of_interest is None:
         proteins_of_interest = []
@@ -142,8 +141,6 @@
     )
 
     return [fig]
-=======
-    return [fig]
 
 
 def clustergram_plot(
@@ -254,5 +251,4 @@
             msg = "The input dataframe and the grouping contain different samples"
         else:
             msg = f"An unknown error occurred: {e}"
-        return [dict(messages=[dict(level=messages.ERROR, msg=msg)])]
->>>>>>> c94c8eae
+        return [dict(messages=[dict(level=messages.ERROR, msg=msg)])]