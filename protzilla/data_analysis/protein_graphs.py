--- conflicted
+++ resolved
@@ -224,7 +224,6 @@
     )
 
 
-<<<<<<< HEAD
 def _create_protein_variation_graph(protein_id: str, run_name: str) -> dict:
     """
     Creates a Protein-Variation-Graph for a given UniProt Protein ID using ProtGraph.
@@ -283,8 +282,6 @@
     )
 
 
-=======
->>>>>>> 5bd8231b
 def _create_graph_index(
     protein_graph: nx.DiGraph, seq_len: int
 ) -> tuple[list | None, str, dict | None]:
@@ -375,7 +372,7 @@
                                   n4
         longest_paths: {n1: 0, n2: 3, n3: 5, n4: 5, n5: 6, __end__: 8}
 
-    :param protein_graph: Protein-Graph as created by ProtGraph 
+    :param protein_graph: Protein-Graph as created by ProtGraph
         (-> _create_protein_variation_graph)
     :type protein_graph: nx.DiGraph
     :param start_node: Source of protein_graph
@@ -503,7 +500,7 @@
     protein_path: str, k: int = 5
 ) -> tuple[dict, str, int]:
     """
-    Create mapping from kmer of reference_sequence of protein to starting position(s) 
+    Create mapping from kmer of reference_sequence of protein to starting position(s)
     of kmer in reference_sequence
 
     :param protein_path: Path to protein file from UniProt (.txt)
@@ -893,20 +890,14 @@
     will end up without `match`-attribute.
 
     :param graph: Protein Graph to be modified
-<<<<<<< HEAD
     :type graph: nx.DiGraph
-    :param contig_positions: Dict from current_node to contig-positions {current_node: [(start, end)]}.
+    :param contig_positions: Dict from current_node to contig-positions
+        {current_node: [(start, end)]}.
     :type contig_positions: dict(list[tuple])
     :param longest_paths: mapping from current_node to the longest path to current_node
         (-> _longest_paths())
     :type longest_paths: dict
 
-=======
-    :type: nx.DiGraph
-    :param contig_positions: Dict from current_node to contig-positions
-        {current_node: [(start, end)]}.
-    :type: dict(list[tuple])
->>>>>>> 5bd8231b
     :return: modified protein graph, with contigs & not-matched AAs as nodes, indicated
         by current_node attribute `matched`
     """
