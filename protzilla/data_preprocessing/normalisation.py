--- conflicted
+++ resolved
@@ -42,15 +42,9 @@
 
 
 def by_median(
-<<<<<<< HEAD
-        intensity_df: pd.DataFrame,
-        q=0.5,  # quartile, default is median
-):
-=======
     intensity_df: pd.DataFrame,
     q=0.5,  # quartile, default is median
 ) -> tuple[pd.DataFrame, dict]:
->>>>>>> b417b115
     """
     A function to perform a quartile/percentile normalisation on your
     dataframe. Normalises the data on the level of each sample.
@@ -164,15 +158,9 @@
 
 
 def by_reference_protein(
-<<<<<<< HEAD
-        intensity_df: pd.DataFrame,
-        reference_protein_id: str = None,
-):
-=======
     intensity_df: pd.DataFrame,
     reference_protein_id: str = None,
 ) -> tuple[pd.DataFrame, dict]:
->>>>>>> b417b115
     """
     A function to perform protein-intensity normalisation in reference
     to a selected protein on your dataframe.
@@ -218,8 +206,8 @@
             continue
 
         df_sample.loc[:, f"Normalised {intensity_name}"] = df_sample.loc[
-                                                           :, intensity_name
-                                                           ].div(reference_intensity)
+            :, intensity_name
+        ].div(reference_intensity)
         df_sample.drop(axis=1, labels=[intensity_name], inplace=True)
 
         scaled_df = pd.concat([scaled_df, df_sample], ignore_index=True)
