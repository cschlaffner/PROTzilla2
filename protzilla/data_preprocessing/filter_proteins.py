--- conflicted
+++ resolved
@@ -38,47 +38,6 @@
     )
 
 
-<<<<<<< HEAD
-def by_samples_missing(df, percentage):
-    """
-    This function filters proteins based on its amount of nan values.
-    If the percentage of existing values is below a threshold (percentage), the protein is filtered out.
-    :param df: the intensity dataframe that should be filtered\
-    in long format
-    :type df: pd.DataFrame
-    :param percentage: float ranging from 0 to 1. Defining the\
-    minimum percentage of samples, of which the protein should have been detected in.\
-    :type percentage: float
-    :return: returns the filtered df as a Dataframe and a dict with a listof Protein IDs\
-    that were discarded and a list of Protein IDs\
-    that were kept
-    :rtype: Tuple[pandas DataFrame, dict]
-    """
-    intensity_name = df.columns[3]
-    protein_list = df["Protein ID"].unique()
-    sample_count = df["Sample"].nunique()
-    filtered_proteins_list = []
-    remaining_proteins_list = []
-
-    for protein in protein_list:
-        protein_df = df.loc[df["Protein ID"] == protein]
-        na_count = protein_df[intensity_name].isna().sum()
-        if 1 - (na_count / sample_count) < percentage:
-            filtered_proteins_list.append(protein)
-        else:
-            remaining_proteins_list.append(protein)
-
-    return (
-        df[~(df["Protein ID"].isin(filtered_proteins_list))],
-        dict(
-            filtered_proteins=filtered_proteins_list,
-            remaining_proteins=remaining_proteins_list,
-        ),
-    )
-
-
-=======
->>>>>>> 92c796f1
 def _build_pie_bar_plot(df, result_df, current_out, graph_type):
     if graph_type == "Pie chart":
         fig = create_pie_plot(
@@ -101,12 +60,5 @@
     return [fig]
 
 
-<<<<<<< HEAD
-def by_low_frequency_plot(df, result_df, current_out, graph_type):
-    return _build_pie_bar_plot(df, result_df, current_out, graph_type)
-
-
-=======
->>>>>>> 92c796f1
 def by_samples_missing_plot(df, result_df, current_out, graph_type):
     return _build_pie_bar_plot(df, result_df, current_out, graph_type)