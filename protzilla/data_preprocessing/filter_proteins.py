import pandas as pd

from protzilla.data_preprocessing.plots import create_bar_plot, create_pie_plot
from ..utilities.transform_dfs import long_to_wide


<<<<<<< HEAD
def by_samples_missing(protein_df: pd.DataFrame, percentage: float) -> dict:
=======
def by_samples_missing(
    intensity_df: pd.DataFrame = None,
    peptide_df: pd.DataFrame = None,
    percentage: float = 0.5,
) -> tuple[pd.DataFrame, pd.DataFrame, dict]:
>>>>>>> f62b4f6d
    """
    This function filters proteins based on the amount of samples with nan values, if the percentage of nan values
    is below a threshold (percentage).

    :param intensity_df: the intensity dataframe that should be filtered
    :param peptide_df: the peptide dataframe that should be filtered in accordance to the intensity dataframe (optional)
    :param percentage: ranging from 0 to 1. Defining the relative share of samples the proteins need to be present
        inorder for the protein to be kept.
    :return: returns the filtered df as a Dataframe and a dict with a list of Protein IDs that were discarded
        and a list of Protein IDs that were kept
    """

    filter_threshold: int = percentage * len(protein_df.Sample.unique())
    transformed_df = long_to_wide(protein_df)

    remaining_proteins_list = transformed_df.dropna(
        axis=1, thresh=filter_threshold
    ).columns.tolist()
    filtered_proteins_list = (
        transformed_df.drop(remaining_proteins_list, axis=1).columns.unique().tolist()
    )
<<<<<<< HEAD
    filtered_df = protein_df[(protein_df["Protein ID"].isin(remaining_proteins_list))]
    return dict(
        protein_df=filtered_df,
        filtered_proteins=filtered_proteins_list,
        remaining_proteins=remaining_proteins_list,
=======
    filtered_df = intensity_df[
        (intensity_df["Protein ID"].isin(remaining_proteins_list))
    ]
    filtered_peptide_df = None
    if peptide_df is not None:
        filtered_peptide_df = peptide_df[
            (peptide_df["Protein ID"].isin(remaining_proteins_list))
        ]
    return (
        filtered_df,
        filtered_peptide_df,
        dict(
            filtered_proteins=filtered_proteins_list,
            remaining_proteins=remaining_proteins_list,
        ),
>>>>>>> f62b4f6d
    )


def _build_pie_bar_plot(remaining_proteins, filtered_proteins, graph_type):
    if graph_type == "Pie chart":
        fig = create_pie_plot(
            values_of_sectors=[
                len(remaining_proteins),
                len(filtered_proteins),
            ],
            names_of_sectors=["Proteins kept", "Proteins filtered"],
            heading="Number of Filtered Proteins",
        )
    elif graph_type == "Bar chart":
        fig = create_bar_plot(
            values_of_sectors=[
                len(remaining_proteins),
                len(filtered_proteins),
            ],
            names_of_sectors=["Proteins kept", "Proteins filtered"],
            heading="Number of Filtered Proteins",
            y_title="Number of Proteins",
        )
    return [fig]


def by_samples_missing_plot(method_inputs, method_outputs, graph_type):
    return _build_pie_bar_plot(
        method_outputs["remaining_proteins"],
        method_outputs["filtered_proteins"],
        graph_type,
    )<|MERGE_RESOLUTION|>--- conflicted
+++ resolved
@@ -4,20 +4,16 @@
 from ..utilities.transform_dfs import long_to_wide
 
 
-<<<<<<< HEAD
-def by_samples_missing(protein_df: pd.DataFrame, percentage: float) -> dict:
-=======
 def by_samples_missing(
-    intensity_df: pd.DataFrame = None,
+    protein_df: pd.DataFrame = None,
     peptide_df: pd.DataFrame = None,
     percentage: float = 0.5,
-) -> tuple[pd.DataFrame, pd.DataFrame, dict]:
->>>>>>> f62b4f6d
+) -> dict:
     """
     This function filters proteins based on the amount of samples with nan values, if the percentage of nan values
     is below a threshold (percentage).
 
-    :param intensity_df: the intensity dataframe that should be filtered
+    :param protein_df: the protein dataframe that should be filtered
     :param peptide_df: the peptide dataframe that should be filtered in accordance to the intensity dataframe (optional)
     :param percentage: ranging from 0 to 1. Defining the relative share of samples the proteins need to be present
         inorder for the protein to be kept.
@@ -34,29 +30,19 @@
     filtered_proteins_list = (
         transformed_df.drop(remaining_proteins_list, axis=1).columns.unique().tolist()
     )
-<<<<<<< HEAD
-    filtered_df = protein_df[(protein_df["Protein ID"].isin(remaining_proteins_list))]
-    return dict(
-        protein_df=filtered_df,
-        filtered_proteins=filtered_proteins_list,
-        remaining_proteins=remaining_proteins_list,
-=======
-    filtered_df = intensity_df[
-        (intensity_df["Protein ID"].isin(remaining_proteins_list))
+    filtered_df = protein_df[
+        (protein_df["Protein ID"].isin(remaining_proteins_list))
     ]
     filtered_peptide_df = None
     if peptide_df is not None:
         filtered_peptide_df = peptide_df[
             (peptide_df["Protein ID"].isin(remaining_proteins_list))
         ]
-    return (
-        filtered_df,
-        filtered_peptide_df,
-        dict(
-            filtered_proteins=filtered_proteins_list,
-            remaining_proteins=remaining_proteins_list,
-        ),
->>>>>>> f62b4f6d
+    return dict(
+        protein_df=filtered_df,
+        peptide_df=filtered_peptide_df,
+        filtered_proteins=filtered_proteins_list,
+        remaining_proteins=remaining_proteins_list,
     )
 
 
