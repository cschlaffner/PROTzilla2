--- conflicted
+++ resolved
@@ -82,10 +82,7 @@
 
     def pop_step(self):
         step = self.steps.pop()
-<<<<<<< HEAD
-=======
         df = step.dataframe
->>>>>>> b57fb76d
         if "disk" in self.df_mode and step.dataframe_path:
             step.dataframe_path.unlink()
         return step, df
