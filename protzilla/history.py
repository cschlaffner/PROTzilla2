--- conflicted
+++ resolved
@@ -11,8 +11,6 @@
     This class has the responsibility to save what methods were previously executed
     in a Run. Each Run has one History. It is responsible for saving dataframes to
     disk.
-<<<<<<< HEAD
-=======
     :ivar steps is a list of the steps that have been executed, represented by
         ExecutedStep instances.
     :ivar df_mode determines if the dataframe of a completed step that is added to the
@@ -20,15 +18,10 @@
         but not saved to disk ("memory" mode) or both ("disk_memory" mode).
     :ivar run_name is the name of the run a history instance belongs to. It is used to
         save things at the correct disk location.
->>>>>>> d4dc1ac1
     """
 
     def __init__(self, run_name: str, df_mode: str):  # remane to save_df?
         assert df_mode in ("disk", "memory", "disk_memory")
-<<<<<<< HEAD
-        # add mode with no back button and no saving df?
-=======
->>>>>>> d4dc1ac1
 
         self.df_mode = df_mode
         self.run_name = run_name
@@ -57,14 +50,8 @@
             section, step, method, parameters, df, df_path, outputs, plots
         )
         self.steps.append(executed_step)
-<<<<<<< HEAD
-        # save steps to disk?
-
-    def back_step(self):
-=======
 
     def remove_step(self):
->>>>>>> d4dc1ac1
         step = self.steps.pop()
         if "disk" in self.df_mode:
             step.dataframe_path.unlink()
@@ -76,13 +63,8 @@
 @dataclass
 class ExecutedStep:
     """
-<<<<<<< HEAD
-    This class represents a step that was executed in a run. Instances of this object
-    are not supposed to change. It holds the outputs of that step.
-=======
     This class represents a step that was executed in a run. It holds the outputs of
     that step. Instances of this class are not supposed to change.
->>>>>>> d4dc1ac1
     """
 
     section: str
