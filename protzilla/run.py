--- conflicted
+++ resolved
@@ -143,13 +143,10 @@
             call_parameters["metadata_df"] = self.metadata
         if "peptide_df" in call_parameters:
             call_parameters["peptide_df"] = self.peptide_data
-<<<<<<< HEAD
+        if "run_name" in call_parameters:
+            call_parameters["run_name"] = self.run_name
         if "run_path" in call_parameters:
             call_parameters["run_path"] = self.run_path
-=======
-        if "run_name" in call_parameters:
-            call_parameters["run_name"] = self.run_name
->>>>>>> f05272c8
 
         if self.section in ["importing", "data_preprocessing"]:
             self.result_df, self.current_out = method_callable(
