--- conflicted
+++ resolved
@@ -153,18 +153,8 @@
 
     def create_plot_from_location(self, section, step, method, parameters):
         location = (section, step, method)
-<<<<<<< HEAD
-        if location in plot_map:
-            if step == "plot":
-                self.create_step_plot(plot_map[location], parameters)
-            else:
-                self.create_plot(plot_map[location], parameters)
-                self.plotted_for_parameters = self.current_parameters[method]
-                self.current_plot_parameters[method] = parameters
-=======
         if step == "plot":
-            self.create_plot_step(plot_map[location], parameters)
->>>>>>> d8593b8e
+            self.create_step_plot(plot_map[location], parameters)
         else:
             self.create_plot(plot_map[location], parameters)
 
