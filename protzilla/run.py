--- conflicted
+++ resolved
@@ -1,13 +1,8 @@
 import json
 from pathlib import Path
 
-<<<<<<< HEAD
-from .constants.constants import PATH_TO_PROJECT, PATH_TO_RUNS, PATH_TO_WORKFLOWS
 from .constants.location_mapping import method_map, plot_map
-=======
-from .constants.method_mapping import method_map
 from .constants.paths import RUNS_PATH, WORKFLOW_META_PATH, WORKFLOWS_PATH
->>>>>>> bc21e180
 from .history import History
 
 
@@ -23,10 +18,14 @@
         return available_runs
 
     @classmethod
-    def create(cls, run_name, workflow_config_name="standard", df_mode="memory"):
+    def create(
+        cls, run_name, workflow_config_name="standard", df_mode="memory"
+    ):
         run_path = Path(f"{RUNS_PATH}/{run_name}")
         run_path.mkdir(exist_ok=True)
-        run_config = dict(workflow_config_name=workflow_config_name, df_mode=df_mode)
+        run_config = dict(
+            workflow_config_name=workflow_config_name, df_mode=df_mode
+        )
         with open(run_path / "run_config.json", "w") as f:
             json.dump(run_config, f)
         history = History(run_name, df_mode)
@@ -38,13 +37,18 @@
             run_config = json.load(f)
         history = History.from_disk(run_name, run_config["df_mode"])
         return cls(
-            run_name, run_config["workflow_config_name"], run_config["df_mode"], history
+            run_name,
+            run_config["workflow_config_name"],
+            run_config["df_mode"],
+            history,
         )
 
     def __init__(self, run_name, workflow_config_name, df_mode, history):
         self.run_name = run_name
         self.history = history
-        self.df = self.history.steps[-1].dataframe if self.history.steps else None
+        self.df = (
+            self.history.steps[-1].dataframe if self.history.steps else None
+        )
         with open(f"{WORKFLOWS_PATH}/{workflow_config_name}.json", "r") as f:
             self.workflow_config = json.load(f)
 
@@ -60,22 +64,30 @@
         self.result_df = None
         self.current_out = None
         self.current_parameters = None
-<<<<<<< HEAD
         self.plots = None
-        self.history = History(self.run_name, df_mode)
-=======
->>>>>>> bc21e180
 
-    def perform_calculation_from_location(self, section, step, method, parameters):
-        self.section, self.step, self.method = location = (section, step, method)
-        method_callable = method_map.get(location, lambda df, **kwargs: (df, {}))
+    def perform_calculation_from_location(
+        self, section, step, method, parameters
+    ):
+        self.section, self.step, self.method = location = (
+            section,
+            step,
+            method,
+        )
+        method_callable = method_map.get(
+            location, lambda df, **kwargs: (df, {})
+        )
         self.perform_calculation(method_callable, parameters)
 
     def perform_calculation(self, method_callable, parameters):
-        self.result_df, self.current_out = method_callable(self.df, **parameters)
+        self.result_df, self.current_out = method_callable(
+            self.df, **parameters
+        )
         self.current_parameters = parameters
 
-    def calculate_and_next(self, method_callable, **parameters):  # to be used for CLI
+    def calculate_and_next(
+        self, method_callable, **parameters
+    ):  # to be used for CLI
         self.perform_calculation(method_callable, parameters)
         self.next_step()
 
@@ -105,7 +117,9 @@
     def back_step(self):
         assert self.history.steps
         self.history.remove_step()
-        self.df = self.history.steps[-1].dataframe if self.history.steps else None
+        self.df = (
+            self.history.steps[-1].dataframe if self.history.steps else None
+        )
         # popping from history.steps possible to get values again
         self.result_df = None
         self.current_out = None
@@ -118,7 +132,9 @@
 
     def current_workflow_location(self):
         steps = []
-        for section_key, section_dict in self.workflow_config["sections"].items():
+        for section_key, section_dict in self.workflow_config[
+            "sections"
+        ].items():
             if section_key == "importing":
                 continue  # not standardized yet
             for step in section_dict["steps"]:
