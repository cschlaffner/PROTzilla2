--- conflicted
+++ resolved
@@ -132,15 +132,10 @@
         df_mode,
         history,
         run_path,
-<<<<<<< HEAD
-        current_messages=[],
-    ):
-=======
         current_messages=None,
     ):
         if current_messages is None:
             current_messages = []
->>>>>>> 7b3ea304
         self.run_name = run_name
         self.history = history
         self.df = self.history.steps[-1].dataframe if self.history.steps else None
@@ -215,8 +210,8 @@
                     self.df, **call_parameters
                 )
                 if "messages" in self.current_out and any(
-                        messages["level"] == logging.ERROR
-                        for messages in self.current_out["messages"]
+                    messages["level"] == logging.ERROR
+                    for messages in self.current_out["messages"]
                 ):
                     calculation_failed = True
                 self.current_messages.extend(self.current_out.pop("messages", {}))
@@ -224,28 +219,20 @@
                 calculation_failed = True
                 msg = f"An error occurred while calculating this step: {e.__class__.__name__} {e} Please check your parameters or report a potential programming issue."
                 self.current_out = {}
-<<<<<<< HEAD
-                self.current_messages = [
-=======
                 self.current_messages.append(
->>>>>>> 7b3ea304
                     dict(
                         level=logging.ERROR,
                         msg=msg,
                         trace=format_trace(traceback.format_exception(e)),
                     )
-<<<<<<< HEAD
-                ]
-=======
                 )
->>>>>>> 7b3ea304
         else:
             self.result_df = None
             try:
                 self.current_out = method_callable(**call_parameters)
                 if "messages" in self.current_out and any(
-                        messages["level"] == logging.ERROR
-                        for messages in self.current_out["messages"]
+                    messages["level"] == logging.ERROR
+                    for messages in self.current_out["messages"]
                 ):
                     calculation_failed = True
                 self.current_messages.extend(self.current_out.pop("messages", []))
@@ -253,21 +240,13 @@
                 calculation_failed = True
                 self.current_out = {}
                 msg = f"An error occurred while calculating this step: {e.__class__.__name__} {e} Please check your parameters or report a potential programming issue."
-<<<<<<< HEAD
-                self.current_messages = [
-=======
                 self.current_messages.append(
->>>>>>> 7b3ea304
                     dict(
                         level=logging.ERROR,
                         msg=msg,
                         trace=format_trace(traceback.format_exception(e)),
                     )
-<<<<<<< HEAD
-                ]
-=======
                 )
->>>>>>> 7b3ea304
 
         self.plots = []  # reset as not up to date anymore
         self.current_parameters[self.method] = parameters
@@ -316,21 +295,13 @@
         except Exception as e:
             self.plots = []
             msg = f"An error occurred while plotting: {e.__class__.__name__} {e} Please check your parameters or report a potential programming issue."
-<<<<<<< HEAD
-            self.current_messages = [
-=======
             self.current_messages.append(
->>>>>>> 7b3ea304
                 dict(
                     level=logging.ERROR,
                     msg=msg,
                     trace=format_trace(traceback.format_exception(e)),
                 )
-<<<<<<< HEAD
-            ]
-=======
-            )
->>>>>>> 7b3ea304
+            )
 
     def create_step_plot(self, method_callable, parameters):
         if "term_name" in parameters:
@@ -354,21 +325,13 @@
             self.result_df = None
             self.current_out = {}
             msg = f"An error occurred while plotting: {e.__class__.__name__} {e} Please check your parameters or report a potential programming issue."
-<<<<<<< HEAD
-            self.current_messages = [
-=======
             self.current_messages.append(
->>>>>>> 7b3ea304
                 dict(
                     level=logging.ERROR,
                     msg=msg,
                     trace=format_trace(traceback.format_exception(e)),
                 )
-<<<<<<< HEAD
-            ]
-=======
-            )
->>>>>>> 7b3ea304
+            )
             self.current_parameters.pop(self.method, None)
             self.calculated_method = None
 
