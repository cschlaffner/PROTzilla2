--- conflicted
+++ resolved
@@ -162,12 +162,8 @@
         )
         self.current_plot_parameters = parameters
 
-<<<<<<< HEAD
-    def next_step(self, name=None):
-=======
     def insert_as_next_step(self, step_to_be_inserted):
         self.section, self.step, self.method = self.current_workflow_location()
-
         assert self.section is not None
 
         workflow_meta_step = self.workflow_meta[self.section][step_to_be_inserted]
@@ -176,11 +172,9 @@
         params_default = get_all_default_params_for_methods(
             self.workflow_meta, self.section, step_to_be_inserted, first_method_name
         )
-
         step_dict = dict(
             name=step_to_be_inserted, method=first_method_name, parameters=params_default
         )
-
         past_steps_of_section = self.history.number_of_steps_in_section(self.section)
 
         self.workflow_config["sections"][self.section]["steps"].insert(
@@ -189,8 +183,7 @@
 
         self.write_local_workflow()
 
-    def next_step(self):
->>>>>>> 25f1a8ed
+    def next_step(self, name=None):
         self.history.add_step(
             self.section,
             self.step,
