--- conflicted
+++ resolved
@@ -125,13 +125,10 @@
         call_parameters = self.exchange_named_outputs_with_data(parameters)
         if "metadata_df" in call_parameters:
             call_parameters["metadata_df"] = self.metadata
-<<<<<<< HEAD
+        if "peptide_df" in call_parameters:
+            call_parameters["peptide_df"] = self.peptide_data
         if "run_name" in call_parameters:
             call_parameters["run_name"] = self.run_name
-=======
-        if "peptide_df" in call_parameters:
-            call_parameters["peptide_df"] = self.peptide_data
->>>>>>> 10305a92
 
         if self.section in ["importing", "data_preprocessing"]:
             self.result_df, self.current_out = method_callable(
