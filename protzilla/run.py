import json
import logging
import shutil
import traceback
from pathlib import Path
from shutil import rmtree

from .constants.location_mapping import location_map, method_map, plot_map
from .constants.logging import MESSAGE_TO_LOGGING_FUNCTION
from .constants.paths import RUNS_PATH, WORKFLOW_META_PATH, WORKFLOWS_PATH
from .history import History
from .workflow_helper import get_all_default_params_for_methods


class Run:
    """
    :ivar run_path: the path to this runs' dir
    :ivar workflow_config
    :ivar run_name
    :ivar history
    :ivar step_index
    :ivar workflow_meta

    :ivar section
    :ivar step
    :ivar method
    :ivar result_df
    :ivar current_out
    :ivar current_parameters: calculation parameters that were used to calculate for each method
    :ivar current_plot_parameters: plot parameters that were used to generate plots for each method
    :ivar calculated_method: method that was last used to calculate
    :ivar plots
    :ivar plotted_for_parameters: calculation parameters that were used to generate the results that were used to generate plots
    """

    @classmethod
    def available_runs(cls):
        available_runs = []
        if RUNS_PATH.exists():
            for p in RUNS_PATH.iterdir():
                if p.name.startswith("."):
                    continue
                available_runs.append(p.name)
        return available_runs

    @classmethod
    def available_workflows(cls):
        available_workflows = []
        if WORKFLOWS_PATH.exists():
            for p in WORKFLOWS_PATH.iterdir():
                if p.name.startswith("."):
                    continue
                available_workflows.append(p.stem)
        return available_workflows

    @classmethod
    def create(cls, run_name, workflow_config_name="standard", df_mode="memory"):
        run_path = Path(f"{RUNS_PATH}/{run_name}")
        if run_path.exists():
            rmtree(run_path)
        run_path.mkdir()
        run_config = dict(workflow_config_name=workflow_config_name, df_mode=df_mode)
        with open(run_path / "run_config.json", "w") as f:
            json.dump(run_config, f)
        history = History(run_name, df_mode)
        return cls(run_name, workflow_config_name, df_mode, history, run_path)

    @classmethod
    def continue_existing(cls, run_name):
        run_path = Path(f"{RUNS_PATH}/{run_name}")
        with open(f"{run_path}/run_config.json", "r") as f:
            run_config = json.load(f)
        history = History.from_disk(run_name, run_config["df_mode"])
        return cls(
            run_name,
            run_config["workflow_config_name"],
            run_config["df_mode"],
            history,
            run_path,
        )

    def __init__(self, run_name, workflow_config_name, df_mode, history, run_path):
        self.run_name = run_name
        self.history = history
        self.df = self.history.steps[-1].dataframe if self.history.steps else None
        self.step_index = len(self.history.steps)
        self.run_path = run_path

        workflow_local_path = f"{self.run_path}/workflow.json"
        if not Path(workflow_local_path).is_file():
            workflow_template_path = f"{WORKFLOWS_PATH}/{workflow_config_name}.json"
            shutil.copy2(workflow_template_path, workflow_local_path)

        with open(workflow_local_path, "r") as f:
            self.workflow_config = json.load(f)

        with open(WORKFLOW_META_PATH, "r") as f:
            self.workflow_meta = json.load(f)

        self.step_index = len(self.history.steps)
        # make these a result of the step to be compatible with CLI?
        try:
            self.section, self.step, self.method = self.current_workflow_location()
        except IndexError:
            self.handle_all_steps_completed()

        self.result_df = None
        self.current_out = None
        self.calculated_method = None
        self.current_parameters = {}
        self.current_plot_parameters = {}
        self.plotted_for_parameters = None
        self.plots = []

    def handle_all_steps_completed(self):
        # TODO 74 think about what should happen when all steps are completed
        self.step_index = len(self.all_steps()) - 1
        self.section, self.step, self.method = self.current_workflow_location()

    def perform_calculation_from_location(self, section, step, method, parameters):
        location = (section, step, method)
        if location in method_map:
            self.perform_calculation(method_map[location], parameters)
        else:
            self.result_df = None
            raise ValueError(f"No calculation method found for {location}")

    def perform_calculation(self, method_callable, parameters):
        self.section, self.step, self.method = location_map[method_callable]
<<<<<<< HEAD
        call_parameters = self.exchange_named_outputs_with_data(parameters)
=======
        self.calculated_method = self.method
        self.current_parameters[self.method] = parameters
        call_parameters = {}
        for k, v in parameters.items():
            param_dict = self.workflow_meta[self.section][self.step][self.method][
                "parameters"
            ].get(k)
            if param_dict and param_dict.get("type") == "named_output":
                call_parameters[k] = self.history.output_of_named_step(*v)
            else:
                call_parameters[k] = v
>>>>>>> e4536982
        if "metadata_df" in call_parameters:
            call_parameters["metadata_df"] = self.metadata
        self.result_df, self.current_out = method_callable(self.df, **call_parameters)
        self.plots = []  # reset as not up to date anymore
        # error handling for CLI
        if "messages" in self.current_out:
            for message in self.current_out["messages"]:
                log_function = MESSAGE_TO_LOGGING_FUNCTION.get(message["level"])
                if log_function:
                    trace = f"\nTrace: {message['trace']}" if "trace" in message else ""
                    log_function(f"{message['msg']}{trace}")

    def calculate_and_next(
        self, method_callable, name=None, **parameters
    ):  # to be used for CLI
        self.perform_calculation(method_callable, parameters)
        self.next_step(name=name)

    def create_plot_from_location(self, section, step, method, parameters):
        location = (section, step, method)
        if location in plot_map:
            self.create_plot(plot_map[location], parameters)
            self.plotted_for_parameters = self.current_parameters[method]
            self.current_plot_parameters[method] = parameters
        else:
            self.plots = []
            logging.info(f"No plot method found for location {location}")

    def create_plot(self, method_callable, parameters):
<<<<<<< HEAD
        call_parameters = self.exchange_named_outputs_with_data(parameters)
        if self.step == "plot":
            self.plots = method_callable(**call_parameters)
            self.current_parameters = parameters
            self.result_df = self.df

        else:
            self.plots = method_callable(
                self.df, self.result_df, self.current_out, **parameters
            )
            self.current_plot_parameters = parameters
            self.plotted_for_parameters = self.current_parameters
=======
        self.plots = method_callable(
            self.df, self.result_df, self.current_out, **parameters
        )
>>>>>>> e4536982

    def insert_as_next_step(self, step_to_be_inserted):
        self.section, self.step, self.method = self.current_workflow_location()
        assert self.section is not None

        workflow_meta_step = self.workflow_meta[self.section][step_to_be_inserted]
        first_method_name = list(workflow_meta_step.keys())[0]

        params_default = get_all_default_params_for_methods(
            self.workflow_meta, self.section, step_to_be_inserted, first_method_name
        )
        step_dict = dict(
            name=step_to_be_inserted,
            method=first_method_name,
            parameters=params_default,
        )
        past_steps_of_section = self.history.number_of_steps_in_section(self.section)

        self.workflow_config["sections"][self.section]["steps"].insert(
            past_steps_of_section + 1, step_dict
        )

        self.write_local_workflow()

    def write_local_workflow(self):
        workflow_local_path = f"{self.run_path}/workflow.json"
        with open(workflow_local_path, "w") as f:
            json.dump(self.workflow_config, f, indent=2)

    def next_step(self, name=None):
        try:
            self.history.add_step(
                self.section,
                self.step,
                self.calculated_method,
                self.current_parameters[self.calculated_method],
                self.result_df,
                self.current_out,
                self.plots,
                name=name,
            )
        except TypeError:  # catch error when serializing json
            # remove "broken" step from history again
            self.history.pop_step()
            traceback.print_exc()
            # TODO 100 add message to user?
        else:  # continue normally when no error occurs
            self.df = self.result_df
            self.result_df = None
            self.step_index += 1
            self.calculated_method = None
            self.current_parameters = {}
            self.current_plot_parameters = {}
            self.plotted_for_parameters = None
            self.plots = []
            try:
                self.section, self.step, self.method = self.current_workflow_location()
            except IndexError:
                self.handle_all_steps_completed()

    def back_step(self):
        assert self.history.steps
        popped_step, result_df = self.history.pop_step()
        self.section = popped_step.section
        self.step = popped_step.step
        self.method = popped_step.method
        self.calculated_method = self.method
        self.df = self.history.steps[-1].dataframe if self.history.steps else None
        self.result_df = result_df
        self.current_out = popped_step.outputs
        self.current_parameters = {self.method: popped_step.parameters}
        self.current_plot_parameters = {}
        # TODO: add plotted_for_parameter to History? @reviewer: lets talk!
        self.plotted_for_parameters = None
        self.plots = popped_step.plots
        self.step_index -= 1

    def current_workflow_location(self):
        return self.all_steps()[self.step_index]

    def all_steps(self):
        steps = []
        for section_key, section_dict in self.workflow_config["sections"].items():
            for step in section_dict["steps"]:
                steps.append((section_key, step["name"], step["method"]))
        return steps

    def current_run_location(self):
        return self.section, self.step, self.method

<<<<<<< HEAD
    def exchange_named_outputs_with_data(self, parameters):
        call_parameters = {}
        for k, v in parameters.items():
            param_dict = self.workflow_meta[self.section][self.step][self.method][
                "parameters"
            ].get(k)
            if param_dict and param_dict.get("type") == "named_output":
                call_parameters[k] = self.history.output_of_named_step(*v)
            else:
                call_parameters[k] = v
        return call_parameters
=======
    @property
    def metadata(self):
        for step in self.history.steps:
            if step.step == "metadata_import":
                return step.outputs["metadata"]
        raise AttributeError("Metadata was not yet imported.")
>>>>>>> e4536982
<|MERGE_RESOLUTION|>--- conflicted
+++ resolved
@@ -127,21 +127,9 @@
 
     def perform_calculation(self, method_callable, parameters):
         self.section, self.step, self.method = location_map[method_callable]
-<<<<<<< HEAD
         call_parameters = self.exchange_named_outputs_with_data(parameters)
-=======
         self.calculated_method = self.method
         self.current_parameters[self.method] = parameters
-        call_parameters = {}
-        for k, v in parameters.items():
-            param_dict = self.workflow_meta[self.section][self.step][self.method][
-                "parameters"
-            ].get(k)
-            if param_dict and param_dict.get("type") == "named_output":
-                call_parameters[k] = self.history.output_of_named_step(*v)
-            else:
-                call_parameters[k] = v
->>>>>>> e4536982
         if "metadata_df" in call_parameters:
             call_parameters["metadata_df"] = self.metadata
         self.result_df, self.current_out = method_callable(self.df, **call_parameters)
@@ -163,32 +151,28 @@
     def create_plot_from_location(self, section, step, method, parameters):
         location = (section, step, method)
         if location in plot_map:
-            self.create_plot(plot_map[location], parameters)
-            self.plotted_for_parameters = self.current_parameters[method]
-            self.current_plot_parameters[method] = parameters
+            if step == "plot":
+                self.create_plot_step(plot_map[location], parameters)
+            else:
+                self.create_plot(plot_map[location], parameters)
+                self.plotted_for_parameters = self.current_parameters[method]
+                self.current_plot_parameters[method] = parameters
         else:
             self.plots = []
             logging.info(f"No plot method found for location {location}")
 
     def create_plot(self, method_callable, parameters):
-<<<<<<< HEAD
-        call_parameters = self.exchange_named_outputs_with_data(parameters)
-        if self.step == "plot":
-            self.plots = method_callable(**call_parameters)
-            self.current_parameters = parameters
-            self.result_df = self.df
-
-        else:
-            self.plots = method_callable(
-                self.df, self.result_df, self.current_out, **parameters
-            )
-            self.current_plot_parameters = parameters
-            self.plotted_for_parameters = self.current_parameters
-=======
         self.plots = method_callable(
             self.df, self.result_df, self.current_out, **parameters
         )
->>>>>>> e4536982
+
+    def create_plot_step(self, method_callable, parameters):
+        call_parameters = self.exchange_named_outputs_with_data(parameters)
+        self.calculated_method = self.method
+        self.current_parameters[self.method] = parameters
+        self.plots = method_callable(**call_parameters)
+        self.result_df = self.df
+        self.current_out = {}
 
     def insert_as_next_step(self, step_to_be_inserted):
         self.section, self.step, self.method = self.current_workflow_location()
@@ -279,7 +263,6 @@
     def current_run_location(self):
         return self.section, self.step, self.method
 
-<<<<<<< HEAD
     def exchange_named_outputs_with_data(self, parameters):
         call_parameters = {}
         for k, v in parameters.items():
@@ -291,11 +274,10 @@
             else:
                 call_parameters[k] = v
         return call_parameters
-=======
+
     @property
     def metadata(self):
         for step in self.history.steps:
             if step.step == "metadata_import":
                 return step.outputs["metadata"]
-        raise AttributeError("Metadata was not yet imported.")
->>>>>>> e4536982
+        raise AttributeError("Metadata was not yet imported.")