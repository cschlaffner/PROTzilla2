import json
import shutil
import traceback
from pathlib import Path
from shutil import rmtree

from .constants.location_mapping import location_map, method_map, plot_map
from .constants.logging import MESSAGE_TO_LOGGING_FUNCTION
from .constants.paths import RUNS_PATH, WORKFLOW_META_PATH, WORKFLOWS_PATH
from .history import History
from .workflow_helper import get_all_default_params_for_methods


class Run:
    """
    :ivar run_path: the path to this runs' dir
    :ivar workflow_config
    :ivar run_name
    :ivar history
    :ivar step_index
    :ivar workflow_meta

    :ivar section
    :ivar step
    :ivar method
    :ivar result_df
    :ivar current_out
    :ivar current_parameters: calculation parameters that were last used to calculate
    :ivar current_plot_parameters: plot parameters that were used to generate plots
    :ivar plots
    :ivar plotted_for_parameters: calculation parameters that were used to generate the results that were used to generate plots
    """

    @classmethod
    def available_runs(cls):
        available_runs = []
        if RUNS_PATH.exists():
            for p in RUNS_PATH.iterdir():
                if p.name.startswith("."):
                    continue
                available_runs.append(p.name)
        return available_runs

    @classmethod
    def available_workflows(cls):
        available_workflows = []
        if WORKFLOWS_PATH.exists():
            for p in WORKFLOWS_PATH.iterdir():
                if p.name.startswith("."):
                    continue
                available_workflows.append(p.stem)
        return available_workflows

    @classmethod
    def create(cls, run_name, workflow_config_name="standard", df_mode="memory"):
        run_path = Path(f"{RUNS_PATH}/{run_name}")
        if run_path.exists():
            rmtree(run_path)
        run_path.mkdir()
        run_config = dict(workflow_config_name=workflow_config_name, df_mode=df_mode)
        with open(run_path / "run_config.json", "w") as f:
            json.dump(run_config, f)
        history = History(run_name, df_mode)
        return cls(run_name, workflow_config_name, df_mode, history, run_path)

    @classmethod
    def continue_existing(cls, run_name):
        run_path = Path(f"{RUNS_PATH}/{run_name}")
        with open(f"{run_path}/run_config.json", "r") as f:
            run_config = json.load(f)
        history = History.from_disk(run_name, run_config["df_mode"])
        return cls(
            run_name,
            run_config["workflow_config_name"],
            run_config["df_mode"],
            history,
            run_path,
        )

    @property
    def metadata(self):
        for step in self.history.steps:
            if step.step == "metadata_import":
                return step.outputs["metadata"]
        raise AttributeError("Metadata was not yet imported.")

    def write_local_workflow(self):
        workflow_local_path = f"{self.run_path}/workflow.json"
        with open(workflow_local_path, "w") as f:
            json.dump(self.workflow_config, f, indent=2)

    def __init__(self, run_name, workflow_config_name, df_mode, history, run_path):
        self.run_name = run_name
        self.history = history
        self.df = self.history.steps[-1].dataframe if self.history.steps else None
        self.step_index = len(self.history.steps)
        self.run_path = run_path

        workflow_local_path = f"{self.run_path}/workflow.json"
        if not Path(workflow_local_path).is_file():
            workflow_template_path = f"{WORKFLOWS_PATH}/{workflow_config_name}.json"
            shutil.copy2(workflow_template_path, workflow_local_path)

        with open(workflow_local_path, "r") as f:
            self.workflow_config = json.load(f)

        with open(WORKFLOW_META_PATH, "r") as f:
            self.workflow_meta = json.load(f)

        self.step_index = len(self.history.steps)
        # make these a result of the step to be compatible with CLI?
        try:
            self.section, self.step, self.method = self.current_workflow_location()
        except IndexError:
            self.handle_all_steps_completed()

        self.result_df = None
        self.current_out = None
        self.current_parameters = None
        self.current_plot_parameters = None
        self.plotted_for_parameters = None
        self.plots = []

    def handle_all_steps_completed(self):
        # TODO 74 think about what should happen when all steps are completed
        self.step_index = len(self.all_steps()) - 1
        self.section, self.step, self.method = self.current_workflow_location()

    def perform_calculation_from_location(self, section, step, method, parameters):
        location = (section, step, method)
        if location in method_map:
            self.perform_calculation(method_map[location], parameters)
        else:
            self.result_df = None
            raise ValueError(f"No calculation method found for {location}")

    def perform_calculation(self, method_callable, parameters):
        self.section, self.step, self.method = location_map[method_callable]
        call_parameters = {}
        for k, v in parameters.items():
            param_dict = self.workflow_meta[self.section][self.step][self.method][
                "parameters"
            ].get(k)
            if param_dict and param_dict.get("type") == "named_output":
                call_parameters[k] = self.history.output_of_named_step(*v)
            else:
                call_parameters[k] = v
        if "metadata_df" in call_parameters:
            call_parameters["metadata_df"] = self.metadata
        self.result_df, self.current_out = method_callable(self.df, **call_parameters)
        self.current_parameters = parameters
        self.plots = []  # reset as not up to date anymore
        # error handling for CLI
        if "messages" in self.current_out:
            for message in self.current_out["messages"]:
                log_function = MESSAGE_TO_LOGGING_FUNCTION.get(message["level"])
                if log_function:
                    trace = f"\nTrace: {message['trace']}" if "trace" in message else ""
                    log_function(f"{message['msg']}{trace}")

    def calculate_and_next(
        self, method_callable, name=None, **parameters
    ):  # to be used for CLI
        self.perform_calculation(method_callable, parameters)
        self.next_step(name=name)

    def create_plot_from_location(self, section, step, method, parameters):
        location = (section, step, method)
        if location in plot_map:
            self.create_plot(plot_map[location], parameters)
        else:
            self.plots = []
            self.current_plot_parameters = parameters
            # notify user
            print(f"No plot method found for location {location}")

    def create_plot(self, method_callable, parameters):
        self.plots = method_callable(
            self.df, self.result_df, self.current_out, **parameters
        )
        self.current_plot_parameters = parameters
        self.plotted_for_parameters = self.current_parameters

    def insert_as_next_step(self, step_to_be_inserted):
        self.section, self.step, self.method = self.current_workflow_location()
        assert self.section is not None

        workflow_meta_step = self.workflow_meta[self.section][step_to_be_inserted]
        first_method_name = list(workflow_meta_step.keys())[0]

        params_default = get_all_default_params_for_methods(
            self.workflow_meta, self.section, step_to_be_inserted, first_method_name
        )
        step_dict = dict(
            name=step_to_be_inserted,
            method=first_method_name,
            parameters=params_default,
        )
        past_steps_of_section = self.history.number_of_steps_in_section(self.section)

        self.workflow_config["sections"][self.section]["steps"].insert(
            past_steps_of_section + 1, step_dict
        )

        self.write_local_workflow()

<<<<<<< HEAD
    def next_step(self, name=None):
        self.history.add_step(
            self.section,
            self.step,
            self.method,
            self.current_parameters,
            self.result_df,
            self.current_out,
            self.plots,
            name=name,
        )
        self.df = self.result_df
        self.result_df = None
        self.step_index += 1
        self.current_parameters = None
        self.current_plot_parameters = None
        self.plotted_for_parameters = None
        self.plots = []
=======
    def next_step(self, name):
>>>>>>> fcd70ccc
        try:
            self.history.add_step(
                self.section,
                self.step,
                self.method,
                self.current_parameters,
                self.result_df,
                self.current_out,
                self.plots,
                name=name,
            )
        except TypeError:  # catch error when serializing json
            # remove "broken" step from history again
            self.history.pop_step()
            traceback.print_exc()
            # TODO 100 add message to user?
        else:  # continue normally when no error occurs
            self.df = self.result_df
            self.result_df = None
            self.step_index += 1
            self.current_parameters = None
            self.current_plot_parameters = None
            self.plots = []
            try:
                self.section, self.step, self.method = self.current_workflow_location()
            except IndexError:
                self.handle_all_steps_completed()

    def back_step(self):
        assert self.history.steps
        popped_step, result_df = self.history.pop_step()
        self.section = popped_step.section
        self.step = popped_step.step
        self.method = popped_step.method
        self.df = self.history.steps[-1].dataframe if self.history.steps else None
        self.result_df = result_df
        self.current_out = popped_step.outputs
        self.current_parameters = popped_step.parameters
        self.current_plot_parameters = None
        # TODO: add plotted_for_parameter to History? @reviewer: lets talk!
        self.plotted_for_parameters = None
        self.plots = popped_step.plots
        self.step_index -= 1

    def current_workflow_location(self):
        return self.all_steps()[self.step_index]

    def all_steps(self):
        steps = []
        for section_key, section_dict in self.workflow_config["sections"].items():
            for step in section_dict["steps"]:
                steps.append((section_key, step["name"], step["method"]))
        return steps

    def current_run_location(self):
        return self.section, self.step, self.method<|MERGE_RESOLUTION|>--- conflicted
+++ resolved
@@ -204,28 +204,7 @@
 
         self.write_local_workflow()
 
-<<<<<<< HEAD
-    def next_step(self, name=None):
-        self.history.add_step(
-            self.section,
-            self.step,
-            self.method,
-            self.current_parameters,
-            self.result_df,
-            self.current_out,
-            self.plots,
-            name=name,
-        )
-        self.df = self.result_df
-        self.result_df = None
-        self.step_index += 1
-        self.current_parameters = None
-        self.current_plot_parameters = None
-        self.plotted_for_parameters = None
-        self.plots = []
-=======
     def next_step(self, name):
->>>>>>> fcd70ccc
         try:
             self.history.add_step(
                 self.section,
@@ -248,6 +227,7 @@
             self.step_index += 1
             self.current_parameters = None
             self.current_plot_parameters = None
+            self.plotted_for_parameters = None
             self.plots = []
             try:
                 self.section, self.step, self.method = self.current_workflow_location()
