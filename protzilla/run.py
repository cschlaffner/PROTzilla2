import json
import shutil
from pathlib import Path
from shutil import rmtree
import traceback

from .constants.location_mapping import location_map, method_map, plot_map
from .constants.logging import MESSAGE_TO_LOGGING_FUNCTION
from .constants.paths import RUNS_PATH, WORKFLOW_META_PATH, WORKFLOWS_PATH
from .history import History
from .workflow_helper import get_all_default_params_for_methods


class Run:

    """
    :ivar run_path: the path to this runs' dir
    :ivar workflow_config
    :ivar run_name
    :ivar history
    :ivar step_index
    :ivar workflow_meta

    :ivar section
    :ivar step
    :ivar method
    :ivar result_df
    :ivar current_out
    :ivar current_parameters
    :ivar plots
    """

    @classmethod
    def available_runs(cls):
        available_runs = []
        if RUNS_PATH.exists():
            for p in RUNS_PATH.iterdir():
                if p.name.startswith("."):
                    continue
                available_runs.append(p.name)
        return available_runs

    @classmethod
    def available_workflows(cls):
        available_workflows = []
        if WORKFLOWS_PATH.exists():
            for p in WORKFLOWS_PATH.iterdir():
                if p.name.startswith("."):
                    continue
                available_workflows.append(p.stem)
        return available_workflows

    @classmethod
    def create(cls, run_name, workflow_config_name="standard", df_mode="memory"):
        run_path = Path(f"{RUNS_PATH}/{run_name}")
        if run_path.exists():
            rmtree(run_path)
        run_path.mkdir()
        run_config = dict(workflow_config_name=workflow_config_name, df_mode=df_mode)
        with open(run_path / "run_config.json", "w") as f:
            json.dump(run_config, f)
        history = History(run_name, df_mode)
        return cls(run_name, workflow_config_name, df_mode, history, run_path)

    @classmethod
    def continue_existing(cls, run_name):
        run_path = Path(f"{RUNS_PATH}/{run_name}")
        with open(f"{run_path}/run_config.json", "r") as f:
            run_config = json.load(f)
        history = History.from_disk(run_name, run_config["df_mode"])
        return cls(
            run_name,
            run_config["workflow_config_name"],
            run_config["df_mode"],
            history,
            run_path,
        )

    @property
    def metadata(self):
        for step in self.history.steps:
            if step.step == "metadata_import":
                return step.outputs["metadata"]
        raise AttributeError("Metadata was not yet imported.")

    def write_local_workflow(self):
        workflow_local_path = f"{self.run_path}/workflow.json"
        with open(workflow_local_path, "w") as f:
            json.dump(self.workflow_config, f, indent=2)

    def __init__(self, run_name, workflow_config_name, df_mode, history, run_path):
        self.run_name = run_name
        self.history = history
        self.df = self.history.steps[-1].dataframe if self.history.steps else None
        self.step_index = len(self.history.steps)
        self.run_path = run_path

        workflow_local_path = f"{self.run_path}/workflow.json"
        if not Path(workflow_local_path).is_file():
            workflow_template_path = f"{WORKFLOWS_PATH}/{workflow_config_name}.json"
            shutil.copy2(workflow_template_path, workflow_local_path)

        with open(workflow_local_path, "r") as f:
            self.workflow_config = json.load(f)

        with open(WORKFLOW_META_PATH, "r") as f:
            self.workflow_meta = json.load(f)

        self.step_index = len(self.history.steps)
        # make these a result of the step to be compatible with CLI?
        try:
            self.section, self.step, self.method = self.current_workflow_location()
        except IndexError:
            self.handle_all_steps_completed()

        self.result_df = None
        self.current_out = None
        self.current_parameters = None
        self.current_plot_parameters = None
        self.plots = []

    def handle_all_steps_completed(self):
        # TODO 74 think about what should happen when all steps are completed
        self.step_index = len(self.all_steps()) - 1
        self.section, self.step, self.method = self.current_workflow_location()

    def perform_calculation_from_location(self, section, step, method, parameters):
        method_callable = method_map[(section, step, method)]
        self.perform_calculation(method_callable, parameters)

    def perform_calculation(self, method_callable, parameters):
        self.section, self.step, self.method = location_map[method_callable]
        call_parameters = {}
        for k, v in parameters.items():
            param_dict = self.workflow_meta[self.section][self.step][self.method][
                "parameters"
            ].get(k)
            if param_dict and param_dict.get("type") == "named_output":
                call_parameters[k] = self.history.output_of_named_step(*v)
            else:
                call_parameters[k] = v
        self.result_df, self.current_out = method_callable(self.df, **call_parameters)
        self.current_parameters = parameters
        self.plots = []  # reset as not up to date anymore
        # error handling for CLI
        if "messages" in self.current_out:
            for message in self.current_out["messages"]:
                log_function = MESSAGE_TO_LOGGING_FUNCTION.get(message["level"])
                if log_function:
                    trace = f"\nTrace: {message['trace']}" if "trace" in message else ""
                    log_function(f"{message['msg']}{trace}")

    def calculate_and_next(self, method_callable, **parameters):  # to be used for CLI
        self.perform_calculation(method_callable, parameters)
        self.next_step()

    def create_plot_from_location(self, section, step, method, parameters):
        location = (section, step, method)
        if location in plot_map:
            self.create_plot(plot_map[location], parameters)
        else:
            self.plots = []
            self.current_plot_parameters = parameters
            # notify user
            print(f"No plot method found for location {location}")

    def create_plot(self, method_callable, parameters):
        self.plots = method_callable(
            self.df, self.result_df, self.current_out, **parameters
        )
        self.current_plot_parameters = parameters

    def insert_as_next_step(self, step_to_be_inserted):
        self.section, self.step, self.method = self.current_workflow_location()
        assert self.section is not None

        workflow_meta_step = self.workflow_meta[self.section][step_to_be_inserted]
        first_method_name = list(workflow_meta_step.keys())[0]

        params_default = get_all_default_params_for_methods(
            self.workflow_meta, self.section, step_to_be_inserted, first_method_name
        )
        step_dict = dict(
            name=step_to_be_inserted,
            method=first_method_name,
            parameters=params_default,
        )
        past_steps_of_section = self.history.number_of_steps_in_section(self.section)

        self.workflow_config["sections"][self.section]["steps"].insert(
            past_steps_of_section + 1, step_dict
        )

        self.write_local_workflow()

<<<<<<< HEAD
    def next_step(self):
=======
    def next_step(self, name=None):
        self.history.add_step(
            self.section,
            self.step,
            self.method,
            self.current_parameters,
            self.result_df,
            self.current_out,
            self.plots,
            name=name,
        )
        self.df = self.result_df
        self.result_df = None
        self.step_index += 1
        self.current_parameters = None
        self.current_plot_parameters = None
        self.plots = []
>>>>>>> 9ad9a120
        try:
            self.history.add_step(
                self.section,
                self.step,
                self.method,
                self.current_parameters,
                self.result_df,
                self.current_out,
                self.plots,
            )
        except TypeError:  # catch error when serializing json
            # remove "broken" step from history again
            self.history.pop_step()
            traceback.print_exc()
            # add message to user?
        else:  # continue normally when no error occurs
            self.df = self.result_df
            self.result_df = None
            self.step_index += 1
            self.current_parameters = None
            self.current_plot_parameters = None
            self.plots = []
            try:
                self.section, self.step, self.method = self.current_workflow_location()
            except IndexError:
                self.handle_all_steps_completed()

    def back_step(self):
        assert self.history.steps
        popped_step, result_df = self.history.pop_step()
        self.section = popped_step.section
        self.step = popped_step.step
        self.method = popped_step.method
        self.df = self.history.steps[-1].dataframe if self.history.steps else None
        self.result_df = result_df
        self.current_out = popped_step.outputs
        self.current_parameters = popped_step.parameters
        self.current_plot_parameters = None
        self.plots = popped_step.plots
        self.step_index -= 1

    def current_workflow_location(self):
        return self.all_steps()[self.step_index]

    def all_steps(self):
        steps = []
        for section_key, section_dict in self.workflow_config["sections"].items():
            for step in section_dict["steps"]:
                steps.append((section_key, step["name"], step["method"]))
        return steps

    def current_run_location(self):
        return self.section, self.step, self.method<|MERGE_RESOLUTION|>--- conflicted
+++ resolved
@@ -193,27 +193,7 @@
 
         self.write_local_workflow()
 
-<<<<<<< HEAD
     def next_step(self):
-=======
-    def next_step(self, name=None):
-        self.history.add_step(
-            self.section,
-            self.step,
-            self.method,
-            self.current_parameters,
-            self.result_df,
-            self.current_out,
-            self.plots,
-            name=name,
-        )
-        self.df = self.result_df
-        self.result_df = None
-        self.step_index += 1
-        self.current_parameters = None
-        self.current_plot_parameters = None
-        self.plots = []
->>>>>>> 9ad9a120
         try:
             self.history.add_step(
                 self.section,
