import json
from pathlib import Path
from shutil import rmtree

from .constants.location_mapping import location_map, method_map, plot_map
from .constants.paths import RUNS_PATH, WORKFLOW_META_PATH, WORKFLOWS_PATH
from .history import History


class Run:
    @classmethod
    def available_runs(cls):
        available_runs = []
        if RUNS_PATH.exists():
            for p in RUNS_PATH.iterdir():
                if p.name.startswith("."):
                    continue
                available_runs.append(p.name)
        return available_runs

    @classmethod
    def create(cls, run_name, workflow_config_name="standard", df_mode="memory"):
        run_path = Path(f"{RUNS_PATH}/{run_name}")
        if run_path.exists():
            rmtree(run_path)
        run_path.mkdir()
        run_config = dict(workflow_config_name=workflow_config_name, df_mode=df_mode)
        with open(run_path / "run_config.json", "w") as f:
            json.dump(run_config, f)
        history = History(run_name, df_mode)
        return cls(run_name, workflow_config_name, df_mode, history)

    @classmethod
    def continue_existing(cls, run_name):
        with open(f"{RUNS_PATH}/{run_name}/run_config.json", "r") as f:
            run_config = json.load(f)
        history = History.from_disk(run_name, run_config["df_mode"])
        return cls(
            run_name, run_config["workflow_config_name"], run_config["df_mode"], history
        )

    @property
    def metadata(self):
        for step in self.history.steps:
            if step.step == "metadata_import":
                return step.outputs["metadata"]
        raise AttributeError("Metadata was not yet imported.")

    def __init__(self, run_name, workflow_config_name, df_mode, history):
        self.run_name = run_name
        self.history = history
        self.df = self.history.steps[-1].dataframe if self.history.steps else None
        self.step_index = len(self.history.steps)

        with open(f"{WORKFLOWS_PATH}/{workflow_config_name}.json", "r") as f:
            self.workflow_config = json.load(f)

        with open(WORKFLOW_META_PATH, "r") as f:
            self.workflow_meta = json.load(f)

        # make these a result of the step to be compatible with CLI?
        self.section, self.step, self.method = self.current_workflow_location()
        self.result_df = None
        self.current_out = None
        self.current_parameters = None
        self.current_plot_parameters = None
        self.plots = []

    def perform_calculation_from_location(self, section, step, method, parameters):
        method_callable = method_map[(section, step, method)]
        self.perform_calculation(method_callable, parameters)

    def perform_calculation(self, method_callable, parameters):
        self.section, self.step, self.method = location_map[method_callable]
        self.result_df, self.current_out = method_callable(self.df, **parameters)
        self.current_parameters = parameters

    def calculate_and_next(self, method_callable, **parameters):  # to be used for CLI
        self.perform_calculation(method_callable, parameters)
        self.next_step()

    def create_plot_from_location(self, section, step, method, parameters):
        location = (section, step, method)
        self.create_plot(plot_map[location], parameters)

    def create_plot(self, method_callable, parameters):
        self.plots = method_callable(
            self.df, self.result_df, self.current_out, **parameters
        )
        self.current_plot_parameters = parameters

    def next_step(self):
        self.history.add_step(
            self.section,
            self.step,
            self.method,
            self.current_parameters,
            self.result_df,
            self.current_out,
            self.plots,
        )
        self.df = self.result_df
        self.result_df = None
        self.step_index += 1
        self.current_parameters = None
<<<<<<< HEAD
        self.plots = []
=======
        self.section, self.step, self.method = self.current_workflow_location()
>>>>>>> b57fb76d

    def back_step(self):
        assert self.history.steps
        popped_step, result_df = self.history.pop_step()
        self.section = popped_step.section
        self.step = popped_step.step
        self.method = popped_step.method
        self.df = self.history.steps[-1].dataframe if self.history.steps else None
        self.result_df = result_df
        self.current_out = popped_step.outputs
        self.current_parameters = popped_step.parameters
        self.plots = popped_step.plots
        self.step_index -= 1

    def current_workflow_location(self):
        steps = []
        for section_key, section_dict in self.workflow_config["sections"].items():
            for step in section_dict["steps"]:
                steps.append((section_key, step["name"], step["method"]))
        return steps[self.step_index]

    def current_run_location(self):
        return self.section, self.step, self.method<|MERGE_RESOLUTION|>--- conflicted
+++ resolved
@@ -103,11 +103,8 @@
         self.result_df = None
         self.step_index += 1
         self.current_parameters = None
-<<<<<<< HEAD
         self.plots = []
-=======
         self.section, self.step, self.method = self.current_workflow_location()
->>>>>>> b57fb76d
 
     def back_step(self):
         assert self.history.steps
