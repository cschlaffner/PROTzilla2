import json
import logging
import shutil
import traceback
from pathlib import Path
from shutil import rmtree

from .constants.location_mapping import location_map, method_map, plot_map
from .constants.logging import MESSAGE_TO_LOGGING_FUNCTION
from .constants.paths import RUNS_PATH, WORKFLOW_META_PATH, WORKFLOWS_PATH
from .history import History
from .workflow_helper import get_all_default_params_for_methods


class Run:
    """
    :ivar run_path: the path to this runs' dir
    :ivar workflow_config
    :ivar run_name
    :ivar history
    :ivar step_index
    :ivar workflow_meta

    :ivar section
    :ivar step
    :ivar method
    :ivar result_df
    :ivar current_out
<<<<<<< HEAD
    :ivar current_parameters: calculation parameters that were last used to calculate
    :ivar current_plot_parameters: plot parameters that were used to generate plots
    :ivar current_parameters: calculation parameters that were last used to calculate
    :ivar current_plot_parameters: plot parameters that were used to generate plots
=======
    :ivar current_parameters: calculation parameters that were used to calculate for each method
    :ivar current_plot_parameters: plot parameters that were used to generate plots for each method
    :ivar calculated_method: method that was last used to calculate
>>>>>>> e4536982
    :ivar plots
    :ivar plotted_for_parameters: calculation parameters that were used to generate the results that were used to generate plots
    :ivar plotted_for_parameters: calculation parameters that were used to generate the results that were used to generate plots
    """

    @classmethod
    def available_runs(cls):
        available_runs = []
        if RUNS_PATH.exists():
            for p in RUNS_PATH.iterdir():
                if p.name.startswith("."):
                    continue
                available_runs.append(p.name)
        return available_runs

    @classmethod
    def available_workflows(cls):
        available_workflows = []
        if WORKFLOWS_PATH.exists():
            for p in WORKFLOWS_PATH.iterdir():
                if p.name.startswith("."):
                    continue
                available_workflows.append(p.stem)
        return available_workflows

    @classmethod
    def create(cls, run_name, workflow_config_name="standard", df_mode="memory"):
        run_path = Path(f"{RUNS_PATH}/{run_name}")
        if run_path.exists():
            rmtree(run_path)
        run_path.mkdir()
        run_config = dict(workflow_config_name=workflow_config_name, df_mode=df_mode)
        with open(run_path / "run_config.json", "w") as f:
            json.dump(run_config, f)
        history = History(run_name, df_mode)
        return cls(run_name, workflow_config_name, df_mode, history, run_path)

    @classmethod
    def continue_existing(cls, run_name):
        run_path = Path(f"{RUNS_PATH}/{run_name}")
        with open(f"{run_path}/run_config.json", "r") as f:
            run_config = json.load(f)
        history = History.from_disk(run_name, run_config["df_mode"])
        return cls(
            run_name,
            run_config["workflow_config_name"],
            run_config["df_mode"],
            history,
            run_path,
        )

    def __init__(self, run_name, workflow_config_name, df_mode, history, run_path):
        self.run_name = run_name
        self.history = history
        self.df = self.history.steps[-1].dataframe if self.history.steps else None
        self.step_index = len(self.history.steps)
        self.run_path = run_path

        workflow_local_path = f"{self.run_path}/workflow.json"
        if not Path(workflow_local_path).is_file():
            workflow_template_path = f"{WORKFLOWS_PATH}/{workflow_config_name}.json"
            shutil.copy2(workflow_template_path, workflow_local_path)

        with open(workflow_local_path, "r") as f:
            self.workflow_config = json.load(f)

        with open(WORKFLOW_META_PATH, "r") as f:
            self.workflow_meta = json.load(f)

        self.step_index = len(self.history.steps)
        # make these a result of the step to be compatible with CLI?
        try:
            self.section, self.step, self.method = self.current_workflow_location()
        except IndexError:
            self.handle_all_steps_completed()

        self.result_df = None
        self.current_out = None
        self.calculated_method = None
        self.current_parameters = {}
        self.current_plot_parameters = {}
        self.plotted_for_parameters = None
        self.plotted_for_parameters = None
        self.plots = []

    def handle_all_steps_completed(self):
        # TODO 74 think about what should happen when all steps are completed
        self.step_index = len(self.all_steps()) - 1
        self.section, self.step, self.method = self.current_workflow_location()

    def update_workflow_config(self, section, index, parameters):
        self.workflow_config["sections"][section]["steps"][index][
            "parameters"
        ] = parameters
        self.write_local_workflow()

    def perform_calculation_from_location(self, section, step, method, parameters):
        location = (section, step, method)
        if location in method_map:
            self.perform_calculation(method_map[location], parameters)
        else:
            self.result_df = None
            raise ValueError(f"No calculation method found for {location}")

    def perform_calculation(self, method_callable, parameters: dict):
        self.section, self.step, self.method = location_map[method_callable]
        self.calculated_method = self.method
        self.current_parameters[self.method] = parameters
        call_parameters = {}
        for k, v in parameters.items():
            param_dict = self.workflow_meta[self.section][self.step][self.method][
                "parameters"
            ].get(k)
            if param_dict and param_dict.get("type") == "named_output":
                call_parameters[k] = self.history.output_of_named_step(*v)
            else:
                call_parameters[k] = v
        if "metadata_df" in call_parameters:
            call_parameters["metadata_df"] = self.metadata
        self.result_df, self.current_out = method_callable(self.df, **call_parameters)
<<<<<<< HEAD
        self.current_parameters = parameters
        self.update_workflow_config(
            self.section, self.step_index_in_current_section(), self.current_parameters
        )
=======
>>>>>>> e4536982
        self.plots = []  # reset as not up to date anymore
        # error handling for CLI
        if "messages" in self.current_out:
            for message in self.current_out["messages"]:
                log_function = MESSAGE_TO_LOGGING_FUNCTION.get(message["level"])
                if log_function:
                    trace = f"\nTrace: {message['trace']}" if "trace" in message else ""
                    log_function(f"{message['msg']}{trace}")

    def calculate_and_next(
        self, method_callable, name=None, **parameters
    ):  # to be used for CLI
        self.perform_calculation(method_callable, parameters)
        self.next_step(name=name)

    def create_plot_from_location(self, section, step, method, parameters):
        location = (section, step, method)
        if location in plot_map:
            self.create_plot(plot_map[location], parameters)
            self.plotted_for_parameters = self.current_parameters[method]
            self.current_plot_parameters[method] = parameters
        else:
            self.plots = []
            logging.info(f"No plot method found for location {location}")

    def create_plot(self, method_callable, parameters):
        self.plots = method_callable(
            self.df, self.result_df, self.current_out, **parameters
        )

    def insert_step(self, step_to_be_inserted, section, method, index):
        params_default = get_all_default_params_for_methods(
            self.workflow_meta, section, step_to_be_inserted, method
        )
        step_dict = dict(
            name=step_to_be_inserted,
            method=method,
            parameters=params_default,
        )

        self.workflow_config["sections"][section]["steps"].insert(index, step_dict)

        self.write_local_workflow()

    def insert_at_next_position(self, step_to_be_inserted, section, method):
        if self.section == section:
            past_steps_of_section = self.history.number_of_steps_in_section(section)

            self.insert_step(
                step_to_be_inserted, section, method, past_steps_of_section + 1
            )
        else:
            self.insert_step(step_to_be_inserted, section, method, 0)

    def export_workflow(self, name):
        with open(f"{WORKFLOWS_PATH}/{name}.json", "w") as f:
            json.dump(self.workflow_config, f, indent=2)

    def delete_step(self, section, index):
        del self.workflow_config["sections"][section]["steps"][index]
        self.write_local_workflow()

    def write_local_workflow(self):
        workflow_local_path = f"{self.run_path}/workflow.json"
        with open(workflow_local_path, "w") as f:
            json.dump(self.workflow_config, f, indent=2)

    def next_step(self, name=None):
        try:
            self.history.add_step(
                self.section,
                self.step,
                self.calculated_method,
                self.current_parameters[self.calculated_method],
                self.result_df,
                self.current_out,
                self.plots,
                name=name,
            )
        except TypeError:  # catch error when serializing json
            # remove "broken" step from history again
            self.history.pop_step()
            traceback.print_exc()
            # TODO 100 add message to user?
        else:  # continue normally when no error occurs
            self.df = self.result_df
            self.result_df = None
            self.step_index += 1
            self.calculated_method = None
            self.current_parameters = {}
            self.current_plot_parameters = {}
            self.plotted_for_parameters = None
            self.plots = []
            try:
                self.section, self.step, self.method = self.current_workflow_location()
            except IndexError:
                self.handle_all_steps_completed()

    def back_step(self):
        assert self.history.steps
        popped_step, result_df = self.history.pop_step()
        self.section = popped_step.section
        self.step = popped_step.step
        self.method = popped_step.method
        self.calculated_method = self.method
        self.df = self.history.steps[-1].dataframe if self.history.steps else None
        self.result_df = result_df
        self.current_out = popped_step.outputs
        self.current_parameters = {self.method: popped_step.parameters}
        self.current_plot_parameters = {}
        # TODO: add plotted_for_parameter to History? @reviewer: lets talk!
        self.plotted_for_parameters = None
        self.plots = popped_step.plots
        self.step_index -= 1

    def current_workflow_location(self):
        return self.all_steps()[self.step_index]

    def step_index_in_current_section(self):
        index = 0
        for section, step, method in self.all_steps():
            if section == self.section:
                if step == self.step:
                    return index
                index += 1

    def all_steps(self):
        steps = []
        for section_key, section_dict in self.workflow_config["sections"].items():
            for step in section_dict["steps"]:
                steps.append((section_key, step["name"], step["method"]))
        return steps

    def current_run_location(self):
        return self.section, self.step, self.method

    @property
    def metadata(self):
        for step in self.history.steps:
            if step.step == "metadata_import":
                return step.outputs["metadata"]
        raise AttributeError("Metadata was not yet imported.")<|MERGE_RESOLUTION|>--- conflicted
+++ resolved
@@ -26,18 +26,10 @@
     :ivar method
     :ivar result_df
     :ivar current_out
-<<<<<<< HEAD
-    :ivar current_parameters: calculation parameters that were last used to calculate
-    :ivar current_plot_parameters: plot parameters that were used to generate plots
-    :ivar current_parameters: calculation parameters that were last used to calculate
-    :ivar current_plot_parameters: plot parameters that were used to generate plots
-=======
     :ivar current_parameters: calculation parameters that were used to calculate for each method
     :ivar current_plot_parameters: plot parameters that were used to generate plots for each method
     :ivar calculated_method: method that was last used to calculate
->>>>>>> e4536982
     :ivar plots
-    :ivar plotted_for_parameters: calculation parameters that were used to generate the results that were used to generate plots
     :ivar plotted_for_parameters: calculation parameters that were used to generate the results that were used to generate plots
     """
 
@@ -117,7 +109,6 @@
         self.calculated_method = None
         self.current_parameters = {}
         self.current_plot_parameters = {}
-        self.plotted_for_parameters = None
         self.plotted_for_parameters = None
         self.plots = []
 
@@ -156,13 +147,10 @@
         if "metadata_df" in call_parameters:
             call_parameters["metadata_df"] = self.metadata
         self.result_df, self.current_out = method_callable(self.df, **call_parameters)
-<<<<<<< HEAD
         self.current_parameters = parameters
         self.update_workflow_config(
             self.section, self.step_index_in_current_section(), self.current_parameters
         )
-=======
->>>>>>> e4536982
         self.plots = []  # reset as not up to date anymore
         # error handling for CLI
         if "messages" in self.current_out:
@@ -207,6 +195,11 @@
 
         self.write_local_workflow()
 
+    def write_local_workflow(self):
+        workflow_local_path = f"{self.run_path}/workflow.json"
+        with open(workflow_local_path, "w") as f:
+            json.dump(self.workflow_config, f, indent=2)
+
     def insert_at_next_position(self, step_to_be_inserted, section, method):
         if self.section == section:
             past_steps_of_section = self.history.number_of_steps_in_section(section)
@@ -224,11 +217,6 @@
     def delete_step(self, section, index):
         del self.workflow_config["sections"][section]["steps"][index]
         self.write_local_workflow()
-
-    def write_local_workflow(self):
-        workflow_local_path = f"{self.run_path}/workflow.json"
-        with open(workflow_local_path, "w") as f:
-            json.dump(self.workflow_config, f, indent=2)
 
     def next_step(self, name=None):
         try:
