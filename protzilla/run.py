--- conflicted
+++ resolved
@@ -203,11 +203,7 @@
                 self.current_messages = self.current_out.pop("messages", [])
             except Exception as e:
                 self.current_out = {}
-<<<<<<< HEAD
                 msg = f"An error occurred while calculating this step: {e.__class__.__name__} {e} Please check your parameters or report a potential programming issue."
-=======
-                msg = f"An error occurred while calculating this step: {e.__class__.__name__} {e}. Please check your parameters or report a potential program issue."
->>>>>>> c0522bdf
                 self.current_messages = [dict(level=logging.ERROR, msg=msg, trace=format_trace(traceback.format_exception(e)))]
 
         self.plots = []  # reset as not up to date anymore
@@ -261,11 +257,7 @@
 
         except Exception as e:
             self.plots = []
-<<<<<<< HEAD
             msg = f"An error occurred while plotting: {e.__class__.__name__} {e} Please check your parameters or report a potential programming issue."
-=======
-            msg = f"An error occurred while plotting: {e.__class__.__name__} {e}. Please check your parameters or report a potential program issue."
->>>>>>> c0522bdf
             self.current_messages = [dict(level=logging.ERROR, msg=msg, trace=format_trace(traceback.format_exception(e)))]
 
     def create_step_plot(self, method_callable, parameters):
@@ -290,11 +282,7 @@
             self.plots = []
             self.result_df = None
             self.current_out = {}
-<<<<<<< HEAD
             msg = f"An error occurred while plotting: {e.__class__.__name__} {e} Please check your parameters or report a potential programming issue."
-=======
-            msg = f"An error occurred while plotting: {e.__class__.__name__} {e}. Please check your parameters or report a potential program issue."
->>>>>>> c0522bdf
             self.current_messages = [dict(level=logging.ERROR, msg=msg, trace=format_trace(traceback.format_exception(e)))]
             self.current_parameters.pop(self.method, None)
             self.calculated_method = None
@@ -373,21 +361,12 @@
             self.name_step(-1, name)
 
         except AssertionError as e:
-<<<<<<< HEAD
             self.history.pop_step()
             msg = f"An error occurred while saving this step: {e} Please check your parameters or report a potential programming issue."
             self.current_messages.append(dict(level=logging.ERROR, msg=msg))
         except Exception as e:
             self.history.pop_step()
             msg = f"An error occurred while saving this step: {e.__class__.__name__} {e} Please check your parameters or report a potential programming issue."
-=======
-            self.history.pop_step()
-            msg = f"An error occurred while saving this step: {e}. Please check your parameters or report a potential program issue."
-            self.current_messages.append(dict(level=logging.ERROR, msg=msg))
-        except Exception as e:
-            self.history.pop_step()
-            msg = f"An error occurred while saving this step: {e.__class__.__name__} {e}. Please check your parameters or report a potential program issue."
->>>>>>> c0522bdf
             self.current_messages.append(dict(level=logging.ERROR, msg=msg, trace=format_trace(traceback.format_exception(e))))
 
         else:
