--- conflicted
+++ resolved
@@ -83,7 +83,6 @@
     )
 
 
-<<<<<<< HEAD
 def exists_message(messages, msg):
     """
     Checks if a message exists in a list of messages.
@@ -97,7 +96,7 @@
     :rtype: bool
     """
     return any(message == msg for message in messages)
-=======
+
 def name_to_title(step: str) -> str:
     """
     Returns a name in title format. Exceptions where the .title() method is not enough are handled here.
@@ -107,4 +106,4 @@
     name = re.sub(r"(ms)", "MS", name, flags=re.IGNORECASE)
 
     return name
->>>>>>> 24f25b18
+n