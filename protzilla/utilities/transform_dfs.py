--- conflicted
+++ resolved
@@ -55,11 +55,4 @@
 
 
 def is_long_format(df: pd.DataFrame):
-<<<<<<< HEAD
-    if list(df.columns)[:3] == ["Sample", "Protein ID", "Gene"]:
-        return True
-    else:
-        return False
-=======
-    return set(df.columns[:3]) == {"Sample", "Protein ID", "Gene"}
->>>>>>> 3d0f3e7b
+    return set(df.columns[:3]) == {"Sample", "Protein ID", "Gene"}