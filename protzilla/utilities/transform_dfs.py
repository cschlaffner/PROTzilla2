import pandas as pd


def long_to_wide(intensity_df: pd.DataFrame):
    """
        This function transforms the dataframe to a wide format that
        can be more easily handled by packages such as sklearn.
        Each sample gets one row with all observations as columns.

        :param intensity_df: the dataframe that should be changed in\
        long format
        :type intensity_df: pd.DataFrame
        :return: returns dataframe in wide format suitable for use by\
        packages such as sklearn
        :rtype: pd.DataFrame
        """
    values_name = intensity_df.columns[3]
    return pd.pivot(
        intensity_df, index="Sample", columns="Protein ID", values=values_name
    )


def wide_to_long(wide_df: pd.DataFrame, original_long_df: pd.DataFrame):
    """
    This functions transforms the dataframe from a wide
    format to the typical protzilla long format.

    :param wide_df: the dataframe in wide format that\
    should be changed
    :type wide_df: pd.DataFrame
    :param original_long_df: the original long protzilla format\
    dataframe, that was the source of the wide format dataframe
    :type orginal_long_df: pd.DataFrame
    :return: returns dataframe in typical protzilla long format
    :rtype: pd.DataFrame
    """
    # Read out info from original dataframe
    intensity_name = original_long_df.columns[3]
    gene_info = original_long_df["Gene"]
    # Turn the wide format into the long format
    intensity_df = pd.melt(
        wide_df.reset_index(),
        id_vars="Sample",
        var_name="Protein ID",
        value_name=intensity_name,
    )
    intensity_df.sort_values(
        by=["Sample", "Protein ID"],
        ignore_index=True,
        inplace=True,
    )
    intensity_df.insert(2, "Gene", gene_info)

    return intensity_df


def is_long_format(df: pd.DataFrame):
    return set(df.columns[:3]) == {"Sample", "Protein ID", "Gene"}


def is_intensity_df(df: pd.DataFrame):
    """
    Checks if the dataframe is an intensity dataframe.
    An intensity dataframe should have the columns "Sample", "Protein ID" and
    and intensity column.
    :param df: the dataframe that should be checked
    :type df: pd.DataFrame
    :return: returns True if the dataframe is an intensity dataframe
    :rtype: bool
    """
    if not isinstance(df, pd.DataFrame):
        return False

    required_columns = {"Sample", "Protein ID"}
<<<<<<< HEAD
    intensity_columns = [
=======
    if not required_columns.issubset(df.columns):
        return False

    intensity_names = [
>>>>>>> 843f9967
        "Intensity",
        "iBAQ",
        "LFQ intensity",
        "MaxLFQ Total Intensity",
        "MaxLFQ Intensity",
        "Total Intensity",
        "MaxLFQ Unique Intensity",
        "Unique Spectral Count",
        "Unique Intensity",
        "Spectral Count",
        "Total Spectral Count",
    ]

<<<<<<< HEAD
    has_intensity_column = False
    for column in df.columns:
        for column_basestring in intensity_columns:
            if column_basestring in column:
                has_intensity_column = True
                break
        else:  # break outer loop if inner loop did
            continue
        break

    return required_columns.issubset(df.columns) and has_intensity_column
=======
    for column_name in df.columns:
        if any(intensity_name in column_name for intensity_name in intensity_names):
            return True

    return False
>>>>>>> 843f9967
<|MERGE_RESOLUTION|>--- conflicted
+++ resolved
@@ -72,14 +72,10 @@
         return False
 
     required_columns = {"Sample", "Protein ID"}
-<<<<<<< HEAD
-    intensity_columns = [
-=======
     if not required_columns.issubset(df.columns):
         return False
 
     intensity_names = [
->>>>>>> 843f9967
         "Intensity",
         "iBAQ",
         "LFQ intensity",
@@ -93,22 +89,8 @@
         "Total Spectral Count",
     ]
 
-<<<<<<< HEAD
-    has_intensity_column = False
-    for column in df.columns:
-        for column_basestring in intensity_columns:
-            if column_basestring in column:
-                has_intensity_column = True
-                break
-        else:  # break outer loop if inner loop did
-            continue
-        break
-
-    return required_columns.issubset(df.columns) and has_intensity_column
-=======
     for column_name in df.columns:
         if any(intensity_name in column_name for intensity_name in intensity_names):
             return True
 
-    return False
->>>>>>> 843f9967
+    return False