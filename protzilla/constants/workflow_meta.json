--- conflicted
+++ resolved
@@ -1294,7 +1294,6 @@
             "name": "Background set with UniProt IDs (one protein per line, csv or txt or no upload -> all proteins from protein sets)",
             "type": "file",
             "default": null
-<<<<<<< HEAD
           }
         }
       },
@@ -1477,8 +1476,6 @@
             "type": "empty",
             "name": "metadata_df",
             "default": null
-=======
->>>>>>> 65994d88
           }
         }
       }
