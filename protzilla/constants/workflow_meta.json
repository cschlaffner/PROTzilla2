--- conflicted
+++ resolved
@@ -1469,11 +1469,7 @@
         }
       },
       "go_enrichment_dot_plot": {
-<<<<<<< HEAD
-        "name": "Dot plot for GO enrichment analysis (oflline & with Enrichr) ",
-=======
         "name": "Dot plot for GO enrichment analysis (offline & with Enrichr) ",
->>>>>>> 4bff31d0
         "description": "Creates a categorical scatter plot from GO enrichment data",
         "parameters": {
           "input_df": {
@@ -1540,4 +1536,4 @@
       }
     }
   }
-}
+}