--- conflicted
+++ resolved
@@ -1116,11 +1116,7 @@
             "default": 0
           },
           "proteins_of_interest_input": {
-<<<<<<< HEAD
             "name": "proteins of interest df to highlight in plot",
-=======
-            "name": "Proteins of interest",
->>>>>>> 7b3ea304
             "select_from": [
               "input_dict"
             ],
