{
  "importing": {
    "ms_data_import": {
      "max_quant_import": {
        "name": "Max Quant",
        "description": "Max Quant Data Import",
        "parameters": {
          "file_path": {
            "name": "MaxQuant intensities file:",
            "type": "file",
            "default": null
          },
          "intensity_name": {
            "name": "intensity parameter",
            "type": "categorical",
            "categories": [
              "LFQ intensity",
              "Intensity",
              "iBAQ"
            ],
            "default": "Intensity"
          }
        }
      },
      "ms_fragger_import": {
        "name": "MS Fragger",
        "description": "MS Fragger Data Import",
        "parameters": {
          "file_path": {
            "name": "MSFragger intensities file:",
            "type": "file",
            "default": null
          },
          "intensity_name": {
            "name": "intensity name",
            "type": "categorical",
            "categories": [
              "Intensity",
              "MaxLFQ Total Intensity",
              "MaxLFQ Intensity",
              "Total Intensity",
              "MaxLFQ Unique Intensity",
              "Unique Spectral Count",
              "Unique Intensity",
              "Spectral Count",
              "Total Spectral Count"
            ],
            "default": "Intensity"
          }
        }
      }
    },
    "metadata_import": {
      "metadata_import_method": {
        "name": "Metadata Import",
        "description": "Import Metadata",
        "parameters": {
          "file_path": {
            "name": "Metadata file:",
            "type": "file",
            "default": null
          },
          "feature_orientation": {
            "name": "feature orientation",
            "type": "categorical",
            "categories": [
              "Rows (features in rows, samples in columns)",
              "Columns (samples in rows, features in columns)"
            ],
            "default": "Columns (samples in rows, features in columns)"
          }
        }
      }
    },
    "peptide_import": {
      "peptide_import": {
        "name": "Peptide Import",
        "description": "Import Peptide-Data",
        "parameters": {
          "file_path": {
            "name": "Peptide File",
            "type": "file",
            "default": null
          },
          "intensity_name": {
            "name": "Intensity Parameter (same as MS-Data)",
            "type": "categorical",
            "categories": [
              "LFQ intensity",
              "Intensity",
              "iBAQ"
            ],
            "default": "Intensity"
          }
        }
      }
    }
  },
  "data_preprocessing": {
    "filter_proteins": {
      "low_frequency_filter": {
        "name": "Low Frequency",
        "description": "This function filters proteins with a low frequency of occurrence from a protein dataframe based on a set threshold. The threshold is defined by the relative amount of samples a protein is detected in.",
        "parameters": {
          "threshold": {
            "name": "Threshold for the relative amount of samples a protein is detected in:",
            "type": "numeric",
            "min": 0,
            "max": 1,
            "default": 0.5
          }
        },
        "graphs": [
          {
            "graph_type": {
              "name": "Graph type:",
              "type": "categorical",
              "categories": [
                "Bar chart",
                "Pie chart"
              ],
              "default": "Bar chart"
            }
          }
        ]
      }
    },
    "filter_samples": {
      "protein_count_filter": {
        "name": "Protein Count",
        "description": "Filter by protein count per sample",
        "parameters": {
          "threshold": {
            "name": "Number of standard deviations from the median:",
            "type": "numeric",
            "min": 0,
            "default": 2
          }
        },
        "graphs": [
          {
            "graph_type": {
              "name": "Graph type:",
              "type": "categorical",
              "categories": [
                "Bar chart",
                "Pie chart"
              ],
              "default": "Pie chart"
            }
          }
        ]
      },
      "proteins_missing_filter": {
        "name": "Proteins Missing",
        "description": "Filters all samples that contain less than a set percentage of proteins",
        "parameters": {
          "percentage": {
            "name": "Percentage of minimum non-missing proteins per sample",
            "type": "numeric",
            "min": 0,
            "max": 1,
            "default": 0.5
          }
        },
        "graphs": [
          {
            "graph_type": {
              "name": "Graph type:",
              "type": "categorical",
              "categories": [
                "Bar chart",
                "Pie chart"
              ],
              "default": "Pie chart"
            }
          }
        ]
      },
      "protein_intensity_sum_filter": {
        "name": "Sum of Intensities",
        "description": "Filter by sum of protein intensities per sample",
        "parameters": {
          "threshold": {
            "name": "Number of standard deviations from the median:",
            "type": "numeric",
            "min": 0,
            "default": 2
          }
        },
        "graphs": [
          {
            "graph_type": {
              "name": "Graph type:",
              "type": "categorical",
              "categories": [
                "Bar chart",
                "Pie chart"
              ],
              "default": "Pie chart"
            }
          }
        ]
      }
    },
    "outlier_detection": {
      "pca": {
        "name": "PCA",
        "description": "This function filters out outliers using a PCA based approach based geometrical distance to the median and returns a list of samples that are inliers. Allows 2D (using an ellipse) or 3D (using an ellipsoid) analysis.",
        "parameters": {
          "threshold": {
            "name": "Threshold for number of standard deviations from the median:",
            "type": "numeric",
            "min": 0,
            "default": 2
          },
          "number_of_components": {
            "name": "Number of components:",
            "type": "numeric",
            "min": 2,
            "max": 3,
            "step": 1,
            "default": 3
          }
        },
        "graphs": [
          {}
        ]
      },
      "isolation_forest": {
        "name": "Isolation Forest",
        "description": "This function filters out outliers using a clustering isolation forest approach.",
        "parameters": {
          "n_estimators": {
            "name": "Number of estimators:",
            "type": "numeric",
            "min": 1,
            "step": 1,
            "default": 100
          }
        },
        "graphs": [
          {}
        ]
      },
      "local_outlier_factor": {
        "name": "Local Outlier Factor",
        "description": "This function filters out outliers using a clustering Local Outlier Factor approach based on k nearest neighbors clustering.",
        "parameters": {
          "number_of_neighbors": {
            "name": "Number of neighbours:",
            "type": "numeric",
            "min": 1,
            "step": 1,
            "default": 20
          }
        },
        "graphs": [
          {}
        ]
      }
    },
    "transformation": {
      "log_transformation": {
        "name": "Log",
        "description": "This function log-transforms intensity DataFrames. Supports log-transformation to the base of 2 or 10.",
        "parameters": {
          "log_base": {
            "name": "Log transformation base:",
            "type": "categorical",
            "categories": [
              "log2",
              "log10"
            ],
            "default": "log2"
          }
        },
        "graphs": [
          {
            "graph_type": {
              "name": "Graph type:",
              "type": "categorical",
              "categories": [
                "Boxplot",
                "Histogram"
              ],
              "default": "Boxplot"
            },
            "group_by": {
              "name": "Group by:",
              "type": "categorical",
              "categories": [
                "None",
                "Sample",
                "Protein ID"
              ],
              "default": "None"
            }
          }
        ]
      }
    },
    "normalisation": {
      "z_score": {
        "name": "Z-Score",
        "description": "A function to run the sklearn StandardScaler class on your dataframe. Normalises the data on the level of each sample. Scales the data to zero mean and unit variance. This is often also called z-score normalisation/ transformation.",
        "parameters": {},
        "graphs": [
          {
            "graph_type": {
              "name": "Graph type:",
              "type": "categorical",
              "categories": [
                "Boxplot",
                "Histogram"
              ],
              "default": "Boxplot"
            },
            "group_by": {
              "name": "Group by:",
              "type": "categorical",
              "categories": [
                "None",
                "Sample",
                "Protein ID"
              ],
              "default": "None"
            }
          }
        ]
      },
      "totalsum": {
        "name": "Total Sum",
        "description": "A function to perform normalisation using the total sum of sample intensities on your dataframe. Normalises the data on the level of each sample. Divides each intensity by the total sum of sample intensities.",
        "parameters": {},
        "graphs": [
          {
            "graph_type": {
              "name": "Graph type:",
              "type": "categorical",
              "categories": [
                "Boxplot",
                "Histogram"
              ],
              "default": "Boxplot"
            },
            "group_by": {
              "name": "Group by:",
              "type": "categorical",
              "categories": [
                "None",
                "Sample",
                "Protein ID"
              ],
              "default": "None"
            }
          }
        ]
      },
      "median": {
        "name": "Median",
        "description": "A function to perform a quartile/percentile normalisation on your dataframe. Normalises the data on the level of each sample. Divides each intensity by the chosen intensity quartile of the respective sample. By default, the median (50%-quartile) is used.",
        "parameters": {
          "percentile": {
            "name": "Percentile for normalisation:",
            "type": "numeric",
            "min": 0,
            "max": 1,
            "default": 0.5
          }
        },
        "graphs": [
          {
            "graph_type": {
              "name": "Graph type:",
              "type": "categorical",
              "categories": [
                "Boxplot",
                "Histogram"
              ],
              "default": "Boxplot"
            },
            "group_by": {
              "name": "Group by:",
              "type": "categorical",
              "categories": [
                "None",
                "Sample",
                "Protein ID"
              ],
              "default": "None"
            }
          }
        ]
      },
      "ref_protein": {
        "name": "Protein Reference",
        "description": "A function to perform protein-intensity normalisation in reference to a selected protein on your dataframe. Normalises the data on the level of each sample. Divides each intensity by the intensity of the chosen reference protein in each sample. Samples where this value is zero will be removed and returned separately.",
        "parameters": {
          "reference_protein": {
            "name": "Reference Protein:",
            "type": "text",
            "default": "",
            "placeholder": "Enter the protein ID for the reference protein"
          }
        },
        "graphs": [
          {
            "graph_type": {
              "name": "Graph type:",
              "type": "categorical",
              "categories": [
                "Boxplot",
                "Histogram"
              ],
              "default": "Boxplot"
            },
            "group_by": {
              "name": "Group by:",
              "type": "categorical",
              "categories": [
                "None",
                "Sample",
                "Protein ID"
              ],
              "default": "None"
            }
          }
        ]
      }
    },
    "imputation": {
      "min_value_per_dataset": {
        "name": "Min per Dataset",
        "description": "A function to impute missing values for each protein by taking into account data from the entire dataframe. Sets missing value to the smallest measured value in the dataframe. The user can also assign a shrinking factor to take a fraction of that minimum value for imputation.",
        "parameters": {
          "shrinking_value": {
            "name": "Shrinking Value:",
            "type": "numeric",
            "min": 0,
            "max": 1,
            "default": 1
          }
        },
        "graphs": [
          {
            "graph_type": {
              "name": "Graph type:",
              "type": "categorical",
              "categories": [
                "Boxplot",
                "Histogram"
              ],
              "default": "Boxplot"
            },
            "group_by": {
              "name": "Group by:",
              "type": "categorical",
              "categories": [
                "None",
                "Sample",
                "Protein ID"
              ],
              "default": "None"
            }
          },
          {
            "graph_type_quantites": {
              "name": "Graph type Imputed Values:",
              "type": "categorical",
              "categories": [
                "Bar chart",
                "Pie chart"
              ],
              "default": "Pie chart"
            }
          }
        ]
      },
      "min_value_per_protein": {
        "name": "Min per Protein",
        "description": "A function to impute missing values for each protein by taking into account data from each protein. Sets missing value to the smallest measured value for each protein column. The user can also assign a shrinking factor to take a fraction of that minimum value for imputation. CAVE: All proteins without any values will be filtered out.",
        "parameters": {
          "shrinking_value": {
            "name": "Shrinking Value:",
            "type": "numeric",
            "min": 0,
            "max": 1,
            "default": 1
          }
        },
        "graphs": [
          {
            "graph_type": {
              "name": "Graph type:",
              "type": "categorical",
              "categories": [
                "Boxplot",
                "Histogram"
              ],
              "default": "Boxplot"
            },
            "group_by": {
              "name": "Group by:",
              "type": "categorical",
              "categories": [
                "None",
                "Sample",
                "Protein ID"
              ],
              "default": "None"
            }
          },
          {
            "graph_type_quantites": {
              "name": "Graph type Imputed Values:",
              "type": "categorical",
              "categories": [
                "Bar chart",
                "Pie chart"
              ],
              "default": "Pie chart"
            }
          }
        ]
      },
      "min_value_per_sample": {
        "name": "Min per Sample",
        "description": "Sets missing intensity values to the smallest measured value for each sample",
        "parameters": {
          "shrinking_value": {
            "name": "Shrinking Value:",
            "type": "numeric",
            "min": 0,
            "max": 1,
            "default": 1
          }
        },
        "graphs": [
          {
            "graph_type": {
              "name": "Graph type:",
              "type": "categorical",
              "categories": [
                "Boxplot",
                "Histogram"
              ],
              "default": "Boxplot"
            },
            "group_by": {
              "name": "Group by:",
              "type": "categorical",
              "categories": [
                "None",
                "Sample",
                "Protein ID"
              ],
              "default": "None"
            }
          },
          {
            "graph_type_quantites": {
              "name": "Graph type Imputed Values:",
              "type": "categorical",
              "categories": [
                "Bar chart",
                "Pie chart"
              ],
              "default": "Pie chart"
            }
          }
        ]
      },
      "simple_imputation_per_protein": {
        "name": "SimpleImputer",
        "description": "Imputation methods include imputation by mean, median and mode. Implements the sklearn.SimpleImputer class",
        "parameters": {
          "strategy": {
            "name": "Strategy:",
            "type": "categorical",
            "categories": [
              "mean",
              "median",
              "most_frequent"
            ],
            "default": "mean"
          }
        },
        "graphs": [
          {
            "graph_type": {
              "name": "Graph type:",
              "type": "categorical",
              "categories": [
                "Boxplot",
                "Histogram"
              ],
              "default": "Boxplot"
            },
            "group_by": {
              "name": "Group by:",
              "type": "categorical",
              "categories": [
                "None",
                "Sample",
                "Protein ID"
              ],
              "default": "None"
            }
          },
          {
            "graph_type_quantites": {
              "name": "Graph type Imputed Values:",
              "type": "categorical",
              "categories": [
                "Bar chart",
                "Pie chart"
              ],
              "default": "Pie chart"
            }
          }
        ]
      },
      "knn": {
        "name": "kNN",
        "description": "A function to perform value imputation based on KNN (k-nearest neighbors). Imputes missing values for each sample based on intensity-wise similar samples. Two samples are close if the features that neither is missing are close.",
        "parameters": {
          "number_of_neighbours": {
            "name": "Number of neighbours:",
            "type": "numeric",
            "min": 1,
            "step": 1,
            "default": 5
          }
        },
        "graphs": [
          {
            "graph_type": {
              "name": "Graph type:",
              "type": "categorical",
              "categories": [
                "Boxplot",
                "Histogram"
              ],
              "default": "Boxplot"
            },
            "group_by": {
              "name": "Group by:",
              "type": "categorical",
              "categories": [
                "None",
                "Sample",
                "Protein ID"
              ],
              "default": "None"
            }
          },
          {
            "graph_type_quantites": {
              "name": "Graph type - Imputed Values:",
              "type": "categorical",
              "categories": [
                "Bar chart",
                "Pie chart"
              ],
              "default": "Pie chart"
            }
          }
        ]
      }
    },
    "filter_peptides": {
      "pep_filter": {
        "name": "PEP Threshold",
        "description": "Filter by PEP-Threshold",
        "parameters": {
          "threshold": {
            "name": "Threshold Value for PEP",
            "type": "numeric",
            "min": 0,
            "default": 0
          },
          "peptide_df": {
            "type": "empty",
            "name": "peptide_df"
          }
        },
        "graphs": [
          {
            "graph_type": {
              "name": "Graph type:",
              "type": "categorical",
              "categories": [
                "Bar chart",
                "Pie chart"
              ],
              "default": "Bar chart"
            }
          }
        ]
      }
    }
  },
  "data_analysis": {
    "differential_expression": {
      "anova": {
        "name": "ANOVA",
        "description": "A function that uses ANOVA to test the difference between two or more groups defined in the clinical data. The ANOVA test is conducted on the level of each protein. The p-values are corrected for multiple testing.",
        "parameters": {
          "intensity_df": {
            "name": "Input Dataframe",
            "type": "named_output",
            "default": [null, null]
          },
          "multiple_testing_correction_method": {
            "name": "Multiple Testing Correction Method:",
            "type": "categorical",
            "categories": [
              "Benjamini-Hochberg",
              "Bonferroni"
            ],
            "default": "Benjamini-Hochberg"
          },
          "alpha": {
            "name": "Error Rate (alpha)",
            "type": "numeric",
            "min": 0,
            "max": 1,
            "default": 0.05
          },
          "grouping": {
            "name": "Grouping:",
            "type": "categorical",
            "fill": "metadata_columns",
            "fill_dynamic": [
              "selected_groups"
            ],
            "categories": [],
            "default": "None"
          },
          "selected_groups": {
            "name": "Selected Groups:",
            "type": "categorical",
            "fill": "metadata_column_data",
            "categories": [],
            "default": "None",
            "multiple": true,
            "default_select_all": true
          },
          "metadata_df": {
            "type": "empty",
            "name": "metadata_df",
            "default": null
          }
        }
      },
      "t_test": {
        "name": "t-Test",
        "description": "A function to conduct a two sample t-test between groups defined in the clinical data. The t-test is conducted on the level of each protein. The p-values are corrected for multiple testing.",
        "parameters": {
          "intensity_df": {
            "name": "Input Dataframe",
            "type": "named_output",
            "default": [null, null]
          },
          "multiple_testing_correction_method": {
            "name": "Multiple Testing Correction Method:",
            "type": "categorical",
            "categories": [
              "Benjamini-Hochberg",
              "Bonferroni"
            ],
            "default": "Benjamini-Hochberg"
          },
          "alpha": {
            "name": "Error Rate (alpha)",
            "type": "numeric",
            "min": 0,
            "max": 1,
            "default": 0.05
          },
          "fc_threshold": {
            "name": "Fold change threshold",
            "type": "numeric",
            "min": 0,
            "default": 0
          },
          "grouping": {
            "name": "Grouping",
            "type": "categorical",
            "fill": "metadata_columns",
            "fill_dynamic": [
              "group1",
              "group2"
            ],
            "categories": [],
            "default": null
          },
          "group1": {
            "name": "Group 1",
            "type": "categorical",
            "fill": "metadata_column_data",
            "categories": [],
            "default": null
          },
          "group2": {
            "name": "Group 2",
            "type": "categorical",
            "fill": "metadata_column_data",
            "categories": [],
            "default": null
          },
          "metadata_df": {
            "type": "empty",
            "name": "metadata_df",
            "default": null
          }
        }
      }
    },
    "plot": {
      "volcano": {
        "name": "Volcano Plot",
        "description": "",
        "parameters": {
          "p_values": {
            "name": "p-value df",
            "type": "named_output",
            "default": [null, null]
          },
          "log2_fc": {
            "name": "log2 fold change df",
            "type": "named_output",
            "default": [null, null]
          },
          "fc_threshold": {
            "name": "log2 fold change threshold",
            "type": "named_output",
            "default": [null, null]
          },
          "alpha": {
            "name": "alpha/corrected alpha",
            "type": "named_output",
            "default": [null, null]
          },
          "proteins_of_interest_wrapper": {
            "name": "Proteins of Interest",
            "type": "named_output_with_fields",
            "fill_dynamic": ["proteins_of_interest"],
            "default": [null, null, null],
            "fields": {
              "proteins_of_interest": {
                "type": "categorical",
                "fill": "protein_ids",
                "categories": [],
                "default": null,
                "multiple": true
              }
            }
          }
        }
      },
      "heatmap": {
        "name": "Heatmap",
        "description": "",
        "parameters": {
        }
      },
      "scatter_plot": {
        "name": "Scatter plot",
        "description":"Creates a scatter plot from data",
        "parameters": {
          "input_df": {
            "name": "Choose dataframe to be plotted",
            "type": "named_output",
            "default": [null, null]
          },
          "color_df": {
            "name": "Choose a dataframe to assign color to marks (optional)",
            "type": "named_output",
            "default": [null, null],
            "optional": true
          }
        }
      },
      "clustergram": {
        "name": "Clustergram",
        "description":"Creates a clustergram from data",
        "parameters": {
          "input_df": {
            "name": "Input dataframe: choose dataframe to be plotted",
            "type": "named_output",
            "default": [null, null]
          },
          "sample_group_df": {
            "name": "Grouping dataframe: choose a dataframe that assigns the samples present in the input dataframe to a group they belong (optional)",
            "type": "named_output",
            "default": [null, null],
            "optional": true
          },
          "flip_axes": {
            "name": "Do you want to flip the orientation of the heatmap's axes?",
            "type": "categorical",
            "categories": ["yes", "no"],
            "default": "no"
          }
        }
      }
    },
    "clustering": {
      "k_means": {
        "name": "K-Means",
        "description": "Partitions a number of samples in k clusters using k-means",
        "parameters": {
          "input_df": {
            "name": "Choose input dataframe",
            "type": "named_output",
            "default": [null, null]
          },
          "n_clusters": {
            "name": "Number of clusters to form",
            "type": "numeric",
            "min": 1,
            "step": 1,
            "default": 8
          },
          "random_state": {
            "name": "Seed for centroid initialisation",
            "type": "numeric",
            "min": 0,
            "max": 4294967295,
            "step": 1,
            "default": 6
          },
          "init_centroid_strategy": {
            "name": "Method for initialisation of centroids",
            "type":"categorical",
            "categories": [
              "k-means++",
              "random"
            ],
            "default": "random"
          },
          "n_init": {
            "name": "Number of times the k-means algorithm is run with different centroid seeds",
            "type": "numeric",
            "min": 1,
            "step": 1,
            "default": 10
          },
          "max_iter": {
            "name": "Maximum number of iterations of the k-means algorithm for a single run.",
            "type": "numeric",
            "min": 1,
            "step": 1,
            "default": 300
          },
          "tolerance": {
            "name": "Relative tolerance with regards to Frobenius norm",
            "type": "numeric",
            "min": 0,
            "default": 1e-4
          }
        }
      }
    },
    "dimension_reduction": {
      "t_sne": {
        "name": "t-SNE",
        "description": "Dimension reduction of a dataframe using t-SNE",
        "parameters": {
          "input_df": {
            "name": "Choose input dataframe",
            "type": "named_output",
            "default": [null, null]
          },
          "n_components": {
            "name": "Dimension of the embedded space",
            "type": "numeric",
            "min": 1,
            "step": 1,
            "default": 2
          },
          "perplexity": {
            "name": "Perplexity",
            "type": "numeric",
            "min": 5.0,
            "max": 50.0,
            "default": 30.0
          },
          "metric": {
            "name": "Distance metric",
            "type": "categorical",
            "categories": [
              "euclidean","manhattan","cosine", "haversine"
            ],
            "default": "euclidean"
          },
          "random_state": {
            "name": "Seed for random number generation",
            "type": "numeric",
            "min": 0,
            "max": 4294967295,
            "step": 1,
            "default": 6
          },
          "n_iter": {
            "name": "Maximum number of iterations for the optimization",
            "type": "numeric",
            "min": 250,
            "step": 1,
            "default": 1000
          },
          "n_iter_without_progress": {
            "name": "Maximum number of iterations without progress before aborting the optimization ",
            "type": "numeric",
            "min": 250,
            "step": 1,
            "default": 300
          }
        }
      },
      "umap": {
        "name": "UMAP",
        "description":"Dimension reduction of a dataframe using UMAP",
        "parameters": {
          "input_df": {
            "name": "Choose input dataframe",
            "type": "named_output",
            "default": [null, null]
          },
          "n_neighbors": {
            "name": "Number of neighbors",
            "type": "numeric",
            "min": 2,
            "max": 100,
            "step": 1,
            "default": 15
          },
          "n_components": {
            "name": "Number of components",
            "type": "numeric",
            "min": 2,
            "max": 100,
            "step": 1,
            "default": 2
          },
          "min_dist": {
            "name": "The effective minimum distance between embedded points.",
            "type": "numeric",
            "min": 0.1,
            "default": 0.1
          },
          "metric": {
            "name": "Distance metric",
            "type": "categorical",
            "categories": [
              "euclidean","manhattan","cosine", "haversine"
            ],
            "default": "euclidean"
          },
          "random_state": {
            "name": "Seed for random number generation",
            "type": "numeric",
            "min": 0,
            "max": 4294967295,
            "step": 1,
            "default": 42
          }
        }
      }
    }
  },
  "data_integration": {  
    "enrichment_analysis": {
<<<<<<< HEAD
      "go_analysis_offline": {
        "name": "GO Analysis offline",
        "description": "Offline GO Analysis using a hypergeometric test",
        "parameters": {
          "proteins": {
            "name": "Choose Proteins to run GO Analysis on",
            "type": "named_output",
            "default": [null,null]
          },
          "protein_sets_path": {
            "name": "Upload Protein Sets {'Name of set': ['protein1', 'protein2', ...], ...}",
            "type": "file",
            "default": null
          },
          "background": {
            "name": "Background set (list of proteins or no upload)",
            "type": "file",
            "default": null
          }
        }
      },
      "go_analysis_with_enrichr": {
        "name": "GO Analysis with enrichr",
        "description": "Online GO Analysis using Enrichr API",
        "parameters": {
          "proteins": {
            "name": "Choose Proteins to run GO Analysis on",
            "type": "named_output",
            "default": [null,null]
          },
          "protein_sets": {
            "name": "Protein Sets",
            "type": "categorical",
            "fill": "dbs_gseapy",
            "categories": [],
            "default": null,
            "multiple": true
          },
          "organism": {
            "name": "Enrichr supported organism",
            "type": "categorical",
            "categories": ["human", "mouse", "yeast", "fly", "fish", "worm"],
            "default": "human"
          }
        }
      },
=======
>>>>>>> 5e2d0833
      "go_analysis_with_STRING": {
        "name": "GO Analysis with STRING",
        "description": "Online GO Analysis using STRING API",
        "parameters": {
          "proteins": {
            "name": "Choose Proteins to run GO Analysis on",
            "type": "named_output",
            "default": [null,null]
          },
          "protein_set_dbs": {
            "name": "Protein Set Libraries",
            "type": "categorical",
            "fill": "dbs_restring",
            "categories": [],
            "default": null,
            "multiple": true
          },
          "organism": {
            "name": "Organism / NCBI taxon identifiers (e.g. Human is 9606)",
            "type": "numeric",
            "default": 9606
          },
          "direction": {
            "name": "Direction of the analysis",
            "type": "categorical",
            "categories": [
              "both","up","down"
            ],
            "default": "both"
          },
          "background": {
            "name": "Background set (no upload = entire proteome)",
            "type": "file",
            "default": null
          },
          "run_name": {
            "type": "empty",
            "name": "run_name",
            "default": null
          }
        }
<<<<<<< HEAD
      }
    },
    "plot": {
      "go_enrichment_bar_plot": {
        "name": "Bar plot for GO enrichment analysis",
        "description":"Creates a bar plot from GO enrichment data (offline and Enrichr for now)",
        "parameters": {
          "input_df": {
            "name": "Choose dataframe to be plotted",
            "type": "named_output",
            "default": [null, null],
            "fill_dynamic": ["categories"]
          },
          "categories": {
            "name": "Categories to be plotted",
            "type": "categorical",
            "multiple": true,
            "fill": "enrichment_categories"
          },
          "top_terms": {
            "name": "Number of top enriched terms per category",
            "type": "numeric",
            "min": 1,
            "max": 100,
            "step": 1,
            "default": 10
          },
          "cutoff": {
            "name": "Only terms with Adjusted P-value < cutoff will be shown",
            "type": "numeric",
            "min": 0,
            "max": 1,
            "default": 0.05
          },
          "title": {
            "name": "Title of the plot (optional)",
            "type": "text"
          },
          "colors": {
            "name": "Colors for the plot (optional)",
            "type": "categorical",
            "multiple": true,
            "fill": "matplotlib_colors",
=======
      },
      "go_analysis_with_enrichr": {
        "name": "GO Analysis with Enrichr",
        "description": "Online GO Analysis using Enrichr API",
        "parameters": {
          "proteins": {
            "name": "Choose Proteins to run GO Analysis on",
            "type": "named_output",
            "default": [null,null]
          },
          "protein_sets": {
            "name": "Protein Sets",
            "type": "categorical",
            "fill": "dbs_gseapy",
            "categories": [],
            "default": null,
            "multiple": true
          },
          "organism": {
            "name": "Enrichr supported organism",
            "type": "categorical",
            "categories": ["human", "mouse", "yeast", "fly", "fish", "worm"],
            "default": "human"
          }
        }
      },
      "go_analysis_offline": {
        "name": "GO Analysis offline",
        "description": "Offline GO Analysis using a hypergeometric test",
        "parameters": {
          "proteins": {
            "name": "Choose Proteins to run GO Analysis on",
            "type": "named_output",
            "default": [null,null]
          },
          "protein_sets_path": {
            "name": "Upload Protein Sets (any of the following file types: .gmt, .txt, .csv, .json | .txt (one set per line): SetName: Protein1, Protein2, ... | .csv (one set per line): SetName, Protein1, Protein2, ... | .json: {SetName: [Protein1, Protein2, ...], SetName2: [Protein2, Protein3, ...]})",
            "type": "file",
            "default": null
          },
          "background": {
            "name": "Background set (one protein per line, csv or txt or no upload -> all proteins from protein sets)",
            "type": "file",
>>>>>>> 5e2d0833
            "default": null
          }
        }
      }
    }
  }
}<|MERGE_RESOLUTION|>--- conflicted
+++ resolved
@@ -1073,30 +1073,50 @@
   },
   "data_integration": {  
     "enrichment_analysis": {
-<<<<<<< HEAD
-      "go_analysis_offline": {
-        "name": "GO Analysis offline",
-        "description": "Offline GO Analysis using a hypergeometric test",
+      "go_analysis_with_STRING": {
+        "name": "GO Analysis with STRING",
+        "description": "Online GO Analysis using STRING API",
         "parameters": {
           "proteins": {
             "name": "Choose Proteins to run GO Analysis on",
             "type": "named_output",
             "default": [null,null]
           },
-          "protein_sets_path": {
-            "name": "Upload Protein Sets {'Name of set': ['protein1', 'protein2', ...], ...}",
+          "protein_set_dbs": {
+            "name": "Protein Set Libraries",
+            "type": "categorical",
+            "fill": "dbs_restring",
+            "categories": [],
+            "default": null,
+            "multiple": true
+          },
+          "organism": {
+            "name": "Organism / NCBI taxon identifiers (e.g. Human is 9606)",
+            "type": "numeric",
+            "default": 9606
+          },
+          "direction": {
+            "name": "Direction of the analysis",
+            "type": "categorical",
+            "categories": [
+              "both","up","down"
+            ],
+            "default": "both"
+          },
+          "background": {
+            "name": "Background set (no upload = entire proteome)",
             "type": "file",
             "default": null
           },
-          "background": {
-            "name": "Background set (list of proteins or no upload)",
-            "type": "file",
+          "run_name": {
+            "type": "empty",
+            "name": "run_name",
             "default": null
           }
         }
       },
       "go_analysis_with_enrichr": {
-        "name": "GO Analysis with enrichr",
+        "name": "GO Analysis with Enrichr",
         "description": "Online GO Analysis using Enrichr API",
         "parameters": {
           "proteins": {
@@ -1120,50 +1140,26 @@
           }
         }
       },
-=======
->>>>>>> 5e2d0833
-      "go_analysis_with_STRING": {
-        "name": "GO Analysis with STRING",
-        "description": "Online GO Analysis using STRING API",
+      "go_analysis_offline": {
+        "name": "GO Analysis offline",
+        "description": "Offline GO Analysis using a hypergeometric test",
         "parameters": {
           "proteins": {
             "name": "Choose Proteins to run GO Analysis on",
             "type": "named_output",
             "default": [null,null]
           },
-          "protein_set_dbs": {
-            "name": "Protein Set Libraries",
-            "type": "categorical",
-            "fill": "dbs_restring",
-            "categories": [],
-            "default": null,
-            "multiple": true
-          },
-          "organism": {
-            "name": "Organism / NCBI taxon identifiers (e.g. Human is 9606)",
-            "type": "numeric",
-            "default": 9606
-          },
-          "direction": {
-            "name": "Direction of the analysis",
-            "type": "categorical",
-            "categories": [
-              "both","up","down"
-            ],
-            "default": "both"
+          "protein_sets_path": {
+            "name": "Upload Protein Sets (any of the following file types: .gmt, .txt, .csv, .json | .txt (one set per line): SetName: Protein1, Protein2, ... | .csv (one set per line): SetName, Protein1, Protein2, ... | .json: {SetName: [Protein1, Protein2, ...], SetName2: [Protein2, Protein3, ...]})",
+            "type": "file",
+            "default": null
           },
           "background": {
-            "name": "Background set (no upload = entire proteome)",
+            "name": "Background set (one protein per line, csv or txt or no upload -> all proteins from protein sets)",
             "type": "file",
             "default": null
-          },
-          "run_name": {
-            "type": "empty",
-            "name": "run_name",
-            "default": null
-          }
-        }
-<<<<<<< HEAD
+          }
+        }
       }
     },
     "plot": {
@@ -1207,51 +1203,6 @@
             "type": "categorical",
             "multiple": true,
             "fill": "matplotlib_colors",
-=======
-      },
-      "go_analysis_with_enrichr": {
-        "name": "GO Analysis with Enrichr",
-        "description": "Online GO Analysis using Enrichr API",
-        "parameters": {
-          "proteins": {
-            "name": "Choose Proteins to run GO Analysis on",
-            "type": "named_output",
-            "default": [null,null]
-          },
-          "protein_sets": {
-            "name": "Protein Sets",
-            "type": "categorical",
-            "fill": "dbs_gseapy",
-            "categories": [],
-            "default": null,
-            "multiple": true
-          },
-          "organism": {
-            "name": "Enrichr supported organism",
-            "type": "categorical",
-            "categories": ["human", "mouse", "yeast", "fly", "fish", "worm"],
-            "default": "human"
-          }
-        }
-      },
-      "go_analysis_offline": {
-        "name": "GO Analysis offline",
-        "description": "Offline GO Analysis using a hypergeometric test",
-        "parameters": {
-          "proteins": {
-            "name": "Choose Proteins to run GO Analysis on",
-            "type": "named_output",
-            "default": [null,null]
-          },
-          "protein_sets_path": {
-            "name": "Upload Protein Sets (any of the following file types: .gmt, .txt, .csv, .json | .txt (one set per line): SetName: Protein1, Protein2, ... | .csv (one set per line): SetName, Protein1, Protein2, ... | .json: {SetName: [Protein1, Protein2, ...], SetName2: [Protein2, Protein3, ...]})",
-            "type": "file",
-            "default": null
-          },
-          "background": {
-            "name": "Background set (one protein per line, csv or txt or no upload -> all proteins from protein sets)",
-            "type": "file",
->>>>>>> 5e2d0833
             "default": null
           }
         }
