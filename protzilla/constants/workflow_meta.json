{
  "importing": {
    "ms_data_import": {
      "max_quant_import": {
        "name": "Max Quant",
        "description": "Max Quant Data Import",
        "parameters": {
          "file_path": {
            "name": "MaxQuant intensities file:",
            "type": "file",
            "default": null
          },
          "intensity_name": {
            "name": "intensity parameter",
            "type": "categorical",
            "categories": [
              "LFQ intensity",
              "Intensity",
              "iBAQ"
            ],
            "default": "Intensity"
          }
        }
      },
      "ms_fragger_import": {
        "name": "MS Fragger",
        "description": "MS Fragger Data Import",
        "parameters": {
          "file_path": {
            "name": "MSFragger intensities file:",
            "type": "file",
            "default": null
          },
          "intensity_name": {
            "name": "intensity name",
            "type": "categorical",
            "categories": [
              "Intensity",
              "MaxLFQ Total Intensity",
              "MaxLFQ Intensity",
              "Total Intensity",
              "MaxLFQ Unique Intensity",
              "Unique Spectral Count",
              "Unique Intensity",
              "Spectral Count",
              "Total Spectral Count"
            ],
            "default": "Intensity"
          }
        }
      }
    },
    "metadata_import": {
      "metadata_import_method": {
        "name": "Metadata Import",
        "description": "Import Metadata",
        "parameters": {
          "file_path": {
            "name": "Metadata file:",
            "type": "file",
            "default": null
          },
          "feature_orientation": {
            "name": "feature orientation",
            "type": "categorical",
            "categories": [
              "Rows (features in rows, samples in columns)",
              "Columns (samples in rows, features in columns)"
            ],
            "default": "Columns (samples in rows, features in columns)"
          }
        }
      }
    },
    "peptide_import": {
      "peptide_import": {
        "name": "Peptide Import",
        "description": "Import Peptide-Data",
        "parameters": {
          "file_path": {
            "name": "Peptide File",
            "type": "file",
            "default": null
          },
          "intensity_name": {
            "name": "Intensity Parameter (same as MS-Data)",
            "type": "categorical",
            "categories": [
              "LFQ intensity",
              "Intensity",
              "iBAQ"
            ],
            "default": "Intensity"
          }
        }
      }
    }
  },
  "data_preprocessing": {
    "filter_proteins": {
      "samples_missing_filter": {
        "name": "Samples Missing",
        "description": "Filters all proteins that are contained in less than a set percentage of samples",
        "parameters": {
          "percentage": {
            "name": "Percentage of minimum non-missing samples per protein",
            "type": "numeric",
            "min": 0,
            "max": 1,
            "default": 0.5
          }
        },
        "graphs": [
          {
            "graph_type": {
              "name": "Graph type:",
              "type": "categorical",
              "categories": [
                "Bar chart",
                "Pie chart"
              ],
              "default": "Pie chart"
            }
          }
        ]
      }
    },
    "filter_samples": {
      "protein_count_filter": {
        "name": "Protein Count",
        "description": "Filter by protein count per sample",
        "parameters": {
          "threshold": {
            "name": "Number of standard deviations from the median:",
            "type": "numeric",
            "min": 0,
            "default": 2
          }
        },
        "graphs": [
          {
            "graph_type": {
              "name": "Graph type:",
              "type": "categorical",
              "categories": [
                "Bar chart",
                "Pie chart"
              ],
              "default": "Pie chart"
            }
          }
        ]
      },
      "proteins_missing_filter": {
        "name": "Proteins Missing",
        "description": "Filters all samples that contain less than a set percentage of proteins",
        "parameters": {
          "percentage": {
            "name": "Percentage of minimum non-missing proteins per sample",
            "type": "numeric",
            "min": 0,
            "max": 1,
            "default": 0.5
          }
        },
        "graphs": [
          {
            "graph_type": {
              "name": "Graph type:",
              "type": "categorical",
              "categories": [
                "Bar chart",
                "Pie chart"
              ],
              "default": "Pie chart"
            }
          }
        ]
      },
      "protein_intensity_sum_filter": {
        "name": "Sum of Intensities",
        "description": "Filter by sum of protein intensities per sample",
        "parameters": {
          "threshold": {
            "name": "Number of standard deviations from the median:",
            "type": "numeric",
            "min": 0,
            "default": 2
          }
        },
        "graphs": [
          {
            "graph_type": {
              "name": "Graph type:",
              "type": "categorical",
              "categories": [
                "Bar chart",
                "Pie chart"
              ],
              "default": "Pie chart"
            }
          }
        ]
      }
    },
    "outlier_detection": {
      "pca": {
        "name": "PCA",
        "description": "This function filters out outliers using a PCA based approach based geometrical distance to the median and returns a list of samples that are inliers. Allows 2D (using an ellipse) or 3D (using an ellipsoid) analysis.",
        "parameters": {
          "threshold": {
            "name": "Threshold for number of standard deviations from the median:",
            "type": "numeric",
            "min": 0,
            "default": 2
          },
          "number_of_components": {
            "name": "Number of components:",
            "type": "numeric",
            "min": 2,
            "max": 3,
            "step": 1,
            "default": 3
          }
        },
        "graphs": [
          {}
        ]
      },
      "isolation_forest": {
        "name": "Isolation Forest",
        "description": "This function filters out outliers using a clustering isolation forest approach.",
        "parameters": {
          "n_estimators": {
            "name": "Number of estimators:",
            "type": "numeric",
            "min": 1,
            "step": 1,
            "default": 100
          }
        },
        "graphs": [
          {}
        ]
      },
      "local_outlier_factor": {
        "name": "Local Outlier Factor",
        "description": "This function filters out outliers using a clustering Local Outlier Factor approach based on k nearest neighbors clustering.",
        "parameters": {
          "number_of_neighbors": {
            "name": "Number of neighbours:",
            "type": "numeric",
            "min": 1,
            "step": 1,
            "default": 20
          }
        },
        "graphs": [
          {}
        ]
      }
    },
    "transformation": {
      "log_transformation": {
        "name": "Log",
        "description": "This function log-transforms intensity DataFrames. Supports log-transformation to the base of 2 or 10.",
        "parameters": {
          "log_base": {
            "name": "Log transformation base:",
            "type": "categorical",
            "categories": [
              "log2",
              "log10"
            ],
            "default": "log2"
          }
        },
        "graphs": [
          {
            "graph_type": {
              "name": "Graph type:",
              "type": "categorical",
              "categories": [
                "Boxplot",
                "Histogram"
              ],
              "default": "Boxplot"
            },
            "group_by": {
              "name": "Group by:",
              "type": "categorical",
              "categories": [
                "None",
                "Sample",
                "Protein ID"
              ],
              "default": "None"
            }
          }
        ]
      }
    },
    "normalisation": {
      "z_score": {
        "name": "Z-Score",
        "description": "A function to run the sklearn StandardScaler class on your dataframe. Normalises the data on the level of each sample. Scales the data to zero mean and unit variance. This is often also called z-score normalisation/ transformation.",
        "parameters": {},
        "graphs": [
          {
            "graph_type": {
              "name": "Graph type:",
              "type": "categorical",
              "categories": [
                "Boxplot",
                "Histogram"
              ],
              "default": "Boxplot"
            },
            "group_by": {
              "name": "Group by:",
              "type": "categorical",
              "categories": [
                "None",
                "Sample",
                "Protein ID"
              ],
              "default": "None"
            }
          }
        ]
      },
      "totalsum": {
        "name": "Total Sum",
        "description": "A function to perform normalisation using the total sum of sample intensities on your dataframe. Normalises the data on the level of each sample. Divides each intensity by the total sum of sample intensities.",
        "parameters": {},
        "graphs": [
          {
            "graph_type": {
              "name": "Graph type:",
              "type": "categorical",
              "categories": [
                "Boxplot",
                "Histogram"
              ],
              "default": "Boxplot"
            },
            "group_by": {
              "name": "Group by:",
              "type": "categorical",
              "categories": [
                "None",
                "Sample",
                "Protein ID"
              ],
              "default": "None"
            }
          }
        ]
      },
      "median": {
        "name": "Median",
        "description": "A function to perform a quartile/percentile normalisation on your dataframe. Normalises the data on the level of each sample. Divides each intensity by the chosen intensity quartile of the respective sample. By default, the median (50%-quartile) is used.",
        "parameters": {
          "percentile": {
            "name": "Percentile for normalisation:",
            "type": "numeric",
            "min": 0,
            "max": 1,
            "default": 0.5
          }
        },
        "graphs": [
          {
            "graph_type": {
              "name": "Graph type:",
              "type": "categorical",
              "categories": [
                "Boxplot",
                "Histogram"
              ],
              "default": "Boxplot"
            },
            "group_by": {
              "name": "Group by:",
              "type": "categorical",
              "categories": [
                "None",
                "Sample",
                "Protein ID"
              ],
              "default": "None"
            }
          }
        ]
      },
      "ref_protein": {
        "name": "Protein Reference",
        "description": "A function to perform protein-intensity normalisation in reference to a selected protein on your dataframe. Normalises the data on the level of each sample. Divides each intensity by the intensity of the chosen reference protein in each sample. Samples where this value is zero will be removed and returned separately.",
        "parameters": {
          "reference_protein": {
            "name": "Reference Protein:",
            "type": "text",
            "default": "",
            "placeholder": "Enter the protein ID for the reference protein"
          }
        },
        "graphs": [
          {
            "graph_type": {
              "name": "Graph type:",
              "type": "categorical",
              "categories": [
                "Boxplot",
                "Histogram"
              ],
              "default": "Boxplot"
            },
            "group_by": {
              "name": "Group by:",
              "type": "categorical",
              "categories": [
                "None",
                "Sample",
                "Protein ID"
              ],
              "default": "None"
            }
          }
        ]
      }
    },
    "imputation": {
      "min_value_per_dataset": {
        "name": "Min per Dataset",
        "description": "A function to impute missing values for each protein by taking into account data from the entire dataframe. Sets missing value to the smallest measured value in the dataframe. The user can also assign a shrinking factor to take a fraction of that minimum value for imputation.",
        "parameters": {
          "shrinking_value": {
            "name": "Shrinking Value:",
            "type": "numeric",
            "min": 0,
            "max": 1,
            "default": 1
          }
        },
        "graphs": [
          {
            "graph_type": {
              "name": "Graph type:",
              "type": "categorical",
              "categories": [
                "Boxplot",
                "Histogram"
              ],
              "default": "Boxplot"
            },
            "group_by": {
              "name": "Group by:",
              "type": "categorical",
              "categories": [
                "None",
                "Sample",
                "Protein ID"
              ],
              "default": "None"
            }
          },
          {
            "graph_type_quantites": {
              "name": "Graph type Imputed Values:",
              "type": "categorical",
              "categories": [
                "Bar chart",
                "Pie chart"
              ],
              "default": "Pie chart"
            }
          }
        ]
      },
      "min_value_per_protein": {
        "name": "Min per Protein",
        "description": "A function to impute missing values for each protein by taking into account data from each protein. Sets missing value to the smallest measured value for each protein column. The user can also assign a shrinking factor to take a fraction of that minimum value for imputation. CAVE: All proteins without any values will be filtered out.",
        "parameters": {
          "shrinking_value": {
            "name": "Shrinking Value:",
            "type": "numeric",
            "min": 0,
            "max": 1,
            "default": 1
          }
        },
        "graphs": [
          {
            "graph_type": {
              "name": "Graph type:",
              "type": "categorical",
              "categories": [
                "Boxplot",
                "Histogram"
              ],
              "default": "Boxplot"
            },
            "group_by": {
              "name": "Group by:",
              "type": "categorical",
              "categories": [
                "None",
                "Sample",
                "Protein ID"
              ],
              "default": "None"
            }
          },
          {
            "graph_type_quantites": {
              "name": "Graph type Imputed Values:",
              "type": "categorical",
              "categories": [
                "Bar chart",
                "Pie chart"
              ],
              "default": "Pie chart"
            }
          }
        ]
      },
      "min_value_per_sample": {
        "name": "Min per Sample",
        "description": "Sets missing intensity values to the smallest measured value for each sample",
        "parameters": {
          "shrinking_value": {
            "name": "Shrinking Value:",
            "type": "numeric",
            "min": 0,
            "max": 1,
            "default": 1
          }
        },
        "graphs": [
          {
            "graph_type": {
              "name": "Graph type:",
              "type": "categorical",
              "categories": [
                "Boxplot",
                "Histogram"
              ],
              "default": "Boxplot"
            },
            "group_by": {
              "name": "Group by:",
              "type": "categorical",
              "categories": [
                "None",
                "Sample",
                "Protein ID"
              ],
              "default": "None"
            }
          },
          {
            "graph_type_quantites": {
              "name": "Graph type Imputed Values:",
              "type": "categorical",
              "categories": [
                "Bar chart",
                "Pie chart"
              ],
              "default": "Pie chart"
            }
          }
        ]
      },
      "simple_imputation_per_protein": {
        "name": "SimpleImputer",
        "description": "Imputation methods include imputation by mean, median and mode. Implements the sklearn.SimpleImputer class",
        "parameters": {
          "strategy": {
            "name": "Strategy:",
            "type": "categorical",
            "categories": [
              "mean",
              "median",
              "most_frequent"
            ],
            "default": "mean"
          }
        },
        "graphs": [
          {
            "graph_type": {
              "name": "Graph type:",
              "type": "categorical",
              "categories": [
                "Boxplot",
                "Histogram"
              ],
              "default": "Boxplot"
            },
            "group_by": {
              "name": "Group by:",
              "type": "categorical",
              "categories": [
                "None",
                "Sample",
                "Protein ID"
              ],
              "default": "None"
            }
          },
          {
            "graph_type_quantites": {
              "name": "Graph type Imputed Values:",
              "type": "categorical",
              "categories": [
                "Bar chart",
                "Pie chart"
              ],
              "default": "Pie chart"
            }
          }
        ]
      },
      "knn": {
        "name": "kNN",
        "description": "A function to perform value imputation based on KNN (k-nearest neighbors). Imputes missing values for each sample based on intensity-wise similar samples. Two samples are close if the features that neither is missing are close.",
        "parameters": {
          "number_of_neighbours": {
            "name": "Number of neighbours:",
            "type": "numeric",
            "min": 1,
            "step": 1,
            "default": 5
          }
        },
        "graphs": [
          {
            "graph_type": {
              "name": "Graph type:",
              "type": "categorical",
              "categories": [
                "Boxplot",
                "Histogram"
              ],
              "default": "Boxplot"
            },
            "group_by": {
              "name": "Group by:",
              "type": "categorical",
              "categories": [
                "None",
                "Sample",
                "Protein ID"
              ],
              "default": "None"
            }
          },
          {
            "graph_type_quantites": {
              "name": "Graph type - Imputed Values:",
              "type": "categorical",
              "categories": [
                "Bar chart",
                "Pie chart"
              ],
              "default": "Pie chart"
            }
          }
        ]
      }
    },
    "filter_peptides": {
      "pep_filter": {
        "name": "PEP Threshold",
        "description": "Filter by PEP-Threshold",
        "parameters": {
          "threshold": {
            "name": "Threshold Value for PEP",
            "type": "numeric",
            "min": 0,
            "default": 0
          },
          "peptide_df": {
            "type": "empty",
            "name": "peptide_df"
          }
        },
        "graphs": [
          {
            "graph_type": {
              "name": "Graph type:",
              "type": "categorical",
              "categories": [
                "Bar chart",
                "Pie chart"
              ],
              "default": "Bar chart"
            }
          }
        ]
      }
    }
  },
  "data_analysis": {
    "differential_expression": {
      "anova": {
        "name": "ANOVA",
        "description": "A function that uses ANOVA to test the difference between two or more groups defined in the clinical data. The ANOVA test is conducted on the level of each protein. The p-values are corrected for multiple testing.",
        "parameters": {
          "intensity_df": {
            "name": "Input Dataframe",
            "type": "named_output",
            "default": [
              null,
              null
            ]
          },
          "multiple_testing_correction_method": {
            "name": "Multiple Testing Correction Method:",
            "type": "categorical",
            "categories": [
              "Benjamini-Hochberg",
              "Bonferroni"
            ],
            "default": "Benjamini-Hochberg"
          },
          "alpha": {
            "name": "Error Rate (alpha)",
            "type": "numeric",
            "min": 0,
            "max": 1,
            "default": 0.05
          },
          "grouping": {
            "name": "Grouping:",
            "type": "categorical",
            "fill": "metadata_columns",
            "fill_dynamic": [
              "selected_groups"
            ],
            "categories": [],
            "default": "None"
          },
          "selected_groups": {
            "name": "Selected Groups:",
            "type": "categorical",
            "fill": "metadata_column_data",
            "categories": [],
            "default": "None",
            "multiple": true,
            "default_select_all": false
          },
          "metadata_df": {
            "type": "empty",
            "name": "metadata_df",
            "default": null
          }
        }
      },
      "t_test": {
        "name": "t-Test",
        "description": "A function to conduct a two sample t-test between groups defined in the clinical data. The t-test is conducted on the level of each protein. The p-values are corrected for multiple testing.",
        "parameters": {
          "intensity_df": {
            "name": "Input Dataframe",
            "type": "named_output",
            "default": [
              null,
              null
            ]
          },
          "multiple_testing_correction_method": {
            "name": "Multiple Testing Correction Method:",
            "type": "categorical",
            "categories": [
              "Benjamini-Hochberg",
              "Bonferroni"
            ],
            "default": "Benjamini-Hochberg"
          },
          "alpha": {
            "name": "Error Rate (alpha)",
            "type": "numeric",
            "min": 0,
            "max": 1,
            "default": 0.05
          },
          "fc_threshold": {
            "name": "Fold change threshold",
            "type": "numeric",
            "min": 0,
            "default": 0
          },
          "log_base": {
            "name": "base of log transformation (leave empty if no log transformation was performed on the data)",
            "type": "numeric",
            "min": 2,
            "default": null
          },
          "grouping": {
            "name": "Grouping",
            "type": "categorical",
            "fill": "metadata_columns",
            "fill_dynamic": [
              "group1",
              "group2"
            ],
            "categories": [],
            "default": null
          },
          "group1": {
            "name": "Group 1",
            "type": "categorical",
            "fill": "metadata_column_data",
            "categories": [],
            "default": null
          },
          "group2": {
            "name": "Group 2",
            "type": "categorical",
            "fill": "metadata_column_data",
            "categories": [],
            "default": null
          },
          "metadata_df": {
            "type": "empty",
            "name": "metadata_df",
            "default": null
          }
        }
      },
      "linear_model": {
        "name": "linear model",
        "description": "A function to fit a linear model using Ordinary Least Squares for each Protein. The linear model fits the protein intensities on Y axis and the grouping on X for group1 X=-1 and group2 X=1. The p-values are corrected for multiple testing.",
        "parameters": {
          "intensity_df": {
            "name": "Input Dataframe",
            "type": "named_output",
            "default": [
              null,
              null
            ]
          },
          "multiple_testing_correction_method": {
            "name": "Multiple Testing Correction Method:",
            "type": "categorical",
            "categories": [
              "Benjamini-Hochberg",
              "Bonferroni"
            ],
            "default": "Benjamini-Hochberg"
          },
          "alpha": {
            "name": "Error Rate (alpha)",
            "type": "numeric",
            "min": 0,
            "max": 1,
            "default": 0.05
          },
          "fc_threshold": {
            "name": "Fold change threshold",
            "type": "numeric",
            "min": 0,
            "default": 0
          },
          "grouping": {
            "name": "Grouping",
            "type": "categorical",
            "fill": "metadata_columns",
            "fill_dynamic": [
              "group1",
              "group2"
            ],
            "categories": [],
            "default": null
          },
          "group1": {
            "name": "Group 1",
            "type": "categorical",
            "fill": "metadata_column_data",
            "categories": [],
            "default": null
          },
          "group2": {
            "name": "Group 2",
            "type": "categorical",
            "fill": "metadata_column_data",
            "categories": [],
            "default": null
          },
          "metadata_df": {
            "type": "empty",
            "name": "metadata_df",
            "default": null
          }
        }
      }
    },
    "plot": {
      "volcano": {
        "name": "Volcano Plot",
        "description": "",
        "parameters": {
          "p_values": {
            "name": "p-value df",
            "type": "named_output",
            "default": [
              null,
              null
            ]
          },
          "log2_fc": {
            "name": "log2 fold change df",
            "type": "named_output",
            "default": [
              null,
              null
            ]
          },
          "fc_threshold": {
            "name": "log2 fold change threshold",
            "type": "named_output",
            "default": [
              null,
              null
            ]
          },
          "alpha": {
            "name": "alpha/corrected alpha",
            "type": "named_output",
            "default": [
              null,
              null
            ]
          },
          "proteins_of_interest_input": {
            "name": "Proteins of Interest",
            "type": "named_output",
            "default": [
              null,
              null
            ],
            "fill_dynamic": [
              "proteins_of_interest"
            ]
          },
          "proteins_of_interest": {
            "type": "categorical",
            "fill": "protein_ids",
            "categories": [],
            "default": null,
            "multiple": true
          }
        }
      },
      "heatmap": {
        "name": "Heatmap",
        "description": "",
        "parameters": {}
      },
      "scatter_plot": {
        "name": "Scatter plot",
        "description": "Creates a scatter plot from data",
        "parameters": {
          "input_df": {
            "name": "Choose dataframe to be plotted",
            "type": "named_output",
            "default": [
              null,
              null
            ]
          },
          "color_df": {
            "name": "Choose a dataframe to assign color to marks (optional)",
            "type": "named_output",
            "default": [
              null,
              null
            ],
            "optional": true
          }
        }
      },
      "clustergram": {
        "name": "Clustergram",
        "description": "Creates a clustergram from data",
        "parameters": {
          "input_df": {
            "name": "Input dataframe: choose dataframe to be plotted",
            "type": "named_output",
            "default": [
              null,
              null
            ]
          },
          "sample_group_df": {
            "name": "Grouping dataframe: choose a dataframe that assigns the samples present in the input dataframe to a group they belong (optional)",
            "type": "named_output",
            "default": [
              null,
              null
            ],
            "optional": true
          },
          "flip_axes": {
            "name": "Do you want to flip the orientation of the heatmap's axes?",
            "type": "categorical",
            "categories": [
              "yes",
              "no"
            ],
            "default": "no"
          }
        }
      },
      "precision_recall_curve": {
        "name": "Precision recall curve",
        "description": "The precision-recall curve shows the tradeoff between precision and recall for different threshold",
        "parameters": {
          "model": {
            "name": "Choose trained model",
            "type": "named_output",
            "default": [
              null,
              null
            ]
          },
          "input_test_df": {
            "name": "Choose test data",
            "type": "named_output",
            "default": [
              null,
              null
            ]
          },
          "labels_test_df": {
            "name": "Choose labels for test data",
            "type": "named_output",
            "default": [
              null,
              null
            ]
          },
          "plot_title": {
            "name": "Title of the plot (optional)",
            "type": "text"
          }
        }
      },
      "roc_curve": {
        "name": "ROC curve",
        "description": "The ROC curve helps assess the model's ability to discriminate between positive and negative classes and determine an optimal threshold for decision making",
        "parameters": {
          "model": {
            "name": "Choose trained model",
            "type": "named_output",
            "default": [
              null,
              null
            ]
          },
          "input_test_df": {
            "name": "Choose test data",
            "type": "named_output",
            "default": [
              null,
              null
            ]
          },
          "labels_test_df": {
            "name": "Choose labels for test data",
            "type": "named_output",
            "default": [
              null,
              null
            ]
          },
          "plot_title": {
            "name": "Title of the plot (optional)",
            "type": "text"
          }
        }
      }
    },
    "clustering": {
      "k_means": {
        "name": "K-Means",
        "description": "Partitions a number of samples in k clusters using k-means",
        "parameters": {
          "input_df": {
            "name": "Choose input dataframe",
            "type": "named_output",
            "default": [
              null,
              null
            ]
          },
          "n_clusters": {
            "name": "Number of clusters to form",
            "type": "numeric",
            "min": 1,
            "step": 1,
            "default": 8
          },
          "random_state": {
            "name": "Seed for centroid initialisation",
            "type": "numeric",
            "min": 0,
            "max": 4294967295,
            "step": 1,
            "default": 6
          },
          "init_centroid_strategy": {
            "name": "Method for initialisation of centroids",
            "type": "categorical",
            "categories": [
              "k-means++",
              "random"
            ],
            "default": "random"
          },
          "n_init": {
            "name": "Number of times the k-means algorithm is run with different centroid seeds",
            "type": "numeric",
            "min": 1,
            "step": 1,
            "default": 10
          },
          "max_iter": {
            "name": "Maximum number of iterations of the k-means algorithm for a single run.",
            "type": "numeric",
            "min": 1,
            "step": 1,
            "default": 300
          },
          "tolerance": {
            "name": "Relative tolerance with regards to Frobenius norm",
            "type": "numeric",
            "min": 0,
            "default": 1e-4
          }
        }
      }
    },
    "classification": {
      "random_forest": {
        "name": "Random Forest",
        "description": "A random forest is a meta estimator that fits a number of decision tree classifiers on various sub-samples of the dataset and uses averaging to improve the predictive accuracy and control over-fitting.",
        "parameters": {
          "input_df": {
            "name": "Choose input dataframe",
            "type": "named_output",
            "default": [
              null,
              null
            ]
          },
          "labels_column": {
            "name": "Choose labels column from metadata",
            "type": "categorical",
            "fill": "metadata_columns",
            "fill_dynamic": [
              "positive_label"
            ],
            "categories": [],
            "default": "None"
          },
          "positive_label": {
            "name": "Choose positive class",
            "type": "categorical",
            "fill": "metadata_column_data",
            "categories": [],
            "default": "None"
          },
          "test_size": {
            "name": "Test size",
            "type": "numeric",
            "default": 0.20
          },
          "split_stratify": {
            "name": "Split data in a stratified fashion",
            "type": "categorical",
            "categories": [
              "yes",
              "no"
            ],
            "default": "yes"
          },
          "validation_strategy": {
            "name": "Validation Strategy",
            "type": "categorical_dynamic",
            "categories": [
              "K-Fold",
              "Repeated K-Fold",
              "Stratified K-Fold",
              "Leave one out",
              "Leave p out",
              "Manual"
            ],
            "default": "K-Fold",
            "dynamic_parameters": {
<<<<<<< HEAD
=======
              "K-Fold": [
                "n_splits",
                "shuffle"
              ],
              "Stratified K-Fold": [
                "n_splits",
                "shuffle"
              ],
              "Repeated K-Fold": [
                "n_splits",
                "n_repeats",
                "random_state_cv"
              ],
              "Leave p out": [
                "p_samples"
              ],
>>>>>>> 45a5f725
              "Manual": [
                "train_val_split"
              ]
            }
          },
          "train_val_split": {
            "name": "Choose the size of the validation data set (you can either enter the absolute number of validation samples or a number between 0.0 and 1.0 to represent the percentage of validation samples)",
            "type": "numeric",
            "dynamic": true,
            "default": 0.20
          },
          "n_splits": {
            "name": "Number of folds",
            "type": "numeric",
            "min": 2,
            "dynamic": true,
            "default": 5
          },
          "shuffle": {
            "name": "Whether to shuffle the data before splitting into batches",
            "type": "categorical_dynamic",
            "categories": [
              "yes",
              "no"
            ],
            "default": "yes",
            "dynamic": true,
            "dynamic_parameters": {
              "yes": [
                "random_state_cv"
              ]
            }
          },
          "n_repeats": {
            "name": "Number of times cross-validator needs to be repeated",
            "type": "numeric",
            "dynamic": true,
            "default": 10
          },
          "random_state_cv": {
            "name": "Seed for random number generation",
            "type": "numeric",
            "min": 0,
            "max": 4294967295,
            "step": 1,
            "default": 42,
            "dynamic": true
          },
          "p_samples": {
            "name": "Size of the test sets",
            "type": "numeric",
            "dynamic": true,
            "default": 1
          },
          "scoring": {
            "name": "score",
            "type": "categorical",
            "categories": [
              "accuracy",
              "precision",
              "recall",
              "matthews_corrcoef"
            ],
            "default": "accuracy",
            "multiple": true
          },
          "model_selection": {
            "name": "Choose strategy to perform parameter fine-tuning",
            "type": "categorical_dynamic",
            "categories": [
              "Grid search",
              "Randomized search",
              "Manual"
            ],
            "default": "Grid search",
            "dynamic_parameters": {
              "Grid search": [
                "model_selection_scoring"
              ],
              "Randomized search": [
                "model_selection_scoring"
              ]
            }
          },
          "model_selection_scoring": {
            "name": "Select a scoring for identifying the best estimator following a grid search",
            "type": "categorical",
            "categories": [
<<<<<<< HEAD
              "Grid search",
              "Randomized search",
              "Manual"
            ],
            "default": "Grid search"
=======
              "accuracy",
              "precision",
              "recall",
              "matthews_corrcoef"
            ],
            "default": "accuracy",
            "dynamic": true
>>>>>>> 45a5f725
          },
          "n_estimators": {
            "name": "The number of trees in the forest.",
            "type": "numeric",
            "default": 100,
            "multiple": true
          },
          "criterion": {
            "name": "The function to measure the quality of a split",
            "type": "categorical",
            "categories": [
              "gini",
              "log_loss",
              "entropy"
            ],
            "default": "gini",
            "multiple": true
          },
          "max_depth": {
            "name": "The maximum depth of the tree.",
            "type": "numeric",
            "default": 1,
            "multiple": true
          },
          "random_state": {
            "name": "Seed for random number generation",
            "type": "numeric",
            "min": 0,
            "max": 4294967295,
            "step": 1,
            "default": 6
          },
          "metadata_df": {
            "type": "empty",
            "name": "metadata_df",
            "default": null
          }
        }
      },
      "svm": {
        "name": "Support Vector Machine (SVM)",
        "description": "",
        "parameters": {
          "input_df": {
            "name": "Choose input dataframe",
            "type": "named_output",
            "default": [
              null,
              null
            ]
          },
          "labels_column": {
            "name": "Choose labels column from metadata",
            "type": "categorical",
            "fill": "metadata_columns",
            "categories": [],
            "default": "None"
          },
          "test_size": {
            "name": "Test size",
            "type": "numeric",
            "default": 0.20
          },
          "split_stratify": {
            "name": "Split data in a stratified fashion",
            "type": "categorical",
            "categories": [
              "yes",
              "no"
            ],
            "default": "yes"
          },
          "positive_label": {
            "name": "Choose positive class",
            "type": "categorical",
            "fill": "metadata_column_data",
            "categories": [],
            "default": "None"
          },
          "validation_strategy": {
            "name": "Validation Strategy",
            "type": "categorical_dynamic",
            "categories": [
              "K-Fold",
              "Repeated K-Fold",
              "Stratified K-Fold",
              "Leave one out",
              "Leave p out",
              "Manual"
            ],
            "default": "K-Fold",
            "dynamic_parameters": {
              "K-Fold": [
                "n_splits",
                "shuffle"
              ],
              "Stratified K-Fold": [
                "n_splits",
                "shuffle"
              ],
              "Repeated K-Fold": [
                "n_splits",
                "n_repeats",
                "random_state_cv"
              ],
              "Leave p out": [
                "p_samples"
              ],
              "Manual": [
                "test_size"
              ]
            }
          },
          "train_val_split": {
            "name": "Choose the size of the validation data set (you can either enter the absolute number of validation samples or a number between 0.0 and 1.0 to represent the percentage of validation samples)",
            "type": "numeric",
            "dynamic": true,
            "default": 0.20
          },
          "n_splits": {
            "name": "Number of folds",
            "type": "numeric",
            "min": 2,
            "dynamic": true,
            "default": 5
          },
          "shuffle": {
            "name": "Whether to shuffle the data before splitting into batches",
            "type": "categorical_dynamic",
            "categories": [
              "yes",
              "no"
            ],
            "default": "yes",
            "dynamic": true,
            "dynamic_parameters": {
              "True": [
                "random_state_cv"
              ]
            }
          },
          "n_repeats": {
            "name": "Number of times cross-validator needs to be repeated",
            "type": "numeric",
            "dynamic": true,
            "default": 10
          },
          "random_state_cv": {
            "name": "Seed for random number generation",
            "type": "numeric",
            "min": 0,
            "max": 4294967295,
            "step": 1,
            "default": 42,
            "dynamic": true
          },
          "p_samples": {
            "name": "Size of the test sets",
            "type": "numeric",
            "dynamic": true,
            "default": 1
          },
          "scoring": {
            "name": "score",
            "type": "categorical",
            "categories": [
              "accuracy",
              "precision",
              "recall",
              "matthews_corrcoef"
            ],
            "default": "accuracy",
            "multiple": true
          },
          "model_selection": {
            "name": "Choose strategy to perform parameter fine-tuning",
            "type": "categorical_dynamic",
            "categories": [
              "Grid search",
              "Randomized search",
              "Manual"
            ],
            "default": "Grid search",
            "dynamic_parameters": {
              "Grid search": [
                "model_selection_scoring"
              ],
              "Randomized search": [
                "model_selection_scoring"
              ]
            }
          },
          "model_selection_scoring": {
            "name": "Select a scoring for identifying the best estimator following a grid search",
            "type": "categorical",
            "categories": [
              "accuracy",
              "precision",
              "recall",
              "matthews_corrcoef"
            ],
            "default": "accuracy",
            "dynamic": true
          },
          "C": {
            "name": "C: Regularization parameter (the strength of the regularization is inversely proportional to C)",
            "type": "numeric",
            "min": 0.0,
            "default": 1.0,
            "multiple": true
          },
          "kernel": {
            "name": "Kernel type",
            "type": "categorical",
            "categories": [
              "linear",
              "poly",
              "rbf",
              "sigmoid",
              "precomputed"
            ],
            "default": "linear",
            "multiple": true
          },
          "tolerance": {
            "name": "Tolerance for stopping criterion",
            "type": "numeric",
            "min": 0,
            "default": 1e-4
          },
          "random_state": {
            "name": "Seed for random number generation",
            "type": "numeric",
            "min": 0,
            "max": 4294967295,
            "step": 1,
            "default": 6
          },
          "metadata_df": {
            "type": "empty",
            "name": "metadata_df",
            "default": null
          }
        }
      }
    },
    "model_evaluation": {
      "evaluate_classification_model": {
        "name": "Evaluation of classification models",
        "description": "Assessing an already trained classification model on separate testing data using widely used scoring metrics",
        "parameters": {
          "model": {
            "name": "Choose trained model",
            "type": "named_output",
            "default": [
              null,
              null
            ]
          },
          "input_test_df": {
            "name": "Choose testing data",
            "type": "named_output",
            "default": [
              null,
              null
            ]
          },
          "labels_test_df": {
            "name": "Choose labels for input data",
            "type": "named_output",
            "default": [
              null,
              null
            ]
          },
          "scoring": {
            "name": "Choose metric to measure the model's performance",
            "type": "categorical",
            "categories": [
              "accuracy",
              "precision",
              "recall",
              "matthews_corrcoef"
            ],
            "default": "accuracy",
            "multiple": true
          }
        }
      }
    },
    "dimension_reduction": {
      "t_sne": {
        "name": "t-SNE",
        "description": "Dimension reduction of a dataframe using t-SNE",
        "parameters": {
          "input_df": {
            "name": "Choose input dataframe",
            "type": "named_output",
            "default": [
              null,
              null
            ]
          },
          "n_components": {
            "name": "Dimension of the embedded space",
            "type": "numeric",
            "min": 1,
            "step": 1,
            "default": 2
          },
          "perplexity": {
            "name": "Perplexity",
            "type": "numeric",
            "min": 5.0,
            "max": 50.0,
            "default": 30.0
          },
          "metric": {
            "name": "Distance metric",
            "type": "categorical",
            "categories": [
              "euclidean",
              "manhattan",
              "cosine",
              "haversine"
            ],
            "default": "euclidean"
          },
          "random_state": {
            "name": "Seed for random number generation",
            "type": "numeric",
            "min": 0,
            "max": 4294967295,
            "step": 1,
            "default": 6
          },
          "n_iter": {
            "name": "Maximum number of iterations for the optimization",
            "type": "numeric",
            "min": 250,
            "step": 1,
            "default": 1000
          },
          "n_iter_without_progress": {
            "name": "Maximum number of iterations without progress before aborting the optimization ",
            "type": "numeric",
            "min": 250,
            "step": 1,
            "default": 300
          }
        }
      },
      "umap": {
        "name": "UMAP",
        "description": "Dimension reduction of a dataframe using UMAP",
        "parameters": {
          "input_df": {
            "name": "Choose input dataframe",
            "type": "named_output",
            "default": [
              null,
              null
            ]
          },
          "n_neighbors": {
            "name": "Number of neighbors",
            "type": "numeric",
            "min": 2,
            "max": 100,
            "step": 1,
            "default": 15
          },
          "n_components": {
            "name": "Number of components",
            "type": "numeric",
            "min": 2,
            "max": 100,
            "step": 1,
            "default": 2
          },
          "min_dist": {
            "name": "The effective minimum distance between embedded points.",
            "type": "numeric",
            "min": 0.1,
            "default": 0.1
          },
          "metric": {
            "name": "Distance metric",
            "type": "categorical",
            "categories": [
              "euclidean",
              "manhattan",
              "cosine",
              "haversine"
            ],
            "default": "euclidean"
          },
          "random_state": {
            "name": "Seed for random number generation",
            "type": "numeric",
            "min": 0,
            "max": 4294967295,
            "step": 1,
            "default": 42
          }
        }
      }
    },
    "protein_graphs": {
      "peptides_to_isoform": {
        "name": "Peptide to Isoform",
        "description": "Create a variation graph (.graphml) for a Protein and map the peptides onto the graph for coverage visualisation. The protein data will be downloaded from https://rest.uniprot.org/uniprotkb/<Protein ID>.txt. Only `Variant`-Features are included in the graph. This, currently, only works with Uniport-IDs and while you are online.",
        "parameters": {
          "protein_id": {
            "name": "Protein ID",
            "type": "text",
            "default": "",
            "placeholder": "Enter the Uniprot-ID of the Protein"
          },
          "run_name": {
            "type": "empty",
            "name": "run_name",
            "default": null
          },
          "peptide_df": {
            "type": "empty",
            "name": "peptide_df",
            "default": null
          },
          "k": {
            "name": "k-mer length",
            "type": "numeric",
            "min": 1,
            "step": 1,
            "default": 5
          }
        }
      }
    }
  },
  "data_integration": {
    "enrichment_analysis": {
      "go_analysis_with_STRING": {
        "name": "GO Analysis with STRING",
        "description": "Online GO Analysis using STRING API",
        "parameters": {
          "proteins": {
            "name": "Dataframe with Protein IDs and direction of expression change column (e.g. log2FC)",
            "type": "named_output",
            "default": [
              null,
              null
            ]
          },
          "protein_set_dbs": {
            "name": "Protein Set Libraries",
            "type": "categorical",
            "fill": "dbs_restring",
            "categories": [],
            "default": null,
            "multiple": true
          },
          "organism": {
            "name": "Organism / NCBI taxon identifiers (e.g. Human is 9606)",
            "type": "numeric",
            "default": 9606
          },
          "direction": {
            "name": "Direction of the analysis",
            "type": "categorical",
            "categories": [
              "both",
              "up",
              "down"
            ],
            "default": "both"
          },
          "background": {
            "name": "Background set (no upload = entire proteome)",
            "type": "file",
            "default": null
          }
        }
      },
      "go_analysis_with_enrichr": {
        "name": "GO Analysis with Enrichr",
        "description": "Online GO Analysis using Enrichr API",
        "parameters": {
          "proteins": {
            "name": "Dataframe with Protein IDs and direction of expression change column (e.g. log2FC)",
            "type": "named_output",
            "default": [
              null,
              null
            ]
          },
          "protein_sets": {
            "name": "Protein Sets",
            "type": "categorical",
            "fill": "dbs_gseapy",
            "categories": [],
            "default": null,
            "multiple": true
          },
          "organism": {
            "name": "Enrichr supported organism",
            "type": "categorical",
            "categories": [
              "human",
              "mouse",
              "yeast",
              "fly",
              "fish",
              "worm"
            ],
            "default": "human"
          }
        }
      },
      "go_analysis_offline": {
        "name": "GO Analysis offline",
        "description": "Offline GO Analysis using a hypergeometric test",
        "parameters": {
          "proteins": {
            "name": "Dataframe with Protein IDs and direction of expression change column (e.g. log2FC)",
            "type": "named_output",
            "default": [
              null,
              null
            ]
          },
          "protein_sets_path": {
            "name": "Upload Protein Sets with UniProt IDs (any of the following file types: .gmt, .txt, .csv, .json | .txt (one set per line): SetName: Protein1, Protein2, ... | .csv (one set per line): SetName, Protein1, Protein2, ... | .json: {SetName: [Protein1, Protein2, ...], SetName2: [Protein2, Protein3, ...]})",
            "type": "file",
            "default": null
          },
          "background": {
            "name": "Background set with UniProt IDs (one protein per line, csv or txt or no upload -> all proteins from protein sets)",
            "type": "file",
            "default": null
          }
        }
      },
      "gsea": {
        "name": "GSEA",
        "description": "Perform Gene Set Enrichment Analysis",
        "parameters": {
          "protein_df": {
            "name": "Dataframe with Protein IDs, Samples and intensities",
            "type": "named_output",
            "default": [
              null,
              null
            ]
          },
          "gene_sets_field": {
            "name": "How do you want to provide the gene sets? (reselect to show dynamic fields)",
            "type": "categorical_dynamic",
            "categories": [
              "Upload a file",
              "Choose from Enrichr Options"
            ],
            "default": "Choose from Enrichr Options",
            "dynamic_parameters": {
              "Upload a file": [
                "gene_sets_path"
              ],
              "Choose from Enrichr Options": [
                "gene_sets_enrichr"
              ]
            }
          },
          "gene_sets_path": {
            "name": "Upload Gene Sets with uppercase Gene Symbols (any of the following file types: .gmt, .txt, .csv, .json | .txt (one set per line): SetName: Gene1, Gene2, ... | .csv (one set per line): SetName, Gene1, Gene2, ... | .json: {SetName: [Gene1, Gene2, ...], SetName2: [Gene2, Gene3, ...]})",
            "type": "file",
            "default": null,
            "dynamic": true
          },
          "gene_sets_enrichr": {
            "name": "Gene Sets",
            "type": "categorical",
            "fill": "dbs_gseapy",
            "categories": [],
            "default": null,
            "multiple": true,
            "dynamic": true
          },
          "grouping": {
            "name": "Grouping for Samples",
            "type": "categorical",
            "fill": "metadata_columns",
            "default": "None"
          },
          "min_size": {
            "name": "Minimum number of genes from gene set also in data",
            "type": "numeric",
            "default": 15
          },
          "max_size": {
            "name": "Maximum number of genes from gene set also in data",
            "type": "numeric",
            "default": 500
          },
          "number_of_permutations": {
            "name": "Number of permutations",
            "type": "numeric",
            "default": 1000
          },
          "permutation_type": {
            "name": "Permutation type (if samples >=15 set to phenotype)",
            "type": "categorical",
            "categories": [
              "phenotype",
              "gene_set"
            ],
            "default": "phenotype"
          },
          "ranking_method": {
            "name": "Method to calculate correlation or ranking",
            "type": "categorical",
            "categories": [
              "log2_ratio_of_classes",
              "signal_to_noise",
              "t_test",
              "ratio_of_classes",
              "diff_of_classes"
            ],
            "default": "signal_to_noise"
          },
          "weighted_score": {
            "name": "Weighted score for the enrichment score calculation, recommended values: 0, 1, 1.5 or 2",
            "type": "numeric",
            "default": 1
          },
          "metadata_df": {
            "type": "empty",
            "name": "metadata_df",
            "default": null
          }
        }
      },
      "gsea_preranked": {
        "name": "GSEA Preranked",
        "description": "Maps proteins to genes and performs GSEA according using provided numerical column for ranking",
        "parameters": {
          "protein_df": {
            "name": "Dataframe with Protein IDs and a column to use for ranking (e.g. p values)",
            "type": "named_output",
            "default": [
              null,
              null
            ]
          },
          "ranking_direction": {
            "name": "Sort the ranking column (ascending - smaller values are better, descending - larger values are better)",
            "type": "categorical",
            "categories": [
              "ascending",
              "descending"
            ],
            "default": "ascending"
          },
          "gene_sets_field": {
            "name": "How do you want to provide the gene sets? (reselect to show dynamic fields)",
            "type": "categorical_dynamic",
            "categories": [
              "Upload a file",
              "Choose from Enrichr Options"
            ],
            "default": "euclidean",
            "dynamic_parameters": {
              "Upload a file": [
                "gene_sets_path"
              ],
              "Choose from Enrichr Options": [
                "gene_sets_enrichr"
              ]
            }
          },
          "gene_sets_path": {
            "name": "Upload Gene Sets with Uppercase Gene Symbols (any of the following file types: .gmt, .txt, .csv, .json | .txt (one set per line): SetName: Gene1, Gene2, ... | .csv (one set per line): SetName, Gene1, Gene2, ... | .json: {SetName: [Gene1, Gene2, ...], SetName2: [Gene2, Gene3, ...]})",
            "type": "file",
            "default": null,
            "dynamic": true
          },
          "gene_sets_enrichr": {
            "name": "Gene Set Libraries",
            "type": "categorical",
            "fill": "dbs_gseapy",
            "categories": [],
            "default": null,
            "multiple": true,
            "dynamic": true
          },
          "min_size": {
            "name": "Minimum number of genes from gene set also in data",
            "type": "numeric",
            "default": 15
          },
          "max_size": {
            "name": "Maximum number of genes from gene set also in data",
            "type": "numeric",
            "default": 500
          },
          "number_of_permutations": {
            "name": "Number of permutations",
            "type": "numeric",
            "default": 1000
          },
          "permutation_type": {
            "name": "Permutation type (if samples >=15 set to phenotype)",
            "type": "categorical",
            "categories": [
              "phenotype",
              "gene_set"
            ],
            "default": "phenotype"
          },
          "weighted_score": {
            "name": "Weighted score for the enrichment score calculation, recommended values: 0, 1, 1.5 or 2",
            "type": "numeric",
            "default": 1
          }
        }
      }
    },
    "database_integration": {
      "uniprot": {
        "name": "Uniprot",
        "description": "Add Uniprot data to a dataframe",
        "parameters": {
          "dataframe": {
            "name": "Dataframe",
            "type": "named_output",
            "default": [
              null,
              null
            ]
          },
          "fields": {
            "name": "Fields",
            "type": "categorical",
            "multiple": true,
            "fill": "uniprot_fields"
          }
        }
      }
    },
    "plot": {
      "go_enrichment_bar_plot": {
        "name": "Bar plot for GO enrichment analysis",
        "description": "Creates a bar plot from GO enrichment data",
        "parameters": {
          "input_df": {
            "name": "Choose dataframe to be plotted",
            "type": "named_output",
            "default": [
              null,
              null
            ],
            "fill_dynamic": [
              "categories"
            ]
          },
          "categories": {
            "name": "Categories/Sets to be plotted",
            "type": "categorical",
            "multiple": true,
            "fill": "enrichment_categories"
          },
          "value": {
            "name": "Value (bars will be plotted as -log10(value)), fdr only for GO Analysis with STRING, p_value is adjusted if available",
            "type": "categorical",
            "categories": [
              "p_value",
              "fdr"
            ],
            "default": "p_value"
          },
          "top_terms": {
            "name": "Number of top enriched terms per category",
            "type": "numeric",
            "min": 1,
            "max": 100,
            "step": 1,
            "default": 10
          },
          "cutoff": {
            "name": "Only terms with Adjusted P-value (or FDR) < cutoff will be shown",
            "type": "numeric",
            "min": 0,
            "max": 1,
            "default": 0.05
          },
          "title": {
            "name": "Title of the plot (optional)",
            "type": "text"
          },
          "colors": {
            "name": "Colors for the plot (optional)",
            "type": "categorical",
            "multiple": true,
            "fill": "matplotlib_colors",
            "default": null
          }
        }
      },
      "go_enrichment_dot_plot": {
        "name": "Dot plot for GO enrichment analysis (offline & with Enrichr) ",
        "description": "Creates a categorical scatter plot from GO enrichment data",
        "parameters": {
          "input_df": {
            "name": "Choose enrichment dataframe to be plotted",
            "type": "named_output",
            "default": [
              null,
              null
            ],
            "fill_dynamic": [
              "categories"
            ]
          },
          "x_axis_type": {
            "name": "Variable for x-axis: categorical scatter plot for one or multiple gene sets, or display combined score for one gene set",
            "type": "categorical",
            "categories": [
              "Gene Sets",
              "Combined Score"
            ],
            "default": "Gene Sets"
          },
          "categories": {
            "name": "Categories/Sets to be plotted (if this is empty, try reselecting 'results' from your chosen input)",
            "type": "categorical",
            "multiple": true,
            "fill": "enrichment_categories"
          },
          "top_terms": {
            "name": "Number of top enriched terms per category",
            "type": "numeric",
            "min": 1,
            "max": 100,
            "step": 1,
            "default": 5
          },
          "cutoff": {
            "name": "Only terms with Adjusted P-value < cutoff will be shown",
            "type": "numeric",
            "min": 0,
            "max": 1,
            "default": 0.05
          },
          "title": {
            "name": "Title of the plot (optional)",
            "type": "text"
          },
          "rotate_x_labels": {
            "name": "Rotate x-axis labels (if multiple categories are selected)",
            "type": "boolean",
            "default": true
          },
          "show_ring": {
            "name": "Show ring around the dots",
            "type": "boolean",
            "default": false
          },
          "dot_size": {
            "name": "Scale the size of the dots",
            "type": "numeric",
            "default": 5
          }
        }
      }
    }
  }
}<|MERGE_RESOLUTION|>--- conflicted
+++ resolved
@@ -956,7 +956,8 @@
       "heatmap": {
         "name": "Heatmap",
         "description": "",
-        "parameters": {}
+        "parameters": {
+        }
       },
       "scatter_plot": {
         "name": "Scatter plot",
@@ -1199,8 +1200,6 @@
             ],
             "default": "K-Fold",
             "dynamic_parameters": {
-<<<<<<< HEAD
-=======
               "K-Fold": [
                 "n_splits",
                 "shuffle"
@@ -1217,7 +1216,6 @@
               "Leave p out": [
                 "p_samples"
               ],
->>>>>>> 45a5f725
               "Manual": [
                 "train_val_split"
               ]
@@ -1306,13 +1304,6 @@
             "name": "Select a scoring for identifying the best estimator following a grid search",
             "type": "categorical",
             "categories": [
-<<<<<<< HEAD
-              "Grid search",
-              "Randomized search",
-              "Manual"
-            ],
-            "default": "Grid search"
-=======
               "accuracy",
               "precision",
               "recall",
@@ -1320,7 +1311,6 @@
             ],
             "default": "accuracy",
             "dynamic": true
->>>>>>> 45a5f725
           },
           "n_estimators": {
             "name": "The number of trees in the forest.",
