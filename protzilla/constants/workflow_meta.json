--- conflicted
+++ resolved
@@ -956,8 +956,7 @@
       "heatmap": {
         "name": "Heatmap",
         "description": "",
-        "parameters": {
-        }
+        "parameters": {}
       },
       "scatter_plot": {
         "name": "Scatter plot",
@@ -1021,17 +1020,26 @@
           "model": {
             "name": "Choose trained model",
             "type": "named_output",
-            "default": [null,null]
+            "default": [
+              null,
+              null
+            ]
           },
           "input_test_df": {
             "name": "Choose test data",
             "type": "named_output",
-            "default": [null,null]
+            "default": [
+              null,
+              null
+            ]
           },
           "labels_test_df": {
             "name": "Choose labels for test data",
             "type": "named_output",
-            "default": [null,null]
+            "default": [
+              null,
+              null
+            ]
           },
           "plot_title": {
             "name": "Title of the plot (optional)",
@@ -1046,17 +1054,26 @@
           "model": {
             "name": "Choose trained model",
             "type": "named_output",
-            "default": [null,null]
+            "default": [
+              null,
+              null
+            ]
           },
           "input_test_df": {
             "name": "Choose test data",
             "type": "named_output",
-            "default": [null,null]
+            "default": [
+              null,
+              null
+            ]
           },
           "labels_test_df": {
             "name": "Choose labels for test data",
             "type": "named_output",
-            "default": [null,null]
+            "default": [
+              null,
+              null
+            ]
           },
           "plot_title": {
             "name": "Title of the plot (optional)",
@@ -1142,7 +1159,9 @@
             "name": "Choose labels column from metadata",
             "type": "categorical",
             "fill": "metadata_columns",
-            "fill_dynamic": ["positive_label"],
+            "fill_dynamic": [
+              "positive_label"
+            ],
             "categories": [],
             "default": "None"
           },
@@ -1161,7 +1180,10 @@
           "split_stratify": {
             "name": "Split data in a stratified fashion",
             "type": "categorical",
-            "categories": ["yes", "no"],
+            "categories": [
+              "yes",
+              "no"
+            ],
             "default": "yes"
           },
           "validation_strategy": {
@@ -1177,17 +1199,25 @@
             ],
             "default": "K-Fold",
             "dynamic_parameters": {
-<<<<<<< HEAD
-              "K-Fold": ["n_splits", "shuffle"],
-              "Stratified K-Fold": ["n_splits", "shuffle"],
-              "Repeated K-Fold": ["n_splits","n_repeats", "random_state_cv"],
-              "Leave p out": ["p_samples"],
-              "Manual": ["train_val_split"]
-=======
+              "K-Fold": [
+                "n_splits",
+                "shuffle"
+              ],
+              "Stratified K-Fold": [
+                "n_splits",
+                "shuffle"
+              ],
+              "Repeated K-Fold": [
+                "n_splits",
+                "n_repeats",
+                "random_state_cv"
+              ],
+              "Leave p out": [
+                "p_samples"
+              ],
               "Manual": [
                 "train_val_split"
               ]
->>>>>>> bd65da12
             }
           },
           "train_val_split": {
@@ -1206,11 +1236,16 @@
           "shuffle": {
             "name": "Whether to shuffle the data before splitting into batches",
             "type": "categorical_dynamic",
-            "categories": ["yes", "no"],
+            "categories": [
+              "yes",
+              "no"
+            ],
             "default": "yes",
             "dynamic": true,
             "dynamic_parameters": {
-              "yes": ["random_state_cv"]
+              "yes": [
+                "random_state_cv"
+              ]
             }
           },
           "n_repeats": {
@@ -1237,36 +1272,44 @@
           "scoring": {
             "name": "score",
             "type": "categorical",
-            "categories": ["accuracy", "precision", "recall", "matthews_corrcoef"],
+            "categories": [
+              "accuracy",
+              "precision",
+              "recall",
+              "matthews_corrcoef"
+            ],
             "default": "accuracy",
             "multiple": true
           },
           "model_selection": {
             "name": "Choose strategy to perform parameter fine-tuning",
-<<<<<<< HEAD
             "type": "categorical_dynamic",
-            "categories": ["Grid search", "Randomized search", "Manual"],
-            "default": "Grid search",
-            "dynamic_parameters": {
-              "Grid search": ["model_selection_scoring"],
-              "Randomized search": ["model_selection_scoring"]
-            }
-          },
-          "model_selection_scoring": {
-            "name": "Select a scoring for identifying the best estimator following a grid search",
-            "type": "categorical",
-            "categories": ["accuracy", "precision", "recall", "matthews_corrcoef"],
-            "default": "accuracy",
-            "dynamic": true
-=======
-            "type": "categorical",
             "categories": [
               "Grid search",
               "Randomized search",
               "Manual"
             ],
-            "default": "Grid search"
->>>>>>> bd65da12
+            "default": "Grid search",
+            "dynamic_parameters": {
+              "Grid search": [
+                "model_selection_scoring"
+              ],
+              "Randomized search": [
+                "model_selection_scoring"
+              ]
+            }
+          },
+          "model_selection_scoring": {
+            "name": "Select a scoring for identifying the best estimator following a grid search",
+            "type": "categorical",
+            "categories": [
+              "accuracy",
+              "precision",
+              "recall",
+              "matthews_corrcoef"
+            ],
+            "default": "accuracy",
+            "dynamic": true
           },
           "n_estimators": {
             "name": "The number of trees in the forest.",
@@ -1333,7 +1376,10 @@
           "split_stratify": {
             "name": "Split data in a stratified fashion",
             "type": "categorical",
-            "categories": ["yes", "no"],
+            "categories": [
+              "yes",
+              "no"
+            ],
             "default": "yes"
           },
           "positive_label": {
@@ -1346,14 +1392,35 @@
           "validation_strategy": {
             "name": "Validation Strategy",
             "type": "categorical_dynamic",
-            "categories": ["K-Fold", "Repeated K-Fold", "Stratified K-Fold", "Leave one out", "Leave p out", "Manual"],
+            "categories": [
+              "K-Fold",
+              "Repeated K-Fold",
+              "Stratified K-Fold",
+              "Leave one out",
+              "Leave p out",
+              "Manual"
+            ],
             "default": "K-Fold",
             "dynamic_parameters": {
-              "K-Fold": ["n_splits", "shuffle"],
-              "Stratified K-Fold": ["n_splits", "shuffle"],
-              "Repeated K-Fold": ["n_splits","n_repeats", "random_state_cv"],
-              "Leave p out": ["p_samples"],
-              "Manual": ["test_size"]
+              "K-Fold": [
+                "n_splits",
+                "shuffle"
+              ],
+              "Stratified K-Fold": [
+                "n_splits",
+                "shuffle"
+              ],
+              "Repeated K-Fold": [
+                "n_splits",
+                "n_repeats",
+                "random_state_cv"
+              ],
+              "Leave p out": [
+                "p_samples"
+              ],
+              "Manual": [
+                "test_size"
+              ]
             }
           },
           "train_val_split": {
@@ -1372,11 +1439,16 @@
           "shuffle": {
             "name": "Whether to shuffle the data before splitting into batches",
             "type": "categorical_dynamic",
-            "categories": ["yes", "no"],
+            "categories": [
+              "yes",
+              "no"
+            ],
             "default": "yes",
             "dynamic": true,
             "dynamic_parameters": {
-              "True": ["random_state_cv"]
+              "True": [
+                "random_state_cv"
+              ]
             }
           },
           "n_repeats": {
@@ -1403,24 +1475,42 @@
           "scoring": {
             "name": "score",
             "type": "categorical",
-            "categories": ["accuracy", "precision", "recall", "matthews_corrcoef"],
+            "categories": [
+              "accuracy",
+              "precision",
+              "recall",
+              "matthews_corrcoef"
+            ],
             "default": "accuracy",
             "multiple": true
           },
           "model_selection": {
             "name": "Choose strategy to perform parameter fine-tuning",
             "type": "categorical_dynamic",
-            "categories": ["Grid search", "Randomized search", "Manual"],
+            "categories": [
+              "Grid search",
+              "Randomized search",
+              "Manual"
+            ],
             "default": "Grid search",
             "dynamic_parameters": {
-              "Grid search": ["model_selection_scoring"],
-              "Randomized search": ["model_selection_scoring"]
+              "Grid search": [
+                "model_selection_scoring"
+              ],
+              "Randomized search": [
+                "model_selection_scoring"
+              ]
             }
           },
           "model_selection_scoring": {
             "name": "Select a scoring for identifying the best estimator following a grid search",
             "type": "categorical",
-            "categories": ["accuracy", "precision", "recall", "matthews_corrcoef"],
+            "categories": [
+              "accuracy",
+              "precision",
+              "recall",
+              "matthews_corrcoef"
+            ],
             "default": "accuracy",
             "dynamic": true
           },
@@ -1435,12 +1525,16 @@
             "name": "Kernel type",
             "type": "categorical",
             "categories": [
-              "linear", "poly", "rbf", "sigmoid", "precomputed"
+              "linear",
+              "poly",
+              "rbf",
+              "sigmoid",
+              "precomputed"
             ],
             "default": "linear",
             "multiple": true
           },
-           "tolerance": {
+          "tolerance": {
             "name": "Tolerance for stopping criterion",
             "type": "numeric",
             "min": 0,
@@ -1470,22 +1564,36 @@
           "model": {
             "name": "Choose trained model",
             "type": "named_output",
-            "default": [null,null]
+            "default": [
+              null,
+              null
+            ]
           },
           "input_test_df": {
             "name": "Choose testing data",
             "type": "named_output",
-            "default": [null,null]
+            "default": [
+              null,
+              null
+            ]
           },
           "labels_test_df": {
             "name": "Choose labels for input data",
             "type": "named_output",
-            "default": [null,null]
+            "default": [
+              null,
+              null
+            ]
           },
           "scoring": {
             "name": "Choose metric to measure the model's performance",
             "type": "categorical",
-            "categories": ["accuracy", "precision", "recall", "matthews_corrcoef"],
+            "categories": [
+              "accuracy",
+              "precision",
+              "recall",
+              "matthews_corrcoef"
+            ],
             "default": "accuracy",
             "multiple": true
           }
