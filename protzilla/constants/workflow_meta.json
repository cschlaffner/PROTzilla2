{
  "importing": {
    "ms_data_import": {
      "max_quant_import": {
        "name": "Max Quant",
        "description": "Max Quant Data Import",
        "parameters": {
          "file_path": {
            "name": "MaxQuant intensities file:",
            "type": "file",
            "default": null
          },
          "intensity_name": {
            "name": "intensity parameter",
            "type": "categorical",
            "categories": [
              "LFQ intensity",
              "Intensity",
              "iBAQ"
            ],
            "default": "Intensity"
          }
        }
      },
      "ms_fragger_import": {
        "name": "MS Fragger",
        "description": "MS Fragger Data Import",
        "parameters": {
          "file_path": {
            "name": "MSFragger intensities file:",
            "type": "file",
            "default": null
          },
          "intensity_name": {
            "name": "intensity name",
            "type": "categorical",
            "categories": [
              "Intensity",
              "MaxLFQ Total Intensity",
              "MaxLFQ Intensity",
              "Total Intensity",
              "MaxLFQ Unique Intensity",
              "Unique Spectral Count",
              "Unique Intensity",
              "Spectral Count",
              "Total Spectral Count"
            ],
            "default": "Intensity"
          }
        }
      }
    },
    "metadata_import": {
      "metadata_import_method": {
        "name": "Metadata Import",
        "description": "Import Metadata",
        "parameters": {
          "file_path": {
            "name": "Metadata file:",
            "type": "file",
            "default": null
          },
          "feature_orientation": {
            "name": "feature orientation",
            "type": "categorical",
            "categories": [
              "Rows (features in rows, samples in columns)",
              "Columns (samples in rows, features in columns)"
            ],
            "default": "Columns (samples in rows, features in columns)"
          }
        }
      }
    },
    "peptide_import": {
      "peptide_import": {
        "name": "Peptide Import",
        "description": "Import Peptide-Data",
        "parameters": {
          "file_path": {
            "name": "Peptide File",
            "type": "file",
            "default": null
          },
          "intensity_name": {
            "name": "Intensity Parameter (same as MS-Data)",
            "type": "categorical",
            "categories": [
              "LFQ intensity",
              "Intensity",
              "iBAQ"
            ],
            "default": "Intensity"
          }
        }
      }
    }
  },
  "data_preprocessing": {
    "filter_proteins": {
      "low_frequency_filter": {
        "name": "Low Frequency",
        "description": "This function filters proteins with a low frequency of occurrence from a protein dataframe based on a set threshold. The threshold is defined by the relative amount of samples a protein is detected in.",
        "parameters": {
          "threshold": {
            "name": "Threshold for the relative amount of samples a protein is detected in:",
            "type": "numeric",
            "min": 0,
            "max": 1,
            "default": 0.5
          }
        },
        "graphs": [
          {
            "graph_type": {
              "name": "Graph type:",
              "type": "categorical",
              "categories": [
                "Bar chart",
                "Pie chart"
              ],
              "default": "Bar chart"
            }
          }
        ]
      },
      "samples_missing_filter": {
        "name": "Samples Missing",
        "description": "Filters all proteins that are contained in less than a set percentage samples",
        "parameters": {
          "percentage": {
            "name": "Percentage of minimum non-missing samples per protein",
            "type": "numeric",
            "min": 0,
            "max": 1,
            "default": 0.5
          }
        },
        "graphs": [
          {
            "graph_type": {
              "name": "Graph type:",
              "type": "categorical",
              "categories": [
                "Bar chart",
                "Pie chart"
              ],
              "default": "Pie chart"
            }
          }
        ]
      }
    },
    "filter_samples": {
      "protein_count_filter": {
        "name": "Protein Count",
        "description": "Filter by protein count per sample",
        "parameters": {
          "threshold": {
            "name": "Number of standard deviations from the median:",
            "type": "numeric",
            "min": 0,
            "default": 2
          }
        },
        "graphs": [
          {
            "graph_type": {
              "name": "Graph type:",
              "type": "categorical",
              "categories": [
                "Bar chart",
                "Pie chart"
              ],
              "default": "Pie chart"
            }
          }
        ]
      },
      "proteins_missing_filter": {
        "name": "Proteins Missing",
        "description": "Filters all samples that contain less than a set percentage of proteins",
        "parameters": {
          "percentage": {
            "name": "Percentage of minimum non-missing proteins per sample",
            "type": "numeric",
            "min": 0,
            "max": 1,
            "default": 0.5
          }
        },
        "graphs": [
          {
            "graph_type": {
              "name": "Graph type:",
              "type": "categorical",
              "categories": [
                "Bar chart",
                "Pie chart"
              ],
              "default": "Pie chart"
            }
          }
        ]
      },
      "protein_intensity_sum_filter": {
        "name": "Sum of Intensities",
        "description": "Filter by sum of protein intensities per sample",
        "parameters": {
          "threshold": {
            "name": "Number of standard deviations from the median:",
            "type": "numeric",
            "min": 0,
            "default": 2
          }
        },
        "graphs": [
          {
            "graph_type": {
              "name": "Graph type:",
              "type": "categorical",
              "categories": [
                "Bar chart",
                "Pie chart"
              ],
              "default": "Pie chart"
            }
          }
        ]
      }
    },
    "outlier_detection": {
      "pca": {
        "name": "PCA",
        "description": "This function filters out outliers using a PCA based approach based geometrical distance to the median and returns a list of samples that are inliers. Allows 2D (using an ellipse) or 3D (using an ellipsoid) analysis.",
        "parameters": {
          "threshold": {
            "name": "Threshold for number of standard deviations from the median:",
            "type": "numeric",
            "min": 0,
            "default": 2
          },
          "number_of_components": {
            "name": "Number of components:",
            "type": "numeric",
            "min": 2,
            "max": 3,
            "step": 1,
            "default": 3
          }
        },
        "graphs": [
          {}
        ]
      },
      "isolation_forest": {
        "name": "Isolation Forest",
        "description": "This function filters out outliers using a clustering isolation forest approach.",
        "parameters": {
          "n_estimators": {
            "name": "Number of estimators:",
            "type": "numeric",
            "min": 1,
            "step": 1,
            "default": 100
          }
        },
        "graphs": [
          {}
        ]
      },
      "local_outlier_factor": {
        "name": "Local Outlier Factor",
        "description": "This function filters out outliers using a clustering Local Outlier Factor approach based on k nearest neighbors clustering.",
        "parameters": {
          "number_of_neighbors": {
            "name": "Number of neighbours:",
            "type": "numeric",
            "min": 1,
            "step": 1,
            "default": 20
          }
        },
        "graphs": [
          {}
        ]
      }
    },
    "transformation": {
      "log_transformation": {
        "name": "Log",
        "description": "This function log-transforms intensity DataFrames. Supports log-transformation to the base of 2 or 10.",
        "parameters": {
          "log_base": {
            "name": "Log transformation base:",
            "type": "categorical",
            "categories": [
              "log2",
              "log10"
            ],
            "default": "log2"
          }
        },
        "graphs": [
          {
            "graph_type": {
              "name": "Graph type:",
              "type": "categorical",
              "categories": [
                "Boxplot",
                "Histogram"
              ],
              "default": "Boxplot"
            },
            "group_by": {
              "name": "Group by:",
              "type": "categorical",
              "categories": [
                "None",
                "Sample",
                "Protein ID"
              ],
              "default": "None"
            }
          }
        ]
      }
    },
    "normalisation": {
      "z_score": {
        "name": "Z-Score",
        "description": "A function to run the sklearn StandardScaler class on your dataframe. Normalises the data on the level of each sample. Scales the data to zero mean and unit variance. This is often also called z-score normalisation/ transformation.",
        "parameters": {},
        "graphs": [
          {
            "graph_type": {
              "name": "Graph type:",
              "type": "categorical",
              "categories": [
                "Boxplot",
                "Histogram"
              ],
              "default": "Boxplot"
            },
            "group_by": {
              "name": "Group by:",
              "type": "categorical",
              "categories": [
                "None",
                "Sample",
                "Protein ID"
              ],
              "default": "None"
            }
          }
        ]
      },
      "totalsum": {
        "name": "Total Sum",
        "description": "A function to perform normalisation using the total sum of sample intensities on your dataframe. Normalises the data on the level of each sample. Divides each intensity by the total sum of sample intensities.",
        "parameters": {},
        "graphs": [
          {
            "graph_type": {
              "name": "Graph type:",
              "type": "categorical",
              "categories": [
                "Boxplot",
                "Histogram"
              ],
              "default": "Boxplot"
            },
            "group_by": {
              "name": "Group by:",
              "type": "categorical",
              "categories": [
                "None",
                "Sample",
                "Protein ID"
              ],
              "default": "None"
            }
          }
        ]
      },
      "median": {
        "name": "Median",
        "description": "A function to perform a quartile/percentile normalisation on your dataframe. Normalises the data on the level of each sample. Divides each intensity by the chosen intensity quartile of the respective sample. By default, the median (50%-quartile) is used.",
        "parameters": {
          "percentile": {
            "name": "Percentile for normalisation:",
            "type": "numeric",
            "min": 0,
            "max": 1,
            "default": 0.5
          }
        },
        "graphs": [
          {
            "graph_type": {
              "name": "Graph type:",
              "type": "categorical",
              "categories": [
                "Boxplot",
                "Histogram"
              ],
              "default": "Boxplot"
            },
            "group_by": {
              "name": "Group by:",
              "type": "categorical",
              "categories": [
                "None",
                "Sample",
                "Protein ID"
              ],
              "default": "None"
            }
          }
        ]
      },
      "ref_protein": {
        "name": "Protein Reference",
        "description": "A function to perform protein-intensity normalisation in reference to a selected protein on your dataframe. Normalises the data on the level of each sample. Divides each intensity by the intensity of the chosen reference protein in each sample. Samples where this value is zero will be removed and returned separately.",
        "parameters": {
          "reference_protein": {
            "name": "Reference Protein:",
            "type": "text",
            "default": "",
            "placeholder": "Enter the protein ID for the reference protein"
          }
        },
        "graphs": [
          {
            "graph_type": {
              "name": "Graph type:",
              "type": "categorical",
              "categories": [
                "Boxplot",
                "Histogram"
              ],
              "default": "Boxplot"
            },
            "group_by": {
              "name": "Group by:",
              "type": "categorical",
              "categories": [
                "None",
                "Sample",
                "Protein ID"
              ],
              "default": "None"
            }
          }
        ]
      }
    },
    "imputation": {
      "min_value_per_dataset": {
        "name": "Min per Dataset",
        "description": "A function to impute missing values for each protein by taking into account data from the entire dataframe. Sets missing value to the smallest measured value in the dataframe. The user can also assign a shrinking factor to take a fraction of that minimum value for imputation.",
        "parameters": {
          "shrinking_value": {
            "name": "Shrinking Value:",
            "type": "numeric",
            "min": 0,
            "max": 1,
            "default": 1
          }
        },
        "graphs": [
          {
            "graph_type": {
              "name": "Graph type:",
              "type": "categorical",
              "categories": [
                "Boxplot",
                "Histogram"
              ],
              "default": "Boxplot"
            },
            "group_by": {
              "name": "Group by:",
              "type": "categorical",
              "categories": [
                "None",
                "Sample",
                "Protein ID"
              ],
              "default": "None"
            }
          },
          {
            "graph_type_quantites": {
              "name": "Graph type Imputed Values:",
              "type": "categorical",
              "categories": [
                "Bar chart",
                "Pie chart"
              ],
              "default": "Pie chart"
            }
          }
        ]
      },
      "min_value_per_protein": {
        "name": "Min per Protein",
        "description": "A function to impute missing values for each protein by taking into account data from each protein. Sets missing value to the smallest measured value for each protein column. The user can also assign a shrinking factor to take a fraction of that minimum value for imputation. CAVE: All proteins without any values will be filtered out.",
        "parameters": {
          "shrinking_value": {
            "name": "Shrinking Value:",
            "type": "numeric",
            "min": 0,
            "max": 1,
            "default": 1
          }
        },
        "graphs": [
          {
            "graph_type": {
              "name": "Graph type:",
              "type": "categorical",
              "categories": [
                "Boxplot",
                "Histogram"
              ],
              "default": "Boxplot"
            },
            "group_by": {
              "name": "Group by:",
              "type": "categorical",
              "categories": [
                "None",
                "Sample",
                "Protein ID"
              ],
              "default": "None"
            }
          },
          {
            "graph_type_quantites": {
              "name": "Graph type Imputed Values:",
              "type": "categorical",
              "categories": [
                "Bar chart",
                "Pie chart"
              ],
              "default": "Pie chart"
            }
          }
        ]
      },
      "min_value_per_sample": {
        "name": "Min per Sample",
        "description": "Sets missing intensity values to the smallest measured value for each sample",
        "parameters": {
          "shrinking_value": {
            "name": "Shrinking Value:",
            "type": "numeric",
            "min": 0,
            "max": 1,
            "default": 1
          }
        },
        "graphs": [
          {
            "graph_type": {
              "name": "Graph type:",
              "type": "categorical",
              "categories": [
                "Boxplot",
                "Histogram"
              ],
              "default": "Boxplot"
            },
            "group_by": {
              "name": "Group by:",
              "type": "categorical",
              "categories": [
                "None",
                "Sample",
                "Protein ID"
              ],
              "default": "None"
            }
          },
          {
            "graph_type_quantites": {
              "name": "Graph type Imputed Values:",
              "type": "categorical",
              "categories": [
                "Bar chart",
                "Pie chart"
              ],
              "default": "Pie chart"
            }
          }
        ]
      },
      "simple_imputation_per_protein": {
        "name": "SimpleImputer",
        "description": "Imputation methods include imputation by mean, median and mode. Implements the sklearn.SimpleImputer class",
        "parameters": {
          "strategy": {
            "name": "Strategy:",
            "type": "categorical",
            "categories": [
              "mean",
              "median",
              "most_frequent"
            ],
            "default": "mean"
          }
        },
        "graphs": [
          {
            "graph_type": {
              "name": "Graph type:",
              "type": "categorical",
              "categories": [
                "Boxplot",
                "Histogram"
              ],
              "default": "Boxplot"
            },
            "group_by": {
              "name": "Group by:",
              "type": "categorical",
              "categories": [
                "None",
                "Sample",
                "Protein ID"
              ],
              "default": "None"
            }
          },
          {
            "graph_type_quantites": {
              "name": "Graph type Imputed Values:",
              "type": "categorical",
              "categories": [
                "Bar chart",
                "Pie chart"
              ],
              "default": "Pie chart"
            }
          }
        ]
      },
      "knn": {
        "name": "kNN",
        "description": "A function to perform value imputation based on KNN (k-nearest neighbors). Imputes missing values for each sample based on intensity-wise similar samples. Two samples are close if the features that neither is missing are close.",
        "parameters": {
          "number_of_neighbours": {
            "name": "Number of neighbours:",
            "type": "numeric",
            "min": 1,
            "step": 1,
            "default": 5
          }
        },
        "graphs": [
          {
            "graph_type": {
              "name": "Graph type:",
              "type": "categorical",
              "categories": [
                "Boxplot",
                "Histogram"
              ],
              "default": "Boxplot"
            },
            "group_by": {
              "name": "Group by:",
              "type": "categorical",
              "categories": [
                "None",
                "Sample",
                "Protein ID"
              ],
              "default": "None"
            }
          },
          {
            "graph_type_quantites": {
              "name": "Graph type - Imputed Values:",
              "type": "categorical",
              "categories": [
                "Bar chart",
                "Pie chart"
              ],
              "default": "Pie chart"
            }
          }
        ]
      }
    },
    "filter_peptides": {
      "pep_filter": {
        "name": "PEP Threshold",
        "description": "Filter by PEP-Threshold",
        "parameters": {
          "threshold": {
            "name": "Threshold Value for PEP",
            "type": "numeric",
            "min": 0,
            "default": 0
          },
          "peptide_df": {
            "type": "empty",
            "name": "peptide_df"
          }
        },
        "graphs": [
          {
            "graph_type": {
              "name": "Graph type:",
              "type": "categorical",
              "categories": [
                "Bar chart",
                "Pie chart"
              ],
              "default": "Bar chart"
            }
          }
        ]
      }
    }
  },
  "data_analysis": {
    "differential_expression": {
      "anova": {
        "name": "ANOVA",
        "description": "A function that uses ANOVA to test the difference between two or more groups defined in the clinical data. The ANOVA test is conducted on the level of each protein. The p-values are corrected for multiple testing.",
        "parameters": {
          "intensity_df": {
            "name": "Input Dataframe",
            "type": "named_output",
            "default": [
              null,
              null
            ]
          },
          "multiple_testing_correction_method": {
            "name": "Multiple Testing Correction Method:",
            "type": "categorical",
            "categories": [
              "Benjamini-Hochberg",
              "Bonferroni"
            ],
            "default": "Benjamini-Hochberg"
          },
          "alpha": {
            "name": "Error Rate (alpha)",
            "type": "numeric",
            "min": 0,
            "max": 1,
            "default": 0.05
          },
          "grouping": {
            "name": "Grouping:",
            "type": "categorical",
            "fill": "metadata_columns",
            "fill_dynamic": [
              "selected_groups"
            ],
            "categories": [],
            "default": "None"
          },
          "selected_groups": {
            "name": "Selected Groups:",
            "type": "categorical",
            "fill": "metadata_column_data",
            "categories": [],
            "default": "None",
            "multiple": true,
            "default_select_all": true
          },
          "metadata_df": {
            "type": "empty",
            "name": "metadata_df",
            "default": null
          }
        }
      },
      "t_test": {
        "name": "t-Test",
        "description": "A function to conduct a two sample t-test between groups defined in the clinical data. The t-test is conducted on the level of each protein. The p-values are corrected for multiple testing.",
        "parameters": {
          "intensity_df": {
            "name": "Input Dataframe",
            "type": "named_output",
            "default": [
              null,
              null
            ]
          },
          "multiple_testing_correction_method": {
            "name": "Multiple Testing Correction Method:",
            "type": "categorical",
            "categories": [
              "Benjamini-Hochberg",
              "Bonferroni"
            ],
            "default": "Benjamini-Hochberg"
          },
          "alpha": {
            "name": "Error Rate (alpha)",
            "type": "numeric",
            "min": 0,
            "max": 1,
            "default": 0.05
          },
          "fc_threshold": {
            "name": "Fold change threshold",
            "type": "numeric",
            "min": 0,
            "default": 0
          },
          "log_base": {
            "name": "base of log transformation (leave empty if no log transformation was performed on the data)",
            "type": "numeric",
            "min": 2,
            "default": null
          },
          "grouping": {
            "name": "Grouping",
            "type": "categorical",
            "fill": "metadata_columns",
            "fill_dynamic": [
              "group1",
              "group2"
            ],
            "categories": [],
            "default": null
          },
          "group1": {
            "name": "Group 1",
            "type": "categorical",
            "fill": "metadata_column_data",
            "categories": [],
            "default": null
          },
          "group2": {
            "name": "Group 2",
            "type": "categorical",
            "fill": "metadata_column_data",
            "categories": [],
            "default": null
          },
          "metadata_df": {
            "type": "empty",
            "name": "metadata_df",
            "default": null
          }
        }
      },
      "linear_model": {
        "name": "linear model",
        "description": "A function to fit a linear model using Ordinary Least Squares for each Protein. The linear model fits the protein intensities on Y axis and the grouping on X for group1 X=-1 and group2 X=1. The p-values are corrected for multiple testing.",
        "parameters": {
          "intensity_df": {
            "name": "Input Dataframe",
            "type": "named_output",
            "default": [null, null]
          },
          "multiple_testing_correction_method": {
            "name": "Multiple Testing Correction Method:",
            "type": "categorical",
            "categories": [
              "Benjamini-Hochberg",
              "Bonferroni"
            ],
            "default": "Benjamini-Hochberg"
          },
          "alpha": {
            "name": "Error Rate (alpha)",
            "type": "numeric",
            "min": 0,
            "max": 1,
            "default": 0.05
          },
          "fc_threshold": {
            "name": "Fold change threshold",
            "type": "numeric",
            "min": 0,
            "default": 0
          },
          "grouping": {
            "name": "Grouping",
            "type": "categorical",
            "fill": "metadata_columns",
            "fill_dynamic": [
              "group1",
              "group2"
            ],
            "categories": [],
            "default": null
          },
          "group1": {
            "name": "Group 1",
            "type": "categorical",
            "fill": "metadata_column_data",
            "categories": [],
            "default": null
          },
          "group2": {
            "name": "Group 2",
            "type": "categorical",
            "fill": "metadata_column_data",
            "categories": [],
            "default": null
          },
          "metadata_df": {
            "type": "empty",
            "name": "metadata_df",
            "default": null
          }
        }
      }
    },
    "plot": {
      "volcano": {
        "name": "Volcano Plot",
        "description": "",
        "parameters": {
          "p_values": {
            "name": "p-value df",
            "type": "named_output",
            "default": [
              null,
              null
            ]
          },
          "log2_fc": {
            "name": "log2 fold change df",
            "type": "named_output",
            "default": [
              null,
              null
            ]
          },
          "fc_threshold": {
            "name": "log2 fold change threshold",
            "type": "named_output",
            "default": [
              null,
              null
            ]
          },
          "alpha": {
            "name": "alpha/corrected alpha",
            "type": "named_output",
            "default": [
              null,
              null
            ]
          },
          "proteins_of_interest_input": {
            "name": "Proteins of Interest",
<<<<<<< HEAD
            "type": "named_output_with_fields",
            "fill_dynamic": [
              "proteins_of_interest"
            ],
            "default": [
              null,
              null,
              null
            ],
            "fields": {
              "proteins_of_interest": {
                "type": "categorical",
                "fill": "protein_ids",
                "categories": [],
                "default": null,
                "multiple": true
              }
            }
=======
            "type": "named_output",
            "default": [null, null],
            "fill_dynamic": ["proteins_of_interest"]
          },
          "proteins_of_interest": {
            "type": "categorical",
            "fill": "protein_ids",
            "categories": [],
            "default": null,
            "multiple": true
>>>>>>> 0c153375
          }
        }
      },
      "heatmap": {
        "name": "Heatmap",
        "description": "",
        "parameters": {
        }
      },
      "scatter_plot": {
        "name": "Scatter plot",
        "description":"Creates a scatter plot from data",
        "parameters": {
          "input_df": {
            "name": "Choose dataframe to be plotted",
            "type": "named_output",
            "default": [
              null,
              null
            ]
          },
          "color_df": {
            "name": "Choose a dataframe to assign color to marks (optional)",
            "type": "named_output",
            "default": [
              null,
              null
            ],
            "optional": true
          }
        }
      },
      "clustergram": {
        "name": "Clustergram",
        "description": "Creates a clustergram from data",
        "parameters": {
          "input_df": {
            "name": "Input dataframe: choose dataframe to be plotted",
            "type": "named_output",
            "default": [
              null,
              null
            ]
          },
          "sample_group_df": {
            "name": "Grouping dataframe: choose a dataframe that assigns the samples present in the input dataframe to a group they belong (optional)",
            "type": "named_output",
            "default": [
              null,
              null
            ],
            "optional": true
          },
          "flip_axes": {
            "name": "Do you want to flip the orientation of the heatmap's axes?",
            "type": "categorical",
            "categories": [
              "yes",
              "no"
            ],
            "default": "no"
          }
        }
      },
      "isoform_graph": {
        "name": "Peptide to Isoforms Graph",
        "description": "Visualises a Protein-Variation-Graph",
        "parameters": {
          "graph_file_path":{
            "name": "Graph File Path from previous graph generation",
            "type": "named_output",
            "default": [
              null,
              null
            ]
          }
        }
      }
    },
    "clustering": {
      "k_means": {
        "name": "K-Means",
        "description": "Partitions a number of samples in k clusters using k-means",
        "parameters": {
          "input_df": {
            "name": "Choose input dataframe",
            "type": "named_output",
            "default": [
              null,
              null
            ]
          },
          "n_clusters": {
            "name": "Number of clusters to form",
            "type": "numeric",
            "min": 1,
            "step": 1,
            "default": 8
          },
          "random_state": {
            "name": "Seed for centroid initialisation",
            "type": "numeric",
            "min": 0,
            "max": 4294967295,
            "step": 1,
            "default": 6
          },
          "init_centroid_strategy": {
            "name": "Method for initialisation of centroids",
            "type": "categorical",
            "categories": [
              "k-means++",
              "random"
            ],
            "default": "random"
          },
          "n_init": {
            "name": "Number of times the k-means algorithm is run with different centroid seeds",
            "type": "numeric",
            "min": 1,
            "step": 1,
            "default": 10
          },
          "max_iter": {
            "name": "Maximum number of iterations of the k-means algorithm for a single run.",
            "type": "numeric",
            "min": 1,
            "step": 1,
            "default": 300
          },
          "tolerance": {
            "name": "Relative tolerance with regards to Frobenius norm",
            "type": "numeric",
            "min": 0,
            "default": 1e-4
          }
        }
      }
    },
    "dimension_reduction": {
      "t_sne": {
        "name": "t-SNE",
        "description": "Dimension reduction of a dataframe using t-SNE",
        "parameters": {
          "input_df": {
            "name": "Choose input dataframe",
            "type": "named_output",
            "default": [
              null,
              null
            ]
          },
          "n_components": {
            "name": "Dimension of the embedded space",
            "type": "numeric",
            "min": 1,
            "step": 1,
            "default": 2
          },
          "perplexity": {
            "name": "Perplexity",
            "type": "numeric",
            "min": 5.0,
            "max": 50.0,
            "default": 30.0
          },
          "metric": {
            "name": "Distance metric",
            "type": "categorical",
            "categories": [
              "euclidean",
              "manhattan",
              "cosine",
              "haversine"
            ],
            "default": "euclidean"
          },
          "random_state": {
            "name": "Seed for random number generation",
            "type": "numeric",
            "min": 0,
            "max": 4294967295,
            "step": 1,
            "default": 6
          },
          "n_iter": {
            "name": "Maximum number of iterations for the optimization",
            "type": "numeric",
            "min": 250,
            "step": 1,
            "default": 1000
          },
          "n_iter_without_progress": {
            "name": "Maximum number of iterations without progress before aborting the optimization ",
            "type": "numeric",
            "min": 250,
            "step": 1,
            "default": 300
          }
        }
      },
      "umap": {
        "name": "UMAP",
        "description": "Dimension reduction of a dataframe using UMAP",
        "parameters": {
          "input_df": {
            "name": "Choose input dataframe",
            "type": "named_output",
            "default": [
              null,
              null
            ]
          },
          "n_neighbors": {
            "name": "Number of neighbors",
            "type": "numeric",
            "min": 2,
            "max": 100,
            "step": 1,
            "default": 15
          },
          "n_components": {
            "name": "Number of components",
            "type": "numeric",
            "min": 2,
            "max": 100,
            "step": 1,
            "default": 2
          },
          "min_dist": {
            "name": "The effective minimum distance between embedded points.",
            "type": "numeric",
            "min": 0.1,
            "default": 0.1
          },
          "metric": {
            "name": "Distance metric",
            "type": "categorical",
            "categories": [
              "euclidean",
              "manhattan",
              "cosine",
              "haversine"
            ],
            "default": "euclidean"
          },
          "random_state": {
            "name": "Seed for random number generation",
            "type": "numeric",
            "min": 0,
            "max": 4294967295,
            "step": 1,
            "default": 42
          }
        }
      },
      "method_name": {
        "name": "a method",
        "description":"Description of a Method",
        "parameters": {
          "param1": {
            "name": "param1",
            "type": "categorical_dynamic",
            "categories": ["euclidean", "manhattan", "long island"],
            "default": "euclidean",
            "dynamic_parameters": {
              "euclidean": ["param21"],
              "manhattan": ["param22"]
            }
          },
          "param21": {
            "name": "show when euclidian is selected im param1",
            "type": "categorical_dynamic",
            "categories": ["category3", "category4"],
            "default": "category3",
            "dynamic_parameters": {
              "category3": ["param3"]
            },
            "dynamic": true
          },
          "param22": {
            "name": "show when manhattan is selected in param1",
            "type": "numeric",
            "min": 0,
            "max": 4294967295,
            "step": 1,
            "default": 42,
            "dynamic": true
          },
          "param3": {
            "name": "show when category3 is selected",
            "type": "categorical",
            "categories": ["random category", "another category"],
            "default": "random category",
            "dynamic": true
          }
        }
      }
    },
    "protein_graphs": {
      "peptides_to_isoform": {
        "name": "Peptide to Isoform",
        "description": "Create a variation graph (.graphml) for a Protein. The data will be downloaded from https://rest.uniprot.org/uniprotkb/<Protein ID>.txt. Only `Variant`-Features are included in the generation. This, currently, only works with Uniport-IDs and while you are online.",
        "parameters": {
          "protein_id": {
            "name": "Protein ID",
            "type": "text",
            "default": "",
            "placeholder": "Enter the Uniprot-ID of the Protein"
          },
          "run_name": {
            "type": "empty",
            "name": "run_name",
            "default": null
          },
          "peptide_df": {
            "type": "empty",
            "name": "peptide_df",
            "default": null
          }
        }
      }
    }
  },
  "data_integration": {
    "enrichment_analysis": {
      "go_analysis_with_STRING": {
        "name": "GO Analysis with STRING",
        "description": "Online GO Analysis using STRING API",
        "parameters": {
          "proteins": {
            "name": "Choose Proteins to run GO Analysis on",
            "type": "named_output",
            "default": [null,null]
          },
          "protein_set_dbs": {
            "name": "Protein Set Libraries",
            "type": "categorical",
            "fill": "dbs_restring",
            "categories": [],
            "default": null,
            "multiple": true
          },
          "organism": {
            "name": "Organism / NCBI taxon identifiers (e.g. Human is 9606)",
            "type": "numeric",
            "default": 9606
          },
          "direction": {
            "name": "Direction of the analysis",
            "type": "categorical",
            "categories": [
              "both","up","down"
            ],
            "default": "both"
          },
          "background": {
            "name": "Background set (no upload = entire proteome)",
            "type": "file",
            "default": null
          },
          "run_name": {
            "type": "empty",
            "name": "run_name",
            "default": null
          }
        }
      },
      "go_analysis_with_enrichr": {
        "name": "GO Analysis with Enrichr",
        "description": "Online GO Analysis using Enrichr API",
        "parameters": {
          "proteins": {
            "name": "Choose Proteins to run GO Analysis on",
            "type": "named_output",
            "default": [null,null]
          },
          "protein_sets": {
            "name": "Protein Sets",
            "type": "categorical",
            "fill": "dbs_gseapy",
            "categories": [],
            "default": null,
            "multiple": true
          },
          "organism": {
            "name": "Enrichr supported organism",
            "type": "categorical",
            "categories": ["human", "mouse", "yeast", "fly", "fish", "worm"],
            "default": "human"
          }
        }
      },
      "go_analysis_offline": {
        "name": "GO Analysis offline",
        "description": "Offline GO Analysis using a hypergeometric test",
        "parameters": {
          "proteins": {
            "name": "Choose Proteins to run GO Analysis on",
            "type": "named_output",
            "default": [null,null]
          },
          "protein_sets_path": {
            "name": "Upload Protein Sets (any of the following file types: .gmt, .txt, .csv, .json | .txt (one set per line): SetName: Protein1, Protein2, ... | .csv (one set per line): SetName, Protein1, Protein2, ... | .json: {SetName: [Protein1, Protein2, ...], SetName2: [Protein2, Protein3, ...]})",
            "type": "file",
            "default": null
          },
          "background": {
            "name": "Background set (one protein per line, csv or txt or no upload -> all proteins from protein sets)",
            "type": "file",
            "default": null
          }
        }
      }
    },
    "plot": {
      "go_enrichment_bar_plot": {
        "name": "Bar plot for GO enrichment analysis",
        "description": "Creates a bar plot from GO enrichment data",
        "parameters": {
          "input_df": {
            "name": "Choose dataframe to be plotted",
            "type": "named_output",
            "default": [null, null],
            "fill_dynamic": ["categories"]
          },
          "categories": {
            "name": "Categories/Sets to be plotted",
            "type": "categorical",
            "multiple": true,
            "fill": "enrichment_categories"
          },
          "top_terms": {
            "name": "Number of top enriched terms per category",
            "type": "numeric",
            "min": 1,
            "max": 100,
            "step": 1,
            "default": 10
          },
          "cutoff": {
            "name": "Only terms with Adjusted P-value (or FDR) < cutoff will be shown",
            "type": "numeric",
            "min": 0,
            "max": 1,
            "default": 0.05
          },
          "title": {
            "name": "Title of the plot (optional)",
            "type": "text"
          },
          "colors": {
            "name": "Colors for the plot (optional)",
            "type": "categorical",
            "multiple": true,
            "fill": "matplotlib_colors",
            "default": null
          }
        }
      }
    }
  }
}<|MERGE_RESOLUTION|>--- conflicted
+++ resolved
@@ -736,10 +736,7 @@
           "intensity_df": {
             "name": "Input Dataframe",
             "type": "named_output",
-            "default": [
-              null,
-              null
-            ]
+            "default": [null, null]
           },
           "multiple_testing_correction_method": {
             "name": "Multiple Testing Correction Method:",
@@ -772,7 +769,7 @@
             "type": "categorical",
             "fill": "metadata_column_data",
             "categories": [],
-            "default": "None",
+            "default": "None", 
             "multiple": true,
             "default_select_all": true
           },
@@ -790,10 +787,7 @@
           "intensity_df": {
             "name": "Input Dataframe",
             "type": "named_output",
-            "default": [
-              null,
-              null
-            ]
+            "default": [null, null]
           },
           "multiple_testing_correction_method": {
             "name": "Multiple Testing Correction Method:",
@@ -958,26 +952,6 @@
           },
           "proteins_of_interest_input": {
             "name": "Proteins of Interest",
-<<<<<<< HEAD
-            "type": "named_output_with_fields",
-            "fill_dynamic": [
-              "proteins_of_interest"
-            ],
-            "default": [
-              null,
-              null,
-              null
-            ],
-            "fields": {
-              "proteins_of_interest": {
-                "type": "categorical",
-                "fill": "protein_ids",
-                "categories": [],
-                "default": null,
-                "multiple": true
-              }
-            }
-=======
             "type": "named_output",
             "default": [null, null],
             "fill_dynamic": ["proteins_of_interest"]
@@ -988,7 +962,6 @@
             "categories": [],
             "default": null,
             "multiple": true
->>>>>>> 0c153375
           }
         }
       },
