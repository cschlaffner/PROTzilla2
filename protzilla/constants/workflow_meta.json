{
  "importing": {
    "ms_data_import": {
      "max_quant_import": {
        "name": "Max Quant",
        "description": "Max Quant Data Import",
        "parameters": {
          "file_path": {
            "name": "MaxQuant intensities file:",
            "type": "file",
            "default": null
          },
          "intensity_name": {
            "name": "intensity parameter",
            "type": "categorical",
            "categories": [
              "LFQ intensity",
              "Intensity",
              "iBAQ"
            ],
            "default": "Intensity"
          }
        }
      },
      "ms_fragger_import": {
        "name": "MS Fragger",
        "description": "MS Fragger Data Import",
        "parameters": {
          "file_path": {
            "name": "MSFragger intensities file:",
            "type": "file",
            "default": null
          },
          "intensity_name": {
            "name": "intensity name",
            "type": "categorical",
            "categories": [
              "Intensity",
              "MaxLFQ Total Intensity",
              "MaxLFQ Intensity",
              "Total Intensity",
              "MaxLFQ Unique Intensity",
              "Unique Spectral Count",
              "Unique Intensity",
              "Spectral Count",
              "Total Spectral Count"
            ],
            "default": "Intensity"
          }
        }
      }
    },
    "metadata_import": {
      "metadata_import_method": {
        "name": "Metadata Import",
        "description": "Import Metadata",
        "parameters": {
          "file_path": {
            "name": "Metadata file:",
            "type": "file",
            "default": null
          },
          "feature_orientation": {
            "name": "feature orientation",
            "type": "categorical",
            "categories": [
              "Rows (features in rows, samples in columns)",
              "Columns (samples in rows, features in columns)"
            ],
            "default": "Columns (samples in rows, features in columns)"
          }
        }
      }
    },
    "peptide_import": {
      "peptide_import": {
        "name": "Peptide Import",
        "description": "Import Peptide-Data",
        "parameters": {
          "file_path": {
            "name": "Peptide File",
            "type": "file",
            "default": null
          },
          "intensity_name": {
            "name": "Intensity Parameter (same as MS-Data)",
            "type": "categorical",
            "categories": [
              "LFQ intensity",
              "Intensity",
              "iBAQ"
            ],
            "default": "Intensity"
          }
        }
      }
    }
  },
  "data_preprocessing": {
    "filter_proteins": {
      "samples_missing_filter": {
        "name": "Samples Missing",
        "description": "Filters all proteins that are contained in less than a set percentage of samples",
        "parameters": {
          "percentage": {
            "name": "Percentage of minimum non-missing samples per protein",
            "type": "numeric",
            "min": 0,
            "max": 1,
            "default": 0.5
          }
        },
        "graphs": [
          {
            "graph_type": {
              "name": "Graph type:",
              "type": "categorical",
              "categories": [
                "Bar chart",
                "Pie chart"
              ],
              "default": "Pie chart"
            }
          }
        ]
      }
    },
    "filter_samples": {
      "protein_count_filter": {
        "name": "Protein Count",
        "description": "Filter by protein count per sample",
        "parameters": {
          "threshold": {
            "name": "Number of standard deviations from the median:",
            "type": "numeric",
            "min": 0,
            "default": 2
          }
        },
        "graphs": [
          {
            "graph_type": {
              "name": "Graph type:",
              "type": "categorical",
              "categories": [
                "Bar chart",
                "Pie chart"
              ],
              "default": "Pie chart"
            }
          }
        ]
      },
      "proteins_missing_filter": {
        "name": "Proteins Missing",
        "description": "Filters all samples that contain less than a set percentage of proteins",
        "parameters": {
          "percentage": {
            "name": "Percentage of minimum non-missing proteins per sample",
            "type": "numeric",
            "min": 0,
            "max": 1,
            "default": 0.5
          }
        },
        "graphs": [
          {
            "graph_type": {
              "name": "Graph type:",
              "type": "categorical",
              "categories": [
                "Bar chart",
                "Pie chart"
              ],
              "default": "Pie chart"
            }
          }
        ]
      },
      "protein_intensity_sum_filter": {
        "name": "Sum of Intensities",
        "description": "Filter by sum of protein intensities per sample",
        "parameters": {
          "threshold": {
            "name": "Number of standard deviations from the median:",
            "type": "numeric",
            "min": 0,
            "default": 2
          }
        },
        "graphs": [
          {
            "graph_type": {
              "name": "Graph type:",
              "type": "categorical",
              "categories": [
                "Bar chart",
                "Pie chart"
              ],
              "default": "Pie chart"
            }
          }
        ]
      }
    },
    "outlier_detection": {
      "pca": {
        "name": "PCA",
        "description": "This function filters out outliers using a PCA based approach based geometrical distance to the median and returns a list of samples that are inliers. Allows 2D (using an ellipse) or 3D (using an ellipsoid) analysis.",
        "parameters": {
          "threshold": {
            "name": "Threshold for number of standard deviations from the median:",
            "type": "numeric",
            "min": 0,
            "default": 2
          },
          "number_of_components": {
            "name": "Number of components:",
            "type": "numeric",
            "min": 2,
            "max": 3,
            "step": 1,
            "default": 3
          }
        },
        "graphs": [
          {}
        ]
      },
      "isolation_forest": {
        "name": "Isolation Forest",
        "description": "This function filters out outliers using a clustering isolation forest approach.",
        "parameters": {
          "n_estimators": {
            "name": "Number of estimators:",
            "type": "numeric",
            "min": 1,
            "step": 1,
            "default": 100
          }
        },
        "graphs": [
          {}
        ]
      },
      "local_outlier_factor": {
        "name": "Local Outlier Factor",
        "description": "This function filters out outliers using a clustering Local Outlier Factor approach based on k nearest neighbors clustering.",
        "parameters": {
          "number_of_neighbors": {
            "name": "Number of neighbours:",
            "type": "numeric",
            "min": 1,
            "step": 1,
            "default": 20
          }
        },
        "graphs": [
          {}
        ]
      }
    },
    "transformation": {
      "log_transformation": {
        "name": "Log",
        "description": "This function log-transforms intensity DataFrames. Supports log-transformation to the base of 2 or 10.",
        "parameters": {
          "log_base": {
            "name": "Log transformation base:",
            "type": "categorical",
            "categories": [
              "log2",
              "log10"
            ],
            "default": "log2"
          }
        },
        "graphs": [
          {
            "graph_type": {
              "name": "Graph type:",
              "type": "categorical",
              "categories": [
                "Boxplot",
                "Histogram"
              ],
              "default": "Boxplot"
            },
            "group_by": {
              "name": "Group by:",
              "type": "categorical",
              "categories": [
                "None",
                "Sample",
                "Protein ID"
              ],
              "default": "None"
            }
          }
        ]
      }
    },
    "normalisation": {
      "z_score": {
        "name": "Z-Score",
        "description": "A function to run the sklearn StandardScaler class on your dataframe. Normalises the data on the level of each sample. Scales the data to zero mean and unit variance. This is often also called z-score normalisation/ transformation.",
        "parameters": {},
        "graphs": [
          {
            "graph_type": {
              "name": "Graph type:",
              "type": "categorical",
              "categories": [
                "Boxplot",
                "Histogram"
              ],
              "default": "Boxplot"
            },
            "group_by": {
              "name": "Group by:",
              "type": "categorical",
              "categories": [
                "None",
                "Sample",
                "Protein ID"
              ],
              "default": "None"
            }
          }
        ]
      },
      "totalsum": {
        "name": "Total Sum",
        "description": "A function to perform normalisation using the total sum of sample intensities on your dataframe. Normalises the data on the level of each sample. Divides each intensity by the total sum of sample intensities.",
        "parameters": {},
        "graphs": [
          {
            "graph_type": {
              "name": "Graph type:",
              "type": "categorical",
              "categories": [
                "Boxplot",
                "Histogram"
              ],
              "default": "Boxplot"
            },
            "group_by": {
              "name": "Group by:",
              "type": "categorical",
              "categories": [
                "None",
                "Sample",
                "Protein ID"
              ],
              "default": "None"
            }
          }
        ]
      },
      "median": {
        "name": "Median",
        "description": "A function to perform a quartile/percentile normalisation on your dataframe. Normalises the data on the level of each sample. Divides each intensity by the chosen intensity quartile of the respective sample. By default, the median (50%-quartile) is used.",
        "parameters": {
          "percentile": {
            "name": "Percentile for normalisation:",
            "type": "numeric",
            "min": 0,
            "max": 1,
            "default": 0.5
          }
        },
        "graphs": [
          {
            "graph_type": {
              "name": "Graph type:",
              "type": "categorical",
              "categories": [
                "Boxplot",
                "Histogram"
              ],
              "default": "Boxplot"
            },
            "group_by": {
              "name": "Group by:",
              "type": "categorical",
              "categories": [
                "None",
                "Sample",
                "Protein ID"
              ],
              "default": "None"
            }
          }
        ]
      },
      "ref_protein": {
        "name": "Protein Reference",
        "description": "A function to perform protein-intensity normalisation in reference to a selected protein on your dataframe. Normalises the data on the level of each sample. Divides each intensity by the intensity of the chosen reference protein in each sample. Samples where this value is zero will be removed and returned separately.",
        "parameters": {
          "reference_protein": {
            "name": "Reference Protein:",
            "type": "text",
            "default": "",
            "placeholder": "Enter the protein ID for the reference protein"
          }
        },
        "graphs": [
          {
            "graph_type": {
              "name": "Graph type:",
              "type": "categorical",
              "categories": [
                "Boxplot",
                "Histogram"
              ],
              "default": "Boxplot"
            },
            "group_by": {
              "name": "Group by:",
              "type": "categorical",
              "categories": [
                "None",
                "Sample",
                "Protein ID"
              ],
              "default": "None"
            }
          }
        ]
      }
    },
    "imputation": {
      "min_value_per_dataset": {
        "name": "Min per Dataset",
        "description": "A function to impute missing values for each protein by taking into account data from the entire dataframe. Sets missing value to the smallest measured value in the dataframe. The user can also assign a shrinking factor to take a fraction of that minimum value for imputation.",
        "parameters": {
          "shrinking_value": {
            "name": "Shrinking Value:",
            "type": "numeric",
            "min": 0,
            "max": 1,
            "default": 1
          }
        },
        "graphs": [
          {
            "graph_type": {
              "name": "Graph type:",
              "type": "categorical",
              "categories": [
                "Boxplot",
                "Histogram"
              ],
              "default": "Boxplot"
            },
            "group_by": {
              "name": "Group by:",
              "type": "categorical",
              "categories": [
                "None",
                "Sample",
                "Protein ID"
              ],
              "default": "None"
            }
          },
          {
            "graph_type_quantites": {
              "name": "Graph type Imputed Values:",
              "type": "categorical",
              "categories": [
                "Bar chart",
                "Pie chart"
              ],
              "default": "Pie chart"
            }
          }
        ]
      },
      "min_value_per_protein": {
        "name": "Min per Protein",
        "description": "A function to impute missing values for each protein by taking into account data from each protein. Sets missing value to the smallest measured value for each protein column. The user can also assign a shrinking factor to take a fraction of that minimum value for imputation. CAVE: All proteins without any values will be filtered out.",
        "parameters": {
          "shrinking_value": {
            "name": "Shrinking Value:",
            "type": "numeric",
            "min": 0,
            "max": 1,
            "default": 1
          }
        },
        "graphs": [
          {
            "graph_type": {
              "name": "Graph type:",
              "type": "categorical",
              "categories": [
                "Boxplot",
                "Histogram"
              ],
              "default": "Boxplot"
            },
            "group_by": {
              "name": "Group by:",
              "type": "categorical",
              "categories": [
                "None",
                "Sample",
                "Protein ID"
              ],
              "default": "None"
            }
          },
          {
            "graph_type_quantites": {
              "name": "Graph type Imputed Values:",
              "type": "categorical",
              "categories": [
                "Bar chart",
                "Pie chart"
              ],
              "default": "Pie chart"
            }
          }
        ]
      },
      "min_value_per_sample": {
        "name": "Min per Sample",
        "description": "Sets missing intensity values to the smallest measured value for each sample",
        "parameters": {
          "shrinking_value": {
            "name": "Shrinking Value:",
            "type": "numeric",
            "min": 0,
            "max": 1,
            "default": 1
          }
        },
        "graphs": [
          {
            "graph_type": {
              "name": "Graph type:",
              "type": "categorical",
              "categories": [
                "Boxplot",
                "Histogram"
              ],
              "default": "Boxplot"
            },
            "group_by": {
              "name": "Group by:",
              "type": "categorical",
              "categories": [
                "None",
                "Sample",
                "Protein ID"
              ],
              "default": "None"
            }
          },
          {
            "graph_type_quantites": {
              "name": "Graph type Imputed Values:",
              "type": "categorical",
              "categories": [
                "Bar chart",
                "Pie chart"
              ],
              "default": "Pie chart"
            }
          }
        ]
      },
      "simple_imputation_per_protein": {
        "name": "SimpleImputer",
        "description": "Imputation methods include imputation by mean, median and mode. Implements the sklearn.SimpleImputer class",
        "parameters": {
          "strategy": {
            "name": "Strategy:",
            "type": "categorical",
            "categories": [
              "mean",
              "median",
              "most_frequent"
            ],
            "default": "mean"
          }
        },
        "graphs": [
          {
            "graph_type": {
              "name": "Graph type:",
              "type": "categorical",
              "categories": [
                "Boxplot",
                "Histogram"
              ],
              "default": "Boxplot"
            },
            "group_by": {
              "name": "Group by:",
              "type": "categorical",
              "categories": [
                "None",
                "Sample",
                "Protein ID"
              ],
              "default": "None"
            }
          },
          {
            "graph_type_quantites": {
              "name": "Graph type Imputed Values:",
              "type": "categorical",
              "categories": [
                "Bar chart",
                "Pie chart"
              ],
              "default": "Pie chart"
            }
          }
        ]
      },
      "knn": {
        "name": "kNN",
        "description": "A function to perform value imputation based on KNN (k-nearest neighbors). Imputes missing values for each sample based on intensity-wise similar samples. Two samples are close if the features that neither is missing are close.",
        "parameters": {
          "number_of_neighbours": {
            "name": "Number of neighbours:",
            "type": "numeric",
            "min": 1,
            "step": 1,
            "default": 5
          }
        },
        "graphs": [
          {
            "graph_type": {
              "name": "Graph type:",
              "type": "categorical",
              "categories": [
                "Boxplot",
                "Histogram"
              ],
              "default": "Boxplot"
            },
            "group_by": {
              "name": "Group by:",
              "type": "categorical",
              "categories": [
                "None",
                "Sample",
                "Protein ID"
              ],
              "default": "None"
            }
          },
          {
            "graph_type_quantites": {
              "name": "Graph type - Imputed Values:",
              "type": "categorical",
              "categories": [
                "Bar chart",
                "Pie chart"
              ],
              "default": "Pie chart"
            }
          }
        ]
      }
    },
    "filter_peptides": {
      "pep_filter": {
        "name": "PEP Threshold",
        "description": "Filter by PEP-Threshold",
        "parameters": {
          "threshold": {
            "name": "Threshold Value for PEP",
            "type": "numeric",
            "min": 0,
            "default": 0
          },
          "peptide_df": {
            "type": "empty",
            "name": "peptide_df"
          }
        },
        "graphs": [
          {
            "graph_type": {
              "name": "Graph type:",
              "type": "categorical",
              "categories": [
                "Bar chart",
                "Pie chart"
              ],
              "default": "Bar chart"
            }
          }
        ]
      }
    }
  },
  "data_analysis": {
    "differential_expression": {
      "anova": {
        "name": "ANOVA",
        "description": "A function that uses ANOVA to test the difference between two or more groups defined in the clinical data. The ANOVA test is conducted on the level of each protein. The p-values are corrected for multiple testing.",
        "parameters": {
          "intensity_df": {
            "name": "Input Dataframe",
            "type": "named_output",
            "default": [
              null,
              null
            ]
          },
          "multiple_testing_correction_method": {
            "name": "Multiple Testing Correction Method:",
            "type": "categorical",
            "categories": [
              "Benjamini-Hochberg",
              "Bonferroni"
            ],
            "default": "Benjamini-Hochberg"
          },
          "alpha": {
            "name": "Error Rate (alpha)",
            "type": "numeric",
            "min": 0,
            "max": 1,
            "default": 0.05
          },
          "grouping": {
            "name": "Grouping:",
            "type": "categorical",
            "fill": "metadata_columns",
            "fill_dynamic": [
              "selected_groups"
            ],
            "categories": [],
            "default": "None"
          },
          "selected_groups": {
            "name": "Selected Groups:",
            "type": "categorical",
            "fill": "metadata_column_data",
            "categories": [],
            "default": "None",
            "multiple": true,
            "default_select_all": false
          },
          "metadata_df": {
            "type": "empty",
            "name": "metadata_df",
            "default": null
          }
        }
      },
      "t_test": {
        "name": "t-Test",
        "description": "A function to conduct a two sample t-test between groups defined in the clinical data. The t-test is conducted on the level of each protein. The p-values are corrected for multiple testing.",
        "parameters": {
          "intensity_df": {
            "name": "Input Dataframe",
            "type": "named_output",
            "default": [
              null,
              null
            ]
          },
          "multiple_testing_correction_method": {
            "name": "Multiple Testing Correction Method:",
            "type": "categorical",
            "categories": [
              "Benjamini-Hochberg",
              "Bonferroni"
            ],
            "default": "Benjamini-Hochberg"
          },
          "alpha": {
            "name": "Error Rate (alpha)",
            "type": "numeric",
            "min": 0,
            "max": 1,
            "default": 0.05
          },
          "fc_threshold": {
            "name": "Fold change threshold",
            "type": "numeric",
            "min": 0,
            "default": 0
          },
          "log_base": {
            "name": "base of log transformation (leave empty if no log transformation was performed on the data)",
            "type": "numeric",
            "min": 2,
            "default": null
          },
          "grouping": {
            "name": "Grouping",
            "type": "categorical",
            "fill": "metadata_columns",
            "fill_dynamic": [
              "group1",
              "group2"
            ],
            "categories": [],
            "default": null
          },
          "group1": {
            "name": "Group 1",
            "type": "categorical",
            "fill": "metadata_column_data",
            "categories": [],
            "default": null
          },
          "group2": {
            "name": "Group 2",
            "type": "categorical",
            "fill": "metadata_column_data",
            "categories": [],
            "default": null
          },
          "metadata_df": {
            "type": "empty",
            "name": "metadata_df",
            "default": null
          }
        }
      },
      "linear_model": {
        "name": "linear model",
        "description": "A function to fit a linear model using Ordinary Least Squares for each Protein. The linear model fits the protein intensities on Y axis and the grouping on X for group1 X=-1 and group2 X=1. The p-values are corrected for multiple testing.",
        "parameters": {
          "intensity_df": {
            "name": "Input Dataframe",
            "type": "named_output",
            "default": [
              null,
              null
            ]
          },
          "multiple_testing_correction_method": {
            "name": "Multiple Testing Correction Method:",
            "type": "categorical",
            "categories": [
              "Benjamini-Hochberg",
              "Bonferroni"
            ],
            "default": "Benjamini-Hochberg"
          },
          "alpha": {
            "name": "Error Rate (alpha)",
            "type": "numeric",
            "min": 0,
            "max": 1,
            "default": 0.05
          },
          "fc_threshold": {
            "name": "Fold change threshold",
            "type": "numeric",
            "min": 0,
            "default": 0
          },
          "grouping": {
            "name": "Grouping",
            "type": "categorical",
            "fill": "metadata_columns",
            "fill_dynamic": [
              "group1",
              "group2"
            ],
            "categories": [],
            "default": null
          },
          "group1": {
            "name": "Group 1",
            "type": "categorical",
            "fill": "metadata_column_data",
            "categories": [],
            "default": null
          },
          "group2": {
            "name": "Group 2",
            "type": "categorical",
            "fill": "metadata_column_data",
            "categories": [],
            "default": null
          },
          "metadata_df": {
            "type": "empty",
            "name": "metadata_df",
            "default": null
          }
        }
      }
    },
    "plot": {
      "volcano": {
        "name": "Volcano Plot",
        "description": "",
        "parameters": {
          "p_values": {
            "name": "p-value df",
            "type": "named_output",
            "default": [
              null,
              null
            ]
          },
          "log2_fc": {
            "name": "log2 fold change df",
            "type": "named_output",
            "default": [
              null,
              null
            ]
          },
          "fc_threshold": {
            "name": "log2 fold change threshold",
            "type": "named_output",
            "default": [
              null,
              null
            ]
          },
          "alpha": {
            "name": "alpha/corrected alpha",
            "type": "named_output",
            "default": [
              null,
              null
            ]
          },
          "proteins_of_interest_input": {
            "name": "Proteins of Interest",
            "type": "named_output",
            "default": [
              null,
              null
            ],
            "fill_dynamic": [
              "proteins_of_interest"
            ]
          },
          "proteins_of_interest": {
            "type": "categorical",
            "fill": "protein_ids",
            "categories": [],
            "default": null,
            "multiple": true
          }
        }
      },
      "heatmap": {
        "name": "Heatmap",
        "description": "",
        "parameters": {
        }
      },
      "scatter_plot": {
        "name": "Scatter plot",
        "description": "Creates a scatter plot from data",
        "parameters": {
          "input_df": {
            "name": "Choose dataframe to be plotted",
            "type": "named_output",
            "default": [
              null,
              null
            ]
          },
          "color_df": {
            "name": "Choose a dataframe to assign color to marks (optional)",
            "type": "named_output",
            "default": [
              null,
              null
            ],
            "optional": true
          }
        }
      },
      "clustergram": {
        "name": "Clustergram",
        "description": "Creates a clustergram from data",
        "parameters": {
          "input_df": {
            "name": "Input dataframe: choose dataframe to be plotted",
            "type": "named_output",
            "default": [
              null,
              null
            ]
          },
          "sample_group_df": {
            "name": "Grouping dataframe: choose a dataframe that assigns the samples present in the input dataframe to a group they belong (optional)",
            "type": "named_output",
            "default": [
              null,
              null
            ],
            "optional": true
          },
          "flip_axes": {
            "name": "Do you want to flip the orientation of the heatmap's axes?",
            "type": "categorical",
            "categories": [
              "yes",
              "no"
            ],
            "default": "no"
          }
        }
      }
    },
    "clustering": {
      "k_means": {
        "name": "K-Means",
        "description": "Partitions a number of samples in k clusters using k-means",
        "parameters": {
          "input_df": {
            "name": "Choose input dataframe",
            "type": "named_output",
            "default": [
              null,
              null
            ]
          },
          "n_clusters": {
            "name": "Number of clusters to form",
            "type": "numeric",
            "min": 1,
            "step": 1,
            "default": 8
          },
          "random_state": {
            "name": "Seed for centroid initialisation",
            "type": "numeric",
            "min": 0,
            "max": 4294967295,
            "step": 1,
            "default": 6
          },
          "init_centroid_strategy": {
            "name": "Method for initialisation of centroids",
            "type": "categorical",
            "categories": [
              "k-means++",
              "random"
            ],
            "default": "random"
          },
          "n_init": {
            "name": "Number of times the k-means algorithm is run with different centroid seeds",
            "type": "numeric",
            "min": 1,
            "step": 1,
            "default": 10
          },
          "max_iter": {
            "name": "Maximum number of iterations of the k-means algorithm for a single run.",
            "type": "numeric",
            "min": 1,
            "step": 1,
            "default": 300
          },
          "tolerance": {
            "name": "Relative tolerance with regards to Frobenius norm",
            "type": "numeric",
            "min": 0,
            "default": 1e-4
          }
        }
      }
    },
    "classification": {
      "random_forest": {
        "name": "Random Forest",
        "description": "A random forest is a meta estimator that fits a number of decision tree classifiers on various sub-samples of the dataset and uses averaging to improve the predictive accuracy and control over-fitting.",
        "parameters": {
          "input_df": {
            "name": "Choose input dataframe",
            "type": "named_output",
            "default": [
              null,
              null
            ]
          },
          "labels_column": {
            "name": "Choose labels column from metadata",
            "type": "categorical",
            "fill": "metadata_columns",
            "fill_dynamic": [
              "selected_groups"
            ],
            "categories": [],
            "default": "None"
          },
          "train_test_split": {
            "name": "Test size",
            "type": "numeric",
            "default": 0.20
          },
          "validation_strategy": {
            "name": "Validation Strategy",
            "type": "categorical_dynamic",
            "categories": [
              "K-Fold",
              "Repeated K-Fold",
              "Stratified K-Fold",
              "Leave one out",
              "Leave p out",
              "Manual"
            ],
            "default": "K-Fold",
            "dynamic_parameters": {
              "Manual": [
                "train_val_split"
              ]
            }
          },
          "train_val_split": {
            "name": "Choose the size of the validation data set (you can either enter the absolute number of validation samples or a number between 0.0 and 1.0 to represent the percentage of validation samples)",
            "type": "numeric",
            "dynamic": true,
            "default": 0.20
          },
          "model_selection": {
            "name": "Choose strategy to perform parameter fine-tuning",
            "type": "categorical",
            "categories": [
              "Grid search",
              "Randomized search",
              "Manual"
            ],
            "default": "Grid search"
          },
          "n_estimators": {
            "name": "The number of trees in the forest.",
            "type": "numeric",
            "default": 100,
            "multiple": true
          },
          "criterion": {
            "name": "The function to measure the quality of a split",
            "type": "categorical",
            "categories": [
              "gini",
              "log_loss",
              "entropy"
            ],
            "default": "gini",
            "multiple": true
          },
          "max_depth": {
            "name": "The maximum depth of the tree.",
            "type": "numeric",
            "default": 1,
            "multiple": true
          },
          "random_state": {
            "name": "Seed for random number generation",
            "type": "numeric",
            "min": 0,
            "max": 4294967295,
            "step": 1,
            "default": 6,
            "multiple": true
          },
          "metadata_df": {
            "type": "empty",
            "name": "metadata_df",
            "default": null
          }
        }
      }
    },
    "dimension_reduction": {
      "t_sne": {
        "name": "t-SNE",
        "description": "Dimension reduction of a dataframe using t-SNE",
        "parameters": {
          "input_df": {
            "name": "Choose input dataframe",
            "type": "named_output",
            "default": [
              null,
              null
            ]
          },
          "n_components": {
            "name": "Dimension of the embedded space",
            "type": "numeric",
            "min": 1,
            "step": 1,
            "default": 2
          },
          "perplexity": {
            "name": "Perplexity",
            "type": "numeric",
            "min": 5.0,
            "max": 50.0,
            "default": 30.0
          },
          "metric": {
            "name": "Distance metric",
            "type": "categorical",
            "categories": [
              "euclidean",
              "manhattan",
              "cosine",
              "haversine"
            ],
            "default": "euclidean"
          },
          "random_state": {
            "name": "Seed for random number generation",
            "type": "numeric",
            "min": 0,
            "max": 4294967295,
            "step": 1,
            "default": 6
          },
          "n_iter": {
            "name": "Maximum number of iterations for the optimization",
            "type": "numeric",
            "min": 250,
            "step": 1,
            "default": 1000
          },
          "n_iter_without_progress": {
            "name": "Maximum number of iterations without progress before aborting the optimization ",
            "type": "numeric",
            "min": 250,
            "step": 1,
            "default": 300
          }
        }
      },
      "umap": {
        "name": "UMAP",
        "description": "Dimension reduction of a dataframe using UMAP",
        "parameters": {
          "input_df": {
            "name": "Choose input dataframe",
            "type": "named_output",
            "default": [
              null,
              null
            ]
          },
          "n_neighbors": {
            "name": "Number of neighbors",
            "type": "numeric",
            "min": 2,
            "max": 100,
            "step": 1,
            "default": 15
          },
          "n_components": {
            "name": "Number of components",
            "type": "numeric",
            "min": 2,
            "max": 100,
            "step": 1,
            "default": 2
          },
          "min_dist": {
            "name": "The effective minimum distance between embedded points.",
            "type": "numeric",
            "min": 0.1,
            "default": 0.1
          },
          "metric": {
            "name": "Distance metric",
            "type": "categorical",
            "categories": [
              "euclidean",
              "manhattan",
              "cosine",
              "haversine"
            ],
            "default": "euclidean"
          },
          "random_state": {
            "name": "Seed for random number generation",
            "type": "numeric",
            "min": 0,
            "max": 4294967295,
            "step": 1,
            "default": 42
          }
        }
      }
    }
  },
  "data_integration": {
    "enrichment_analysis": {
      "go_analysis_with_STRING": {
        "name": "GO Analysis with STRING",
        "description": "Online GO Analysis using STRING API",
        "parameters": {
          "proteins": {
            "name": "Dataframe with Protein IDs and direction of expression change column (e.g. log2FC)",
            "type": "named_output",
            "default": [
              null,
              null
            ]
          },
          "protein_set_dbs": {
            "name": "Protein Set Libraries",
            "type": "categorical",
            "fill": "dbs_restring",
            "categories": [],
            "default": null,
            "multiple": true
          },
          "organism": {
            "name": "Organism / NCBI taxon identifiers (e.g. Human is 9606)",
            "type": "numeric",
            "default": 9606
          },
          "direction": {
            "name": "Direction of the analysis",
            "type": "categorical",
            "categories": [
              "both",
              "up",
              "down"
            ],
            "default": "both"
          },
          "background": {
            "name": "Background set (no upload = entire proteome)",
            "type": "file",
            "default": null
          }
        }
      },
      "go_analysis_with_enrichr": {
        "name": "GO Analysis with Enrichr",
        "description": "Online GO Analysis using Enrichr API",
        "parameters": {
          "proteins": {
            "name": "Dataframe with Protein IDs and direction of expression change column (e.g. log2FC)",
            "type": "named_output",
            "default": [
              null,
              null
            ]
          },
          "protein_sets": {
            "name": "Protein Sets",
            "type": "categorical",
            "fill": "dbs_gseapy",
            "categories": [],
            "default": null,
            "multiple": true
          },
          "organism": {
            "name": "Enrichr supported organism",
            "type": "categorical",
            "categories": [
              "human",
              "mouse",
              "yeast",
              "fly",
              "fish",
              "worm"
            ],
            "default": "human"
          }
        }
      },
      "go_analysis_offline": {
        "name": "GO Analysis offline",
        "description": "Offline GO Analysis using a hypergeometric test",
        "parameters": {
          "proteins": {
            "name": "Dataframe with Protein IDs and direction of expression change column (e.g. log2FC)",
            "type": "named_output",
            "default": [
              null,
              null
            ]
          },
          "protein_sets_path": {
            "name": "Upload Protein Sets with UniProt IDs (any of the following file types: .gmt, .txt, .csv, .json | .txt (one set per line): SetName: Protein1, Protein2, ... | .csv (one set per line): SetName, Protein1, Protein2, ... | .json: {SetName: [Protein1, Protein2, ...], SetName2: [Protein2, Protein3, ...]})",
            "type": "file",
            "default": null
          },
          "background": {
            "name": "Background set with UniProt IDs (one protein per line, csv or txt or no upload -> all proteins from protein sets)",
            "type": "file",
            "default": null
          }
        }
      },
      "gsea": {
        "name": "GSEA",
        "description": "Perform Gene Set Enrichment Analysis",
        "parameters": {
          "protein_df": {
            "name": "Dataframe with Protein IDs, Samples and intensities",
            "type": "named_output",
            "default": [
              null,
              null
            ]
          },
          "gene_sets_field": {
            "name": "How do you want to provide the gene sets? (reselect to show dynamic fields)",
            "type": "categorical_dynamic",
            "categories": [
              "Upload a file",
              "Choose from Enrichr Options"
            ],
            "default": "Choose from Enrichr Options",
            "dynamic_parameters": {
              "Upload a file": [
                "gene_sets_path"
              ],
              "Choose from Enrichr Options": [
                "gene_sets_enrichr"
              ]
            }
          },
          "gene_sets_path": {
            "name": "Upload Gene Sets with uppercase Gene Symbols (any of the following file types: .gmt, .txt, .csv, .json | .txt (one set per line): SetName: Gene1, Gene2, ... | .csv (one set per line): SetName, Gene1, Gene2, ... | .json: {SetName: [Gene1, Gene2, ...], SetName2: [Gene2, Gene3, ...]})",
            "type": "file",
            "default": null,
            "dynamic": true
          },
          "gene_sets_enrichr": {
            "name": "Gene Sets",
            "type": "categorical",
            "fill": "dbs_gseapy",
            "categories": [],
            "default": null,
            "multiple": true,
            "dynamic": true
          },
          "grouping": {
            "name": "Grouping for Samples",
            "type": "categorical",
            "fill": "metadata_columns",
            "default": "None"
          },
          "min_size": {
            "name": "Minimum number of genes from gene set also in data",
            "type": "numeric",
            "default": 15
          },
          "max_size": {
            "name": "Maximum number of genes from gene set also in data",
            "type": "numeric",
            "default": 500
          },
          "number_of_permutations": {
            "name": "Number of permutations",
            "type": "numeric",
            "default": 1000
          },
          "permutation_type": {
            "name": "Permutation type (if samples >=15 set to phenotype)",
            "type": "categorical",
            "categories": [
              "phenotype",
              "gene_set"
            ],
            "default": "phenotype"
          },
          "ranking_method": {
            "name": "Method to calculate correlation or ranking",
            "type": "categorical",
            "categories": [
              "log2_ratio_of_classes",
              "signal_to_noise",
              "t_test",
              "ratio_of_classes",
              "diff_of_classes"
            ],
            "default": "signal_to_noise"
          },
          "weighted_score": {
            "name": "Weighted score for the enrichment score calculation, recommended values: 0, 1, 1.5 or 2",
            "type": "numeric",
<<<<<<< HEAD
            "default": "1.0"
=======
            "default": 1
>>>>>>> 843f9967
          },
          "metadata_df": {
            "type": "empty",
            "name": "metadata_df",
            "default": null
          }
        }
<<<<<<< HEAD
      },
      "gsea_preranked": {
        "name": "GSEA Preranked",
        "description": "Maps proteins to genes and performs GSEA according using provided numerical column for ranking",
        "parameters": {
          "protein_df": {
            "name": "Dataframe with Protein IDs and a column to use for ranking (e.g. p values)",
            "type": "named_output",
            "default": [
              null,
              null
            ]
          },
          "ranking_direction": {
            "name": "Sort the ranking column (ascending - smaller values are better, descending - larger values are better)",
            "type": "categorical",
            "categories": [
              "ascending",
              "descending"
            ],
            "default": "ascending"
          },
          "gene_sets_field": {
            "name": "How do you want to provide the gene sets? (reselect to show dynamic fields)",
            "type": "categorical_dynamic",
            "categories": [
              "Upload a file",
              "Choose from Enrichr Options"
            ],
            "default": "euclidean",
            "dynamic_parameters": {
              "Upload a file": [
                "gene_sets_path"
              ],
              "Choose from Enrichr Options": [
                "gene_sets_enrichr"
              ]
            }
          },
          "gene_sets_path": {
            "name": "Upload Gene Sets with Uppercase Gene Symbols (any of the following file types: .gmt, .txt, .csv, .json | .txt (one set per line): SetName: Gene1, Gene2, ... | .csv (one set per line): SetName, Gene1, Gene2, ... | .json: {SetName: [Gene1, Gene2, ...], SetName2: [Gene2, Gene3, ...]})",
            "type": "file",
            "default": null,
            "dynamic": true
          },
          "gene_sets_enrichr": {
            "name": "Gene Set Libraries",
            "type": "categorical",
            "fill": "dbs_gseapy",
            "categories": [],
            "default": null,
            "multiple": true,
            "dynamic": true
          },
          "min_size": {
            "name": "Minimum number of genes from gene set also in data",
            "type": "numeric",
            "default": 15
          },
          "max_size": {
            "name": "Maximum number of genes from gene set also in data",
            "type": "numeric",
            "default": 500
          },
          "number_of_permutations": {
            "name": "Number of permutations",
            "type": "numeric",
            "default": 1000
          },
          "permutation_type": {
            "name": "Permutation type (if samples >=15 set to phenotype)",
            "type": "categorical",
            "categories": [
              "phenotype",
              "gene_set"
            ],
            "default": "phenotype"
          },
          "weighted_score": {
            "name": "Weighted score for the enrichment score calculation, recommended values: 0, 1, 1.5 or 2",
            "type": "numeric",
            "default": "1.0"
          }
        }
=======
>>>>>>> 843f9967
      }
    },
    "plot": {
      "go_enrichment_bar_plot": {
        "name": "Bar plot for GO enrichment analysis",
        "description": "Creates a bar plot from GO enrichment data",
        "parameters": {
          "input_df": {
            "name": "Choose dataframe to be plotted",
            "type": "named_output",
            "default": [
              null,
              null
            ],
            "fill_dynamic": [
              "categories"
            ]
          },
          "categories": {
            "name": "Categories/Sets to be plotted",
            "type": "categorical",
            "multiple": true,
            "fill": "enrichment_categories"
          },
          "value": {
            "name": "Value (bars will be plotted as -log10(value)), fdr only for GO Analysis with STRING, p_value is adjusted if available",
            "type": "categorical",
            "categories": [
              "p_value",
              "fdr"
            ],
            "default": "p_value"
          },
          "top_terms": {
            "name": "Number of top enriched terms per category",
            "type": "numeric",
            "min": 1,
            "max": 100,
            "step": 1,
            "default": 10
          },
          "cutoff": {
            "name": "Only terms with Adjusted P-value (or FDR) < cutoff will be shown",
            "type": "numeric",
            "min": 0,
            "max": 1,
            "default": 0.05
          },
          "title": {
            "name": "Title of the plot (optional)",
            "type": "text"
          },
          "colors": {
            "name": "Colors for the plot (optional)",
            "type": "categorical",
            "multiple": true,
            "fill": "matplotlib_colors",
            "default": null
          }
        }
      },
      "go_enrichment_dot_plot": {
        "name": "Dot plot for GO enrichment analysis (offline & with Enrichr) ",
        "description": "Creates a categorical scatter plot from GO enrichment data",
        "parameters": {
          "input_df": {
            "name": "Choose enrichment dataframe to be plotted",
            "type": "named_output",
            "default": [
              null,
              null
            ],
            "fill_dynamic": [
              "categories"
            ]
          },
          "x_axis_type": {
            "name": "Variable for x-axis: categorical scatter plot for one or multiple gene sets, or display combined score for one gene set",
            "type": "categorical",
            "categories": [
              "Gene Sets",
              "Combined Score"
            ],
            "default": "Gene Sets"
          },
          "categories": {
            "name": "Categories/Sets to be plotted (if this is empty, try reselecting 'results' from your chosen input)",
            "type": "categorical",
            "multiple": true,
            "fill": "enrichment_categories"
          },
          "top_terms": {
            "name": "Number of top enriched terms per category",
            "type": "numeric",
            "min": 1,
            "max": 100,
            "step": 1,
            "default": 5
          },
          "cutoff": {
            "name": "Only terms with Adjusted P-value < cutoff will be shown",
            "type": "numeric",
            "min": 0,
            "max": 1,
            "default": 0.05
          },
          "title": {
            "name": "Title of the plot (optional)",
            "type": "text"
          },
          "rotate_x_labels": {
            "name": "Rotate x-axis labels (if multiple categories are selected)",
            "type": "boolean",
            "default": true
          },
          "show_ring": {
            "name": "Show ring around the dots",
            "type": "boolean",
            "default": false
          },
          "dot_size": {
            "name": "Scale the size of the dots",
            "type": "numeric",
            "default": 5
          }
        }
      }
    }
  }
}<|MERGE_RESOLUTION|>--- conflicted
+++ resolved
@@ -1488,11 +1488,7 @@
           "weighted_score": {
             "name": "Weighted score for the enrichment score calculation, recommended values: 0, 1, 1.5 or 2",
             "type": "numeric",
-<<<<<<< HEAD
             "default": "1.0"
-=======
-            "default": 1
->>>>>>> 843f9967
           },
           "metadata_df": {
             "type": "empty",
@@ -1500,7 +1496,6 @@
             "default": null
           }
         }
-<<<<<<< HEAD
       },
       "gsea_preranked": {
         "name": "GSEA Preranked",
@@ -1585,8 +1580,6 @@
             "default": "1.0"
           }
         }
-=======
->>>>>>> 843f9967
       }
     },
     "plot": {
