--- conflicted
+++ resolved
@@ -2293,11 +2293,7 @@
             ]
           },
           "gene_sets": {
-<<<<<<< HEAD
-            "name": "Gene Sets/libraries to be plotted (if this is empty, try reselecting 'results' from your chosen input)",
-=======
             "name": "Gene Sets/libraries to be plotted (if this is empty, try reselecting the input enrichment dataframe from your chosen input)",
->>>>>>> f765985d
             "type": "categorical",
             "multiple": true,
             "fill": "gsea_enrichment_categories"
@@ -2321,11 +2317,7 @@
             "default": "NES"
           },
           "cutoff": {
-<<<<<<< HEAD
-            "name": "Only terms with dot_color_value < cutoff will be shown",
-=======
             "name": "Cutoff value for fdr q-value or nominal p-value",
->>>>>>> f765985d
             "type": "numeric",
             "min": 0,
             "max": 1,
@@ -2351,7 +2343,6 @@
             "default": false
           }
         }
-<<<<<<< HEAD
       },
       "gsea_enrichment_plot": {
         "name": "Enrichment Plot for (pre-ranked) GSEA",
@@ -2379,8 +2370,6 @@
             ]
           }
         }
-=======
->>>>>>> f765985d
       }
     }
   }
