{
  "importing": {
    "ms_data_import": {
      "max_quant_import": {
        "name": "MaxQuant",
        "description": "MaxQuant data import",
        "parameters": {
          "file_path": {
            "name": "MaxQuant intensities file:",
            "type": "file",
            "default": null
          },
          "intensity_name": {
            "name": "Intensity parameter",
            "type": "categorical",
            "categories": [
              "LFQ intensity",
              "Intensity",
              "iBAQ"
            ],
            "default": "Intensity"
          },
          "map_to_uniprot": {
            "name": "Map to Uniprot IDs using Biomart (online)",
            "type": "boolean",
            "default": false
          }
        }
      },
      "diann_import": {
        "name": "DIA-NN",
        "description": "DIA-NN data import",
        "parameters": {
          "file_path": {
            "name": "DIA-NN intensities file:",
            "type": "file",
            "default": null
          },
          "map_to_uniprot": {
            "name": "Map to Uniprot IDs using Biomart (online)",
            "type": "boolean",
            "default": false
          }
        }
      },
      "ms_fragger_import": {
        "name": "MS Fragger",
        "description": "MS Fragger data import",
        "parameters": {
          "file_path": {
            "name": "MSFragger intensities file:",
            "type": "file",
            "default": null
          },
          "intensity_name": {
            "name": "intensity name",
            "type": "categorical",
            "categories": [
              "Intensity",
              "MaxLFQ Total Intensity",
              "MaxLFQ Intensity",
              "Total Intensity",
              "MaxLFQ Unique Intensity",
              "Unique Spectral Count",
              "Unique Intensity",
              "Spectral Count",
              "Total Spectral Count"
            ],
            "default": "Intensity"
          },
          "map_to_uniprot": {
            "name": "Map to Uniprot IDs using Biomart (online)",
            "type": "boolean",
            "default": false
          }
        }
      }
    },
    "metadata_import": {
      "metadata_import_method": {
        "name": "Metadata import",
        "description": "Import metadata",
        "parameters": {
          "file_path": {
            "name": "Metadata file:",
            "type": "file",
            "default": null
          },
          "feature_orientation": {
            "name": "Feature orientation",
            "type": "categorical",
            "categories": [
              "Rows (features in rows, samples in columns)",
              "Columns (samples in rows, features in columns)"
            ],
            "default": "Columns (samples in rows, features in columns)"
          }
        }
      },
      "metadata_import_method_diann": {
        "name": "Metadata import DIA-NN",
        "description": "Import metadata for run relationships of DIA-NN",
        "parameters": {
          "file_path": {
            "name": "Run-Relationship metadata file:",
            "type": "file",
            "default": null
          },
          "groupby_sample": {
            "name": "Group replicate runs by sample using median",
            "type": "boolean",
            "default": false
          }

        }
      },
      "metadata_column_assignment": {
        "name": "Metadata column assignment",
        "description": "Assign columns to metadata categories, repeatable for each category",
        "parameters": {
          "metadata_df": {
            "type": "empty",
            "name": "metadata_df",
            "default": null
          },
          "metadata_required_column": {
            "name": "Missing, but required metadata columns",
            "fill": "metadata_required_columns",
            "type": "categorical",
            "categories": [],
            "default": null
          },
          "metadata_unknown_column": {
            "name": "Existing, but unknown metadata columns",
            "fill": "metadata_unknown_columns",
            "type": "categorical",
            "categories": [],
            "default": null
          }

        }
      }
    },
    "peptide_import": {
      "peptide_import": {
        "name": "Peptide import",
        "description": "Import peptide data",
        "parameters": {
          "file_path": {
            "name": "Peptide file",
            "type": "file",
            "default": null
          },
          "intensity_name": {
            "name": "Intensity parameter (same as MS-Data)",
            "type": "categorical",
            "categories": [
              "LFQ intensity",
              "Intensity",
              "iBAQ"
            ],
            "default": "Intensity"
          }
        }
      }
    }
  },
  "data_preprocessing": {
    "filter_proteins": {
      "samples_missing_filter": {
        "name": "Samples missing",
        "description": "Filters all proteins that are contained in less than a set percentage of samples",
        "parameters": {
          "percentage": {
            "name": "Percentage of minimum non-missing samples per protein",
            "type": "numeric",
            "min": 0,
            "max": 1,
            "default": 0.5
          }
        },
        "graphs": [
          {
            "graph_type": {
              "name": "Graph type:",
              "type": "categorical",
              "categories": [
                "Bar chart",
                "Pie chart"
              ],
              "default": "Pie chart"
            }
          }
        ]
      }
    },
    "filter_samples": {
      "protein_count_filter": {
        "name": "Protein Count",
        "description": "Filter by protein count per sample",
        "parameters": {
          "deviation_threshold": {
            "name": "Number of standard deviations from the median:",
            "type": "numeric",
            "min": 0,
            "default": 2
          }
        },
        "graphs": [
          {
            "graph_type": {
              "name": "Graph type:",
              "type": "categorical",
              "categories": [
                "Bar chart",
                "Pie chart"
              ],
              "default": "Pie chart"
            }
          }
        ]
      },
      "proteins_missing_filter": {
        "name": "Proteins missing",
        "description": "Filters all samples that contain less than a set percentage of proteins",
        "parameters": {
          "percentage": {
            "name": "Percentage of minimum non-missing proteins per sample",
            "type": "numeric",
            "min": 0,
            "max": 1,
            "default": 0.5
          }
        },
        "graphs": [
          {
            "graph_type": {
              "name": "Graph type:",
              "type": "categorical",
              "categories": [
                "Bar chart",
                "Pie chart"
              ],
              "default": "Pie chart"
            }
          }
        ]
      },
      "protein_intensity_sum_filter": {
        "name": "Sum of intensities",
        "description": "Filter by sum of protein intensities per sample",
        "parameters": {
          "deviation_threshold": {
            "name": "Number of standard deviations from the median:",
            "type": "numeric",
            "min": 0,
            "default": 2
          }
        },
        "graphs": [
          {
            "graph_type": {
              "name": "Graph type:",
              "type": "categorical",
              "categories": [
                "Bar chart",
                "Pie chart"
              ],
              "default": "Pie chart"
            }
          }
        ]
      }
    },
    "outlier_detection": {
      "pca": {
        "name": "PCA",
        "description": "This function filters out outliers using a PCA based approach based geometrical distance to the median and returns a list of samples that are inliers. Allows 2D (using an ellipse) or 3D (using an ellipsoid) analysis.",
        "parameters": {
          "threshold": {
            "name": "Threshold for number of standard deviations from the median:",
            "type": "numeric",
            "min": 0,
            "default": 2
          },
          "number_of_components": {
            "name": "Number of components:",
            "type": "numeric",
            "min": 2,
            "max": 3,
            "step": 1,
            "default": 3
          }
        },
        "graphs": [
          {}
        ]
      },
      "isolation_forest": {
        "name": "Isolation forest",
        "description": "This function filters out outliers using a clustering isolation forest approach.",
        "parameters": {
          "n_estimators": {
            "name": "Number of estimators:",
            "type": "numeric",
            "min": 1,
            "step": 1,
            "default": 100
          }
        },
        "graphs": [
          {}
        ]
      },
      "local_outlier_factor": {
        "name": "Local outlier factor",
        "description": "This function filters out outliers using a clustering Local Outlier Factor approach based on k nearest neighbors clustering.",
        "parameters": {
          "number_of_neighbors": {
            "name": "Number of neighbours:",
            "type": "numeric",
            "min": 1,
            "step": 1,
            "default": 20
          }
        },
        "graphs": [
          {}
        ]
      }
    },
    "transformation": {
      "log_transformation": {
        "name": "Log",
        "description": "This function log-transforms intensity DataFrames. Supports log-transformation to the base of 2 or 10.",
        "parameters": {
          "log_base": {
            "name": "Log transformation base:",
            "type": "categorical",
            "categories": [
              "log2",
              "log10"
            ],
            "default": "log2"
          }
        },
        "graphs": [
          {
            "graph_type": {
              "name": "Graph type:",
              "type": "categorical",
              "categories": [
                "Boxplot",
                "Histogram"
              ],
              "default": "Boxplot"
            },
            "group_by": {
              "name": "Group by:",
              "type": "categorical",
              "categories": [
                "None",
                "Sample",
                "Protein ID"
              ],
              "default": "None"
            }
          }
        ]
      }
    },
    "normalisation": {
      "z_score": {
        "name": "Z-Score",
        "description": "A function to run the sklearn StandardScaler class on your dataframe. Normalises the data on the level of each sample. Scales the data to zero mean and unit variance. This is often also called z-score normalisation/ transformation.",
        "parameters": {},
        "graphs": [
          {
            "graph_type": {
              "name": "Graph type:",
              "type": "categorical",
              "categories": [
                "Boxplot",
                "Histogram"
              ],
              "default": "Boxplot"
            },
            "group_by": {
              "name": "Group by:",
              "type": "categorical",
              "categories": [
                "None",
                "Sample",
                "Protein ID"
              ],
              "default": "None"
            }
          }
        ]
      },
      "totalsum": {
        "name": "Total sum",
        "description": "A function to perform normalisation using the total sum of sample intensities on your dataframe. Normalises the data on the level of each sample. Divides each intensity by the total sum of sample intensities.",
        "parameters": {},
        "graphs": [
          {
            "graph_type": {
              "name": "Graph type:",
              "type": "categorical",
              "categories": [
                "Boxplot",
                "Histogram"
              ],
              "default": "Boxplot"
            },
            "group_by": {
              "name": "Group by:",
              "type": "categorical",
              "categories": [
                "None",
                "Sample",
                "Protein ID"
              ],
              "default": "None"
            }
          }
        ]
      },
      "median": {
        "name": "Median",
        "description": "A function to perform a quartile/percentile normalisation on your dataframe. Normalises the data on the level of each sample. Divides each intensity by the chosen intensity quartile of the respective sample. By default, the median (50%-quartile) is used.",
        "parameters": {
          "percentile": {
            "name": "Percentile for normalisation:",
            "type": "numeric",
            "min": 0,
            "max": 1,
            "default": 0.5
          }
        },
        "graphs": [
          {
            "graph_type": {
              "name": "Graph type:",
              "type": "categorical",
              "categories": [
                "Boxplot",
                "Histogram"
              ],
              "default": "Boxplot"
            },
            "group_by": {
              "name": "Group by:",
              "type": "categorical",
              "categories": [
                "None",
                "Sample",
                "Protein ID"
              ],
              "default": "None"
            }
          }
        ]
      },
      "ref_protein": {
        "name": "Protein reference",
        "description": "A function to perform protein-intensity normalisation in reference to a selected protein on your dataframe. Normalises the data on the level of each sample. Divides each intensity by the intensity of the chosen reference protein in each sample. Samples where this value is zero will be removed and returned separately.",
        "parameters": {
          "reference_protein": {
            "name": "Reference Protein:",
            "type": "text",
            "default": "",
            "placeholder": "Enter the protein ID for the reference protein"
          }
        },
        "graphs": [
          {
            "graph_type": {
              "name": "Graph type:",
              "type": "categorical",
              "categories": [
                "Boxplot",
                "Histogram"
              ],
              "default": "Boxplot"
            },
            "group_by": {
              "name": "Group by:",
              "type": "categorical",
              "categories": [
                "None",
                "Sample",
                "Protein ID"
              ],
              "default": "None"
            }
          }
        ]
      }
    },
    "imputation": {
      "min_value_per_dataset": {
        "name": "Min per dataset",
        "description": "A function to impute missing values for each protein by taking into account data from the entire dataframe. Sets missing value to the smallest measured value in the dataframe. The user can also assign a shrinking factor to take a fraction of that minimum value for imputation.",
        "parameters": {
          "shrinking_value": {
            "name": "Shrinking value:",
            "type": "numeric",
            "min": 0,
            "max": 1,
            "default": 1
          }
        },
        "graphs": [
          {
            "graph_type": {
              "name": "Graph type:",
              "type": "categorical",
              "categories": [
                "Boxplot",
                "Histogram"
              ],
              "default": "Boxplot"
            },
            "group_by": {
              "name": "Group by:",
              "type": "categorical",
              "categories": [
                "None",
                "Sample",
                "Protein ID"
              ],
              "default": "None"
            },
            "visual_transformation": {
              "name": "Visual transformation:",
              "type": "categorical",
              "categories": [
                "linear",
                "log10"
              ],
              "default": "linear"
            }
          },
          {
            "graph_type_quantities": {
              "name": "Graph type - imputed values:",
              "type": "categorical",
              "categories": [
                "Bar chart",
                "Pie chart"
              ],
              "default": "Pie chart"
            }
          }
        ]
      },
      "min_value_per_protein": {
        "name": "Min per protein",
        "description": "A function to impute missing values for each protein by taking into account data from each protein. Sets missing value to the smallest measured value for each protein column. The user can also assign a shrinking factor to take a fraction of that minimum value for imputation. CAVE: All proteins without any values will be filtered out.",
        "parameters": {
          "shrinking_value": {
            "name": "Shrinking value:",
            "type": "numeric",
            "min": 0,
            "max": 1,
            "default": 1
          }
        },
        "graphs": [
          {
            "graph_type": {
              "name": "Graph type:",
              "type": "categorical",
              "categories": [
                "Boxplot",
                "Histogram"
              ],
              "default": "Boxplot"
            },
            "group_by": {
              "name": "Group by:",
              "type": "categorical",
              "categories": [
                "None",
                "Sample",
                "Protein ID"
              ],
              "default": "None"
            },
            "visual_transformation": {
              "name": "Visual transformation:",
              "type": "categorical",
              "categories": [
                "linear",
                "log10"
              ],
              "default": "linear"
            }
          },
          {
            "graph_type_quantities": {
              "name": "Graph type - imputed values:",
              "type": "categorical",
              "categories": [
                "Bar chart",
                "Pie chart"
              ],
              "default": "Pie chart"
            }
          }
        ]
      },
      "min_value_per_sample": {
        "name": "Min per sample",
        "description": "Sets missing intensity values to the smallest measured value for each sample",
        "parameters": {
          "shrinking_value": {
            "name": "Shrinking value:",
            "type": "numeric",
            "min": 0,
            "max": 1,
            "default": 1
          }
        },
        "graphs": [
          {
            "graph_type": {
              "name": "Graph type:",
              "type": "categorical",
              "categories": [
                "Boxplot",
                "Histogram"
              ],
              "default": "Boxplot"
            },
            "group_by": {
              "name": "Group by:",
              "type": "categorical",
              "categories": [
                "None",
                "Sample",
                "Protein ID"
              ],
              "default": "None"
            },
            "visual_transformation": {
              "name": "Visual transformation:",
              "type": "categorical",
              "categories": [
                "linear",
                "log10"
              ],
              "default": "linear"
            }
          },
          {
            "graph_type_quantities": {
              "name": "Graph type - imputed values:",
              "type": "categorical",
              "categories": [
                "Bar chart",
                "Pie chart"
              ],
              "default": "Pie chart"
            }
          }
        ]
      },
      "simple_imputation_per_protein": {
        "name": "SimpleImputer",
        "description": "Imputation methods include imputation by mean, median and mode. Implements the sklearn.SimpleImputer class",
        "parameters": {
          "strategy": {
            "name": "Strategy:",
            "type": "categorical",
            "categories": [
              "mean",
              "median",
              "most_frequent"
            ],
            "default": "mean"
          }
        },
        "graphs": [
          {
            "graph_type": {
              "name": "Graph type:",
              "type": "categorical",
              "categories": [
                "Boxplot",
                "Histogram"
              ],
              "default": "Boxplot"
            },
            "group_by": {
              "name": "Group by:",
              "type": "categorical",
              "categories": [
                "None",
                "Sample",
                "Protein ID"
              ],
              "default": "None"
            },
            "visual_transformation": {
              "name": "Visual transformation:",
              "type": "categorical",
              "categories": [
                "linear",
                "log10"
              ],
              "default": "linear"
            }
          },
          {
            "graph_type_quantities": {
              "name": "Graph type - imputed values:",
              "type": "categorical",
              "categories": [
                "Bar chart",
                "Pie chart"
              ],
              "default": "Pie chart"
            }
          }
        ]
      },
      "knn": {
        "name": "kNN",
        "description": "A function to perform value imputation based on KNN (k-nearest neighbors). Imputes missing values for each sample based on intensity-wise similar samples. Two samples are close if the features that neither is missing are close.",
        "parameters": {
          "number_of_neighbours": {
            "name": "Number of neighbours:",
            "type": "numeric",
            "min": 1,
            "step": 1,
            "default": 5
          }
        },
        "graphs": [
          {
            "graph_type": {
              "name": "Graph type:",
              "type": "categorical",
              "categories": [
                "Boxplot",
                "Histogram"
              ],
              "default": "Boxplot"
            },
            "group_by": {
              "name": "Group by:",
              "type": "categorical",
              "categories": [
                "None",
                "Sample",
                "Protein ID"
              ],
              "default": "None"
            },
            "visual_transformation": {
              "name": "Visual transformation:",
              "type": "categorical",
              "categories": [
                "linear",
                "log10"
              ],
              "default": "linear"
            }
          },
          {
            "graph_type_quantities": {
              "name": "Graph type - imputed values:",
              "type": "categorical",
              "categories": [
                "Bar chart",
                "Pie chart"
              ],
              "default": "Pie chart"
            }
          }
        ]
      },
      "normal_distribution_sampling": {
        "name": "Normal distribution sampling",
        "description": "Imputation methods include normal distribution sampling per protein or per dataset",
        "parameters": {
          "strategy": {
            "name": "Strategy:",
            "type": "categorical",
            "categories": [
              "perProtein",
              "perDataset"
            ],
            "default": "perProtein"
          },
          "down_shift": {
            "name": "Downshift:",
            "type": "numeric",
            "min": -10,
            "max": 10,
            "default": -1
          },
           "scaling_factor": {
            "name": "Scaling factor:",
            "type": "numeric",
            "min": 0,
            "max": 1,
            "default": 1
          }
        },
        "graphs": [
          {
            "graph_type": {
              "name": "Graph type:",
              "type": "categorical",
              "categories": [
                "Boxplot",
                "Histogram"
              ],
              "default": "Boxplot"
            },
            "group_by": {
              "name": "Group by:",
              "type": "categorical",
              "categories": [
                "None",
                "Sample",
                "Protein ID"
              ],
              "default": "None"
            },
            "visual_transformation": {
              "name": "Visual transformation:",
              "type": "categorical",
              "categories": [
                "linear",
                "log10"
              ],
              "default": "linear"
            }
          },
          {
            "graph_type_quantities": {
              "name": "Graph type - imputed values:",
              "type": "categorical",
              "categories": [
                "Bar chart",
                "Pie chart"
              ],
              "default": "Pie chart"
            }
          }
        ]
      }
    },
    "filter_peptides": {
      "pep_filter": {
        "name": "PEP threshold",
        "description": "Filter by PEP-threshold",
        "parameters": {
          "threshold": {
            "name": "Threshold value for PEP",
            "type": "numeric",
            "min": 0,
            "default": 0
          },
          "peptide_df": {
            "type": "empty",
            "name": "peptide_df"
          }
        },
        "graphs": [
          {
            "graph_type": {
              "name": "Graph type:",
              "type": "categorical",
              "categories": [
                "Bar chart",
                "Pie chart"
              ],
              "default": "Bar chart"
            }
          }
        ]
      }
    },
    "output_name": "preprocessed_data"
  },
  "data_analysis": {
    "differential_expression": {
      "anova": {
        "name": "ANOVA",
        "description": "A function that uses ANOVA to test the difference between two or more groups defined in the clinical data. The ANOVA test is conducted on the level of each protein. The p-values are corrected for multiple testing.",
        "parameters": {
          "intensity_df": {
            "name": "Input dataframe",
            "type": "named_output",
            "default": [
              null,
              null
            ]
          },
          "multiple_testing_correction_method": {
            "name": "Multiple testing correction method:",
            "type": "categorical",
            "categories": [
              "Benjamini-Hochberg",
              "Bonferroni"
            ],
            "default": "Benjamini-Hochberg"
          },
          "alpha": {
            "name": "Error rate (alpha)",
            "type": "numeric",
            "min": 0,
            "max": 1,
            "default": 0.05
          },
          "grouping": {
            "name": "Grouping:",
            "type": "categorical",
            "fill": "metadata_non_sample_columns",
            "fill_dynamic": [
              "selected_groups"
            ],
            "categories": [],
            "default": "None"
          },
          "selected_groups": {
            "name": "Selected groups (add / remove while holding CTRL-Key):",
            "type": "categorical",
            "fill": "metadata_column_data",
            "categories": [],
            "default": "None",
            "multiple": true,
            "default_select_all": true
          },
          "metadata_df": {
            "type": "empty",
            "name": "metadata_df",
            "default": null
          }
        }
      },
      "t_test": {
        "name": "t-Test",
        "description": "A function to conduct a two sample t-test between groups defined in the clinical data. The t-test is conducted on the level of each protein. The p-values are corrected for multiple testing.",
        "parameters": {
          "intensity_df": {
            "name": "Input dataframe",
            "type": "named_output",
            "default": [
              null,
              null
            ]
          },
          "multiple_testing_correction_method": {
            "name": "Multiple testing correction method:",
            "type": "categorical",
            "categories": [
              "Benjamini-Hochberg",
              "Bonferroni"
            ],
            "default": "Benjamini-Hochberg"
          },
          "alpha": {
            "name": "Error rate (alpha)",
            "type": "numeric",
            "min": 0,
            "max": 1,
            "default": 0.05
          },
          "log_base": {
<<<<<<< HEAD
            "name": "Base of log transformation",
            "type": "categorical",
            "categories": [
              "None",
              "log2",
              "log10"
            ],
            "default": "None"
=======
            "name": "base of log transformation",
            "type": "numeric",
            "min": 2,
            "default": 2
>>>>>>> 24f25b18
          },

          "grouping": {
            "name": "Grouping",
            "type": "categorical",
            "fill": "metadata_non_sample_columns",
            "fill_dynamic": [
              "group1",
              "group2"
            ],
            "categories": [],
            "default": null
          },
          "group1": {
            "name": "Group 1",
            "type": "categorical",
            "fill": "metadata_column_data",
            "categories": [],
            "default": null
          },
          "group2": {
            "name": "Group 2",
            "type": "categorical",
            "fill": "metadata_column_data",
            "categories": [],
            "default": null
          },
          "metadata_df": {
            "type": "empty",
            "name": "metadata_df",
            "default": null
          }
        }
      },
      "linear_model": {
<<<<<<< HEAD
        "name": "linear model",
        "description": "A function to fit a linear model using Ordinary Least Squares for each protein. The linear model fits the protein intensities on Y axis and the grouping on X for group1 X=-1 and group2 X=1. The p-values are corrected for multiple testing.",
=======
        "name": "Linear model",
        "description": "A function to fit a linear model using ordinary least squares for each protein. The linear model fits the protein intensities on Y axis and the grouping on X for group1 X=-1 and group2 X=1. The p-values are corrected for multiple testing.",
>>>>>>> 24f25b18
        "parameters": {
          "intensity_df": {
            "name": "Input dataframe",
            "type": "named_output",
            "default": [
              null,
              null
            ]
          },
          "multiple_testing_correction_method": {
            "name": "Multiple testing correction method:",
            "type": "categorical",
            "categories": [
              "Benjamini-Hochberg",
              "Bonferroni"
            ],
            "default": "Benjamini-Hochberg"
          },
          "alpha": {
            "name": "Error rate (alpha)",
            "type": "numeric",
            "min": 0,
            "max": 1,
            "default": 0.05
          },
          "log_base": {
            "name": "Base of log transformation",
            "type": "categorical",
            "categories": [
              "None",
              "log2",
              "log10"
            ],
            "default": "None"

          },
          "grouping": {
            "name": "Grouping",
            "type": "categorical",
            "fill": "metadata_non_sample_columns",
            "fill_dynamic": [
              "group1",
              "group2"
            ],
            "categories": [],
            "default": null
          },
          "group1": {
            "name": "Group 1",
            "type": "categorical",
            "fill": "metadata_column_data",
            "categories": [],
            "default": null
          },
          "group2": {
            "name": "Group 2",
            "type": "categorical",
            "fill": "metadata_column_data",
            "categories": [],
            "default": null
          },
          "metadata_df": {
            "type": "empty",
            "name": "metadata_df",
            "default": null
          }
        }
      }
    },
    "plot": {
      "volcano": {
        "name": "Volcano plot",
        "description": "",
        "parameters": {
          "p_values": {
            "name": "p-value df",
            "type": "named_output",
            "default": [
              null,
              null
            ]
          },
          "log2_fc": {
            "name": "log2 fold change df",
            "type": "named_output",
            "default": [
              null,
              null
            ]
          },
          "fc_threshold": {
            "name": "log2 fold change threshold",
            "type": "numeric",
            "min": 0,
            "default": 0
          },
          "alpha": {
            "name": "alpha/corrected alpha",
            "type": "named_output",
            "default": [
              null,
              null
            ]
          },
          "proteins_of_interest_input": {
<<<<<<< HEAD
            "name": "proteins of interest df to highlight in plot",
=======
            "name": "Proteins of interest",
>>>>>>> 24f25b18
            "type": "named_output",
            "default": [
              null,
              null
            ],
            "fill_dynamic": [
              "proteins_of_interest"
            ]
          },
          "proteins_of_interest": {
            "type": "categorical",
            "fill": "protein_ids",
            "categories": [],
            "default": null,
            "multiple": true
          }
        }
      },
      "heatmap": {
        "name": "Heatmap",
        "description": "",
        "parameters": {
        }
      },
      "scatter_plot": {
        "name": "Scatter plot",
        "description": "Creates a scatter plot from data",
        "parameters": {
          "input_df": {
            "name": "Choose dataframe to be plotted",
            "type": "named_output",
            "default": [
              null,
              null
            ]
          },
          "color_df": {
            "name": "Choose a dataframe to assign color to marks (optional)",
            "type": "named_output",
            "default": [
              null,
              null
            ],
            "optional": true
          }
        }
      },
      "clustergram": {
        "name": "Clustergram",
        "description": "Creates a clustergram from data",
        "parameters": {
          "input_df": {
            "name": "Input dataframe: choose dataframe to be plotted",
            "type": "named_output",
            "default": [
              null,
              null
            ]
          },
          "sample_group_df": {
            "name": "Grouping dataframe: choose a dataframe that assigns the samples present in the input dataframe to a group they belong (optional)",
            "type": "named_output",
            "default": [
              null,
              null
            ],
            "optional": true
          },
          "flip_axes": {
            "name": "Do you want to flip the orientation of the heatmap's axes?",
            "type": "categorical",
            "categories": [
              "yes",
              "no"
            ],
            "default": "no"
          }
        }
      },
      "prot_quant": {
          "name": "Prot Quant",
          "description": "Creates a line chart for intensity across samples for proteingroups",
          "parameters": {
            "input_df": {
              "name": "Input dataframe: choose dataframe to be plotted",
              "type": "named_output",
              "default": [
                null,
                null
              ]
            },
            "protein_group": {
              "name": "Protein group: choose highlighted protein group",
              "type": "categorical",
              "fill": "protein_group_column",
              "categories": [],
              "default": null
            },
            "similarity_measure": {
              "name": "Similarity Measurement: choose how to compare protein groups",
              "type": "categorical",
              "categories": ["euclidean distance", "cosine similarity"],
              "default": "euclidean_distance"
            },
            "similarity": {
              "name": "Similarity",
              "type": "numeric",
              "min": -1,
              "max": 999,
              "default": 1
            }
          }
      },
      "precision_recall_curve": {
        "name": "Precision recall curve",
        "description": "The precision-recall curve shows the tradeoff between precision and recall for different threshold",
        "parameters": {
          "model": {
            "name": "Choose trained model",
            "type": "named_output",
            "default": [
              null,
              null
            ]
          },
          "input_test_df": {
            "name": "Choose test data",
            "type": "named_output",
            "default": [
              null,
              null
            ]
          },
          "labels_test_df": {
            "name": "Choose labels for test data",
            "type": "named_output",
            "default": [
              null,
              null
            ]
          },
          "plot_title": {
            "name": "Title of the plot (optional)",
            "type": "text"
          }
        }
      },
      "roc_curve": {
        "name": "ROC curve",
        "description": "The ROC curve helps assess the model's ability to discriminate between positive and negative classes and determine an optimal threshold for decision making",
        "parameters": {
          "model": {
            "name": "Choose trained model",
            "type": "named_output",
            "default": [
              null,
              null
            ]
          },
          "input_test_df": {
            "name": "Choose test data",
            "type": "named_output",
            "default": [
              null,
              null
            ]
          },
          "labels_test_df": {
            "name": "Choose labels for test data",
            "type": "named_output",
            "default": [
              null,
              null
            ]
          },
          "plot_title": {
            "name": "Title of the plot (optional)",
            "type": "text"
          }
        }
      }
    },
    "clustering": {
      "k_means": {
        "name": "K-means",
        "description": "Partitions a number of samples in k clusters using k-means",
        "parameters": {
          "input_df": {
            "name": "Choose input dataframe",
            "type": "named_output",
            "default": [
              null,
              null
            ]
          },
          "labels_column": {
            "name": "Choose labels column from metadata",
            "type": "categorical",
            "fill": "metadata_non_sample_columns",
            "fill_dynamic": [
              "positive_label"
            ],
            "categories": [],
            "default": null
          },
          "positive_label": {
            "name": "Choose positive class",
            "type": "categorical",
            "fill": "metadata_column_data",
            "categories": [],
            "default": null
          },
          "model_selection": {
            "name": "Choose strategy to perform parameter fine-tuning",
            "type": "categorical_dynamic",
            "categories": [
              "Grid search",
              "Randomized search",
              "Manual"
            ],
            "default": "Grid search",
            "dynamic_parameters": {
              "Grid search": [
                "model_selection_scoring"
              ],
              "Randomized search": [
                "model_selection_scoring"
              ]
            }
          },
          "model_selection_scoring": {
            "name": "Select a scoring for identifying the best estimator following a grid search",
            "type": "categorical",
            "categories": [
              "adjusted_rand_score",
              "completeness_score",
              "fowlkes_mallows_score",
              "homogeneity_score",
              "mutual_info_score",
              "normalized_mutual_info_score",
              "rand_score",
              "v_measure_score"
            ],
            "default": "adjusted_rand_score",
            "dynamic": true
          },
          "scoring": {
            "name": "score",
            "type": "categorical",
            "categories": [
              "adjusted_rand_score",
              "completeness_score",
              "fowlkes_mallows_score",
              "homogeneity_score",
              "mutual_info_score",
              "normalized_mutual_info_score",
              "rand_score",
              "v_measure_score"
            ],
            "default": "adjusted_rand_score",
            "multiple": true
          },
          "n_clusters": {
            "name": "Number of clusters to find",
            "type": "numeric",
            "min": 1,
            "step": 1,
            "default": 8,
            "multiple": true
          },
          "random_state": {
            "name": "Seed for centroid initialisation",
            "type": "numeric",
            "min": 0,
            "max": 4294967295,
            "step": 1,
            "default": 6,
            "multiple": true
          },
          "init_centroid_strategy": {
            "name": "Method for initialisation of centroids",
            "type": "categorical",
            "categories": [
              "k-means++",
              "random"
            ],
            "default": "random",
            "multiple": true
          },
          "n_init": {
            "name": "Number of times the k-means algorithm is run with different centroid seeds",
            "type": "numeric",
            "min": 1,
            "step": 1,
            "default": 10,
            "multiple": true
          },
          "max_iter": {
            "name": "Maximum number of iterations of the k-means algorithm for a single run.",
            "type": "numeric",
            "min": 1,
            "step": 1,
            "default": 300,
            "multiple": true
          },
          "tolerance": {
            "name": "Relative tolerance with regards to Frobenius norm",
            "type": "numeric",
            "min": 0,
            "default": 1e-4,
            "multiple": true
          },
          "metadata_df": {
            "type": "empty",
            "name": "metadata_df",
            "default": null
          }
        }
      },
      "expectation_maximisation": {
        "name": "Expectation-maximization (EM) algorithm for fitting mixture-of-Gaussian models",
        "description": "",
        "parameters": {
          "input_df": {
            "name": "Choose input dataframe",
            "type": "named_output",
            "default": [
              null,
              null
            ]
          },
          "labels_column": {
            "name": "Choose labels column from metadata",
            "type": "categorical",
            "fill": "metadata_non_sample_columns",
            "fill_dynamic": [
              "positive_label"
            ],
            "categories": [],
            "default": null
          },
          "positive_label": {
            "name": "Choose positive class",
            "type": "categorical",
            "fill": "metadata_column_data",
            "categories": [],
            "default": null
          },
          "model_selection": {
            "name": "Choose strategy to perform parameter fine-tuning",
            "type": "categorical_dynamic",
            "categories": [
              "Grid search",
              "Randomized search",
              "Manual"
            ],
            "default": "Grid search",
            "dynamic_parameters": {
              "Grid search": [
                "model_selection_scoring"
              ],
              "Randomized search": [
                "model_selection_scoring"
              ]
            }
          },
          "model_selection_scoring": {
            "name": "Select a scoring for identifying the best estimator following a grid search",
            "type": "categorical",
            "categories": [
              "adjusted_rand_score",
              "completeness_score",
              "fowlkes_mallows_score",
              "homogeneity_score",
              "mutual_info_score",
              "normalized_mutual_info_score",
              "rand_score",
              "v_measure_score"
            ],
            "default": "adjusted_rand_score",
            "dynamic": true
          },
          "scoring": {
            "name": "score",
            "type": "categorical",
            "categories": [
              "adjusted_rand_score",
              "completeness_score",
              "fowlkes_mallows_score",
              "homogeneity_score",
              "mutual_info_score",
              "normalized_mutual_info_score",
              "rand_score",
              "v_measure_score"
            ],
            "default": "adjusted_rand_score",
            "multiple": true
          },
          "n_components": {
            "name": "The number of mixture components",
            "type": "numeric",
            "default": 1,
            "multiple": true
          },
          "reg_covar": {
            "name": "Non-negative regularization added to the diagonal of covariance",
            "type": "numeric",
            "default": 1e-6,
            "multiple": true
          },
          "covariance_type": {
            "name": "Type of covariance",
            "type": "categorical",
            "categories": [
              "full",
              "tied",
              "diag",
              "spherical"
            ],
            "default": "full",
            "multiple": true
          },
          "init_params": {
            "name": "The method used to initialize the weights, the means and the precisions.",
            "type": "categorical",
            "categories": [
              "kmeans",
              "k-means++",
              "random",
              "random_from_data"
            ],
            "default": "kmeans",
            "multiple": true
          },
          "max_iter": {
            "name": "The number of iterations to perform",
            "type": "numeric",
            "default": 100,
            "multiple": true
          },
          "random_state": {
            "name": "Seed for random number generation",
            "type": "numeric",
            "min": 0,
            "max": 4294967295,
            "step": 1,
            "default": 6
          },
          "metadata_df": {
            "type": "empty",
            "name": "metadata_df",
            "default": null
          }
        }
      },
      "hierarchical_agglomerative_clustering": {
        "name": "Hierarchical agglomerative clustering",
        "description": "Performs hierarchical clustering utilizing a bottom-up approach",
        "parameters": {
          "input_df": {
            "name": "Choose input dataframe",
            "type": "named_output",
            "default": [
              null,
              null
            ]
          },
          "labels_column": {
            "name": "Choose labels column from metadata",
            "type": "categorical",
            "fill": "metadata_non_sample_columns",
            "fill_dynamic": [
              "positive_label"
            ],
            "categories": [],
            "default": null
          },
          "positive_label": {
            "name": "Choose positive class",
            "type": "categorical",
            "fill": "metadata_column_data",
            "categories": [],
            "default": null
          },
          "model_selection": {
            "name": "Choose strategy to perform parameter fine-tuning",
            "type": "categorical_dynamic",
            "categories": [
              "Grid search",
              "Randomized search",
              "Manual"
            ],
            "default": "Grid search",
            "dynamic_parameters": {
              "Grid search": [
                "model_selection_scoring"
              ],
              "Randomized search": [
                "model_selection_scoring"
              ]
            }
          },
          "model_selection_scoring": {
            "name": "Select a scoring for identifying the best estimator following a grid search",
            "type": "categorical",
            "categories": [
              "adjusted_rand_score",
              "completeness_score",
              "fowlkes_mallows_score",
              "homogeneity_score",
              "mutual_info_score",
              "normalized_mutual_info_score",
              "rand_score",
              "v_measure_score"
            ],
            "default": "adjusted_rand_score",
            "dynamic": true
          },
          "scoring": {
            "name": "score",
            "type": "categorical",
            "categories": [
              "adjusted_rand_score",
              "completeness_score",
              "fowlkes_mallows_score",
              "homogeneity_score",
              "mutual_info_score",
              "normalized_mutual_info_score",
              "rand_score",
              "v_measure_score"
            ],
            "default": "adjusted_rand_score",
            "multiple": true
          },
          "n_clusters": {
            "name": "Number of clusters to find",
            "type": "numeric",
            "min": 1,
            "step": 1,
            "default": 2,
            "multiple": true
          },
          "metric": {
            "name": "Distance metric",
            "type": "categorical",
            "categories": [
              "euclidean",
              "manhattan",
              "cosine",
              "l1",
              "l2"
            ],
            "default": "euclidean",
            "multiple": true
          },
          "linkage": {
            "name": "The linkage criterion to use in order to to determine the distance to use between sets of observation",
            "type": "categorical",
            "categories": [
              "ward",
              "complete",
              "average",
              "single"
            ],
            "default": "ward",
            "multiple": true
          },
          "metadata_df": {
            "type": "empty",
            "name": "metadata_df",
            "default": null
          }
        }
      }
    },
    "classification": {
      "random_forest": {
        "name": "Random forest",
        "description": "A random forest is a meta estimator that fits a number of decision tree classifiers on various sub-samples of the dataset and uses averaging to improve the predictive accuracy and control over-fitting.",
        "parameters": {
          "input_df": {
            "name": "Choose input dataframe",
            "type": "named_output",
            "default": [
              null,
              null
            ]
          },
          "labels_column": {
            "name": "Choose labels column from metadata",
            "type": "categorical",
            "fill": "metadata_non_sample_columns",
            "fill_dynamic": [
              "positive_label"
            ],
            "categories": [],
            "default": null
          },
          "positive_label": {
            "name": "Choose positive class",
            "type": "categorical",
            "fill": "metadata_column_data",
            "categories": [],
            "default": null
          },
          "test_size": {
            "name": "Test size",
            "type": "numeric",
            "default": 0.20
          },
          "split_stratify": {
            "name": "Split data in a stratified fashion",
            "type": "categorical",
            "categories": [
              "yes",
              "no"
            ],
            "default": "yes"
          },
          "validation_strategy": {
            "name": "Validation strategy",
            "type": "categorical_dynamic",
            "categories": [
              "K-Fold",
              "Repeated K-Fold",
              "Stratified K-Fold",
              "Leave one out",
              "Leave p out",
              "Manual"
            ],
            "default": "K-Fold",
            "dynamic_parameters": {
              "K-Fold": [
                "n_splits",
                "shuffle"
              ],
              "Stratified K-Fold": [
                "n_splits",
                "shuffle"
              ],
              "Repeated K-Fold": [
                "n_splits",
                "n_repeats",
                "random_state_cv"
              ],
              "Leave p out": [
                "p_samples"
              ],
              "Manual": [
                "train_val_split"
              ]
            }
          },
          "train_val_split": {
            "name": "Choose the size of the validation data set (you can either enter the absolute number of validation samples or a number between 0.0 and 1.0 to represent the percentage of validation samples)",
            "type": "numeric",
            "dynamic": true,
            "default": 0.20
          },
          "n_splits": {
            "name": "Number of folds",
            "type": "numeric",
            "min": 2,
            "dynamic": true,
            "default": 5
          },
          "shuffle": {
            "name": "Whether to shuffle the data before splitting into batches",
            "type": "categorical_dynamic",
            "categories": [
              "yes",
              "no"
            ],
            "default": "yes",
            "dynamic": true,
            "dynamic_parameters": {
              "yes": [
                "random_state_cv"
              ]
            }
          },
          "n_repeats": {
            "name": "Number of times cross-validator needs to be repeated",
            "type": "numeric",
            "dynamic": true,
            "default": 10
          },
          "random_state_cv": {
            "name": "Seed for random number generation",
            "type": "numeric",
            "min": 0,
            "max": 4294967295,
            "step": 1,
            "default": 42,
            "dynamic": true
          },
          "p_samples": {
            "name": "Size of the test sets",
            "type": "numeric",
            "dynamic": true,
            "default": 1
          },
          "scoring": {
            "name": "score",
            "type": "categorical",
            "categories": [
              "accuracy",
              "precision",
              "recall",
              "matthews_corrcoef"
            ],
            "default": "accuracy",
            "multiple": true
          },
          "model_selection": {
            "name": "Choose strategy to perform parameter fine-tuning",
            "type": "categorical_dynamic",
            "categories": [
              "Grid search",
              "Randomized search",
              "Manual"
            ],
            "default": "Grid search",
            "dynamic_parameters": {
              "Grid search": [
                "model_selection_scoring"
              ],
              "Randomized search": [
                "model_selection_scoring"
              ]
            }
          },
          "model_selection_scoring": {
            "name": "Select a scoring for identifying the best estimator following a grid search",
            "type": "categorical",
            "categories": [
              "accuracy",
              "precision",
              "recall",
              "matthews_corrcoef"
            ],
            "default": "accuracy",
            "dynamic": true
          },
          "n_estimators": {
            "name": "The number of trees in the forest.",
            "type": "numeric",
            "default": 100,
            "multiple": true
          },
          "criterion": {
            "name": "The function to measure the quality of a split",
            "type": "categorical",
            "categories": [
              "gini",
              "log_loss",
              "entropy"
            ],
            "default": "gini",
            "multiple": true
          },
          "max_depth": {
            "name": "The maximum depth of the tree.",
            "type": "numeric",
            "default": 1,
            "multiple": true
          },
          "random_state": {
            "name": "Seed for random number generation",
            "type": "numeric",
            "min": 0,
            "max": 4294967295,
            "step": 1,
            "default": 6
          },
          "metadata_df": {
            "type": "empty",
            "name": "metadata_df",
            "default": null
          }
        }
      },
      "svm": {
        "name": "Support vector machine (SVM)",
        "description": "",
        "parameters": {
          "input_df": {
            "name": "Choose input dataframe",
            "type": "named_output",
            "default": [
              null,
              null
            ]
          },
          "labels_column": {
            "name": "Choose labels column from metadata",
            "type": "categorical",
            "fill": "metadata_non_sample_columns",
            "categories": [],
            "default": null
          },
          "test_size": {
            "name": "Test size",
            "type": "numeric",
            "default": 0.20
          },
          "split_stratify": {
            "name": "Split data in a stratified fashion",
            "type": "categorical",
            "categories": [
              "yes",
              "no"
            ],
            "default": "yes"
          },
          "positive_label": {
            "name": "Choose positive class",
            "type": "categorical",
            "fill": "metadata_column_data",
            "categories": [],
            "default": null
          },
          "validation_strategy": {
            "name": "Validation strategy",
            "type": "categorical_dynamic",
            "categories": [
              "K-Fold",
              "Repeated K-Fold",
              "Stratified K-Fold",
              "Leave one out",
              "Leave p out",
              "Manual"
            ],
            "default": "K-Fold",
            "dynamic_parameters": {
              "K-Fold": [
                "n_splits",
                "shuffle"
              ],
              "Stratified K-Fold": [
                "n_splits",
                "shuffle"
              ],
              "Repeated K-Fold": [
                "n_splits",
                "n_repeats",
                "random_state_cv"
              ],
              "Leave p out": [
                "p_samples"
              ],
              "Manual": [
                "test_size"
              ]
            }
          },
          "train_val_split": {
            "name": "Choose the size of the validation data set (you can either enter the absolute number of validation samples or a number between 0.0 and 1.0 to represent the percentage of validation samples)",
            "type": "numeric",
            "dynamic": true,
            "default": 0.20
          },
          "n_splits": {
            "name": "Number of folds",
            "type": "numeric",
            "min": 2,
            "dynamic": true,
            "default": 5
          },
          "shuffle": {
            "name": "Whether to shuffle the data before splitting into batches",
            "type": "categorical_dynamic",
            "categories": [
              "yes",
              "no"
            ],
            "default": "yes",
            "dynamic": true,
            "dynamic_parameters": {
              "True": [
                "random_state_cv"
              ]
            }
          },
          "n_repeats": {
            "name": "Number of times cross-validator needs to be repeated",
            "type": "numeric",
            "dynamic": true,
            "default": 10
          },
          "random_state_cv": {
            "name": "Seed for random number generation",
            "type": "numeric",
            "min": 0,
            "max": 4294967295,
            "step": 1,
            "default": 42,
            "dynamic": true
          },
          "p_samples": {
            "name": "Size of the test sets",
            "type": "numeric",
            "dynamic": true,
            "default": 1
          },
          "scoring": {
            "name": "score",
            "type": "categorical",
            "categories": [
              "accuracy",
              "precision",
              "recall",
              "matthews_corrcoef"
            ],
            "default": "accuracy",
            "multiple": true
          },
          "model_selection": {
            "name": "Choose strategy to perform parameter fine-tuning",
            "type": "categorical_dynamic",
            "categories": [
              "Grid search",
              "Randomized search",
              "Manual"
            ],
            "default": "Grid search",
            "dynamic_parameters": {
              "Grid search": [
                "model_selection_scoring"
              ],
              "Randomized search": [
                "model_selection_scoring"
              ]
            }
          },
          "model_selection_scoring": {
            "name": "Select a scoring for identifying the best estimator following a grid search",
            "type": "categorical",
            "categories": [
              "accuracy",
              "precision",
              "recall",
              "matthews_corrcoef"
            ],
            "default": "accuracy",
            "dynamic": true
          },
          "C": {
            "name": "C: regularization parameter (the strength of the regularization is inversely proportional to C)",
            "type": "numeric",
            "min": 0.0,
            "default": 1.0,
            "multiple": true
          },
          "kernel": {
            "name": "Kernel type",
            "type": "categorical",
            "categories": [
              "linear",
              "poly",
              "rbf",
              "sigmoid",
              "precomputed"
            ],
            "default": "linear",
            "multiple": true
          },
          "tolerance": {
            "name": "Tolerance for stopping criterion",
            "type": "numeric",
            "min": 0,
            "default": 1e-4
          },
          "random_state": {
            "name": "Seed for random number generation",
            "type": "numeric",
            "min": 0,
            "max": 4294967295,
            "step": 1,
            "default": 6
          },
          "metadata_df": {
            "type": "empty",
            "name": "metadata_df",
            "default": null
          }
        }
      }
    },
    "model_evaluation": {
      "evaluate_classification_model": {
        "name": "Evaluation of classification models",
        "description": "Assessing an already trained classification model on separate testing data using widely used scoring metrics",
        "parameters": {
          "model": {
            "name": "Choose trained model",
            "type": "named_output",
            "default": [
              null,
              null
            ]
          },
          "input_test_df": {
            "name": "Choose testing data",
            "type": "named_output",
            "default": [
              null,
              null
            ]
          },
          "labels_test_df": {
            "name": "Choose labels for input data",
            "type": "named_output",
            "default": [
              null,
              null
            ]
          },
          "scoring": {
            "name": "Choose metric to measure the model's performance",
            "type": "categorical",
            "categories": [
              "accuracy",
              "precision",
              "recall",
              "matthews_corrcoef"
            ],
            "default": "accuracy",
            "multiple": true
          }
        }
      }
    },
    "dimension_reduction": {
      "t_sne": {
        "name": "t-SNE",
        "description": "Dimension reduction of a dataframe using t-SNE",
        "parameters": {
          "input_df": {
            "name": "Choose input dataframe",
            "type": "named_output",
            "default": [
              null,
              null
            ]
          },
          "n_components": {
            "name": "Dimension of the embedded space",
            "type": "numeric",
            "min": 1,
            "step": 1,
            "default": 2
          },
          "perplexity": {
            "name": "Perplexity",
            "type": "numeric",
            "min": 5.0,
            "max": 50.0,
            "default": 30.0
          },
          "metric": {
            "name": "Distance metric",
            "type": "categorical",
            "categories": [
              "euclidean",
              "manhattan",
              "cosine",
              "haversine"
            ],
            "default": "euclidean"
          },
          "random_state": {
            "name": "Seed for random number generation",
            "type": "numeric",
            "min": 0,
            "max": 4294967295,
            "step": 1,
            "default": 6
          },
          "n_iter": {
            "name": "Maximum number of iterations for the optimization",
            "type": "numeric",
            "min": 250,
            "step": 1,
            "default": 1000
          },
          "n_iter_without_progress": {
            "name": "Maximum number of iterations without progress before aborting the optimization ",
            "type": "numeric",
            "min": 250,
            "step": 1,
            "default": 300
          }
        }
      },
      "umap": {
        "name": "UMAP",
        "description": "Dimension reduction of a dataframe using UMAP",
        "parameters": {
          "input_df": {
            "name": "Choose input dataframe",
            "type": "named_output",
            "default": [
              null,
              null
            ]
          },
          "n_neighbors": {
            "name": "Number of neighbors",
            "type": "numeric",
            "min": 2,
            "max": 100,
            "step": 1,
            "default": 15
          },
          "n_components": {
            "name": "Number of components",
            "type": "numeric",
            "min": 2,
            "max": 100,
            "step": 1,
            "default": 2
          },
          "min_dist": {
            "name": "The effective minimum distance between embedded points.",
            "type": "numeric",
            "min": 0.1,
            "default": 0.1
          },
          "metric": {
            "name": "Distance metric",
            "type": "categorical",
            "categories": [
              "euclidean",
              "manhattan",
              "cosine",
              "haversine"
            ],
            "default": "euclidean"
          },
          "random_state": {
            "name": "Seed for random number generation",
            "type": "numeric",
            "min": 0,
            "max": 4294967295,
            "step": 1,
            "default": 42
          }
        }
      }
    },
    "protein_graphs": {
      "peptides_to_isoform": {
        "name": "Peptide to isoform",
        "description": "Create a variation graph (.graphml) for a Protein and map the peptides onto the graph for coverage visualisation. The protein data will be downloaded from https://rest.uniprot.org/uniprotkb/<Protein ID>.txt. Only `Variant`-Features are included in the graph. This, currently, only works with Uniport-IDs and while you are online.",
        "parameters": {
          "protein_id": {
            "name": "Protein ID",
            "type": "text",
            "default": "",
            "placeholder": "Enter the Uniprot-ID of the Protein"
          },
          "run_name": {
            "type": "empty",
            "name": "run_name",
            "default": null
          },
          "peptide_df": {
            "type": "empty",
            "name": "peptide_df",
            "default": null
          },
          "k": {
            "name": "k-mer length",
            "type": "numeric",
            "min": 1,
            "step": 1,
            "default": 5
          },
          "allowed_mismatches": {
            "name": "Number of allowed mismatched amino acids per peptide. For many allowed mismatches, this can take a long time.",
            "type": "numeric",
            "min": 0,
            "step": 1,
            "default": 2
          }
        }
      },
      "variation_graph": {
        "name": "Protein variation graph",
        "description": "Create a variation graph (.graphml) for a protein, including variation-features. The protein data will be downloaded from https://rest.uniprot.org/uniprotkb/<Protein ID>.txt. This, currently, only works with Uniport-IDs and while you are online.",
        "parameters": {
          "protein_id": {
            "name": "Protein ID",
            "type": "text",
            "default": "",
            "placeholder": "Enter the Uniprot-ID of the Protein"
          },
          "run_name": {
            "type": "empty",
            "name": "run_name",
            "default": null
          }
        }
      }
    }
  },
  "data_integration": {
    "enrichment_analysis": {
      "GO_analysis_with_STRING": {
        "name": "GO analysis with STRING",
        "description": "Online GO analysis using STRING API",
        "parameters": {
          "proteins_df": {
            "name": "Dataframe with protein IDs and direction of expression change column (e.g. log2FC)",
            "type": "named_output",
            "default": [
              null,
              null
            ],
            "fill_dynamic": [
              "differential_expression_col"
            ]
          },
          "differential_expression_col": {
            "name": "Column name with differential expression values indicating direction of change",
            "type": "categorical",
            "fill": "protein_df_columns",
            "default": null
          },
          "differential_expression_threshold": {
            "name": "Threshold for differential expression: Proteins with values > threshold are upregulated, proteins values < threshold downregulated. If \"log\" is in the name of differential_expression_col, threshold is applied symmetrically: e.g. log2_fold_change > threshold is upregulated, if log2_fold_change < -threshold downregulated",
            "type": "numeric",
            "min": 0,
            "max": 4294967295,
            "default": 0
          },
          "gene_sets_restring": {
            "name": "Knowledge bases for enrichment",
            "type": "categorical",
            "fill": "dbs_restring",
            "categories": [],
            "default": null,
            "multiple": true
          },
          "organism": {
            "name": "Organism / NCBI taxon identifiers (e.g. Human is 9606)",
            "type": "numeric",
            "default": 9606
          },
          "direction": {
            "name": "Direction of the analysis",
            "type": "categorical",
            "categories": [
              "both",
              "up",
              "down"
            ],
            "default": "both"
          },
          "background_path": {
            "name": "Background set (no upload = entire proteome), UniProt IDs (one per line, txt or csv)",
            "type": "file",
            "default": null
          }
        }
      },
      "GO_analysis_with_Enrichr": {
        "name": "GO analysis with Enrichr",
        "description": "Online GO analysis using Enrichr API",
        "parameters": {
          "proteins_df": {
            "name": "Dataframe with protein IDs and direction of expression change column (e.g. log2FC)",
            "type": "named_output",
            "default": [
              null,
              null
            ],
            "fill_dynamic": [
              "differential_expression_col"
            ]
          },
          "differential_expression_col": {
            "name": "Column name with differential expression values indicating direction of change",
            "type": "categorical",
            "fill": "protein_df_columns",
            "default": null
          },
          "differential_expression_threshold": {
            "name": "Threshold for differential expression: proteins with values > threshold are upregulated, proteins values < threshold downregulated. If \"log\" is in the name of differential_expression_col, threshold is applied symmetrically: e.g. log2_fold_change > threshold is upregulated, if log2_fold_change < -threshold downregulated",
            "type": "numeric",
            "min": 0,
            "max": 4294967295,
            "default": 0
          },
          "gene_mapping": {
            "name": "Gene mapping",
            "type": "named_output",
            "default": [
              null,
              null
            ]
          },
          "gene_sets_field": {
            "name": "How do you want to provide the gene sets? (reselect to show dynamic fields)",
            "type": "categorical_dynamic",
            "categories": [
              "Upload a file",
              "Choose from Enrichr Options"
            ],
            "default": "Choose from Enrichr Options",
            "dynamic_parameters": {
              "Upload a file": [
                "gene_sets_path"
              ],
              "Choose from Enrichr Options": [
                "gene_sets_enrichr"
              ]
            }
          },
          "gene_sets_path": {
            "name": "Upload gene sets with uppercase gene symbols (any of the following file types: .gmt, .txt, .csv, .json | .txt (one set per line): SetName followed by tab-separated list of proteins | .csv (one set per line): SetName, Gene1, Gene2, ... | .json: {SetName: [Gene1, Gene2, ...], SetName2: [Gene2, Gene3, ...]})",
            "type": "file",
            "default": null,
            "dynamic": true
          },
          "gene_sets_enrichr": {
            "name": "Gene set libraries",
            "type": "categorical",
            "fill": "dbs_gseapy",
            "categories": [],
            "default": null,
            "multiple": true,
            "dynamic": true
          },
          "direction": {
            "name": "Direction of the analysis",
            "type": "categorical",
            "categories": [
              "both",
              "up",
              "down"
            ],
            "default": "both"
          },
          "organism": {
            "name": "Enrichr supported organism",
            "type": "categorical",
            "categories": [
              "human",
              "mouse",
              "yeast",
              "fly",
              "fish",
              "worm"
            ],
            "default": "human"
          },
          "background_field": {
            "name": "How do you want to provide the background set? This parameter works only for uploaded gene sets and will otherwise be ignored!",
            "type": "categorical_dynamic",
            "categories": [
              "Upload a file (recommended)",
              "Choose biomart dataset",
              "Specify number of expressed genes (not recommended)",
              "Use all genes in the gene sets"
            ],
            "default": "Upload a file (recommended)",
            "dynamic_parameters": {
              "Upload a file (recommended)": [
                "background_path"
              ],
              "Specify number of expressed genes (not recommended)": [
                "background_number"
              ],
              "Choose biomart dataset": [
                "background_biomart"
              ]
            }
          },
          "background_path": {
            "name": "Background set with uppercase gene symbols (one gene per line, csv or txt)",
            "type": "file",
            "default": null,
            "dynamic": true
          },
          "background_number": {
            "name": "Number of expressed genes",
            "type": "numeric",
            "min": 1,
            "max": 4294967295,
            "step": 1,
            "default": null,
            "dynamic": true
          },
          "background_biomart": {
            "name": "Biomart dataset",
            "type": "categorical",
            "fill": "biomart_datasets",
            "categories": [],
            "default": null,
            "dynamic": true
          }
        }
      },
      "GO_analysis_offline": {
        "name": "GO analysis offline",
        "description": "Offline GO Analysis using a hypergeometric test",
        "parameters": {
          "proteins_df": {
            "name": "Dataframe with protein IDs and direction of expression change column (e.g. log2FC)",
            "type": "named_output",
            "default": [
              null,
              null
            ],
            "fill_dynamic": [
              "differential_expression_col"
            ]
          },
          "differential_expression_col": {
            "name": "Column name with differential expression values indicating direction of change",
            "type": "categorical",
            "fill": "protein_df_columns",
            "default": null
          },
          "differential_expression_threshold": {
            "name": "Threshold for differential expression: proteins with values > threshold are upregulated, proteins values < threshold downregulated. If \"log\" is in the name of differential_expression_col, threshold is applied symmetrically: e.g. log2_fold_change > threshold is upregulated, if log2_fold_change < -threshold downregulated",
            "type": "numeric",
            "min": 0,
            "max": 4294967295,
            "default": 0
          },
          "gene_mapping": {
            "name": "Gene mapping",
            "type": "named_output",
            "default": [
              null,
              null
            ]
          },
          "gene_sets_path": {
            "name": "Upload gene sets with uppercase gene symbols (any of the following file types: .gmt, .txt, .csv, .json | .txt (one set per line): SetName followed by tab-separated list of proteins | .csv (one set per line): SetName, Gene1, Gene2, ... | .json: {SetName: [Gene1, Gene2, ...], SetName2: [Gene2, Gene3, ...]})",
            "type": "file",
            "default": null
          },
          "direction": {
            "name": "Direction of the analysis",
            "type": "categorical",
            "categories": [
              "both",
              "up",
              "down"
            ],
            "default": "both"
          },
          "background_field": {
            "name": "How do you want to provide the background set? This parameter works only for uploaded gene sets and will otherwise be ignored!",
            "type": "categorical_dynamic",
            "categories": [
              "Upload a file (recommended)",
              "Specify number of expressed genes (not recommended)",
              "Use all genes in the gene sets"
            ],
            "default": "Upload a file (recommended)",
            "dynamic_parameters": {
              "Upload a file (recommended)": [
                "background_path"
              ],
              "Specify number of expressed genes (not recommended)": [
                "background_number"
              ]
            }
          },
          "background_path": {
            "name": "Background set with uppercase gene symbols (one protein per line, csv or txt)",
            "type": "file",
            "default": null,
            "dynamic": true
          },
          "background_number": {
            "name": "Number of expressed genes",
            "type": "numeric",
            "min": 1,
            "max": 4294967295,
            "step": 1,
            "default": null,
            "dynamic": true
          }
        }
      },
      "gsea": {
        "name": "GSEA",
        "description": "Perform gene set enrichment analysis",
        "parameters": {
          "protein_df": {
            "name": "Dataframe with protein IDs, samples and intensities",
            "type": "named_output",
            "default": [
              null,
              null
            ]
          },
          "gene_mapping": {
            "name": "Gene mapping",
            "type": "named_output",
            "default": [
              null,
              null
            ]
          },
          "gene_sets_field": {
            "name": "How do you want to provide the gene sets? (reselect to show dynamic fields)",
            "type": "categorical_dynamic",
            "categories": [
              "Upload a file",
              "Choose from Enrichr Options"
            ],
            "default": "Choose from Enrichr Options",
            "dynamic_parameters": {
              "Upload a file": [
                "gene_sets_path"
              ],
              "Choose from Enrichr Options": [
                "gene_sets_enrichr"
              ]
            }
          },
          "gene_sets_path": {
            "name": "Upload Gene Sets with uppercase gene symbols (any of the following file types: .gmt, .txt, .csv, .json | .txt (one set per line): SetName followed by tab-separated list of proteins | .csv (one set per line): SetName, Gene1, Gene2, ... | .json: {SetName: [Gene1, Gene2, ...], SetName2: [Gene2, Gene3, ...]})",
            "type": "file",
            "default": null,
            "dynamic": true
          },
          "gene_sets_enrichr": {
            "name": "Gene sets",
            "type": "categorical",
            "fill": "dbs_gseapy",
            "categories": [],
            "default": null,
            "multiple": true,
            "dynamic": true
          },
          "grouping": {
            "name": "Grouping from metadata",
            "type": "categorical",
            "fill": "metadata_non_sample_columns",
            "fill_dynamic": [
              "group1",
              "group2"
            ],
            "categories": [],
            "default": null
          },
          "group1": {
            "name": "Group 1",
            "type": "categorical",
            "fill": "metadata_column_data",
            "categories": [],
            "default": null
          },
          "group2": {
            "name": "Group 2",
            "type": "categorical",
            "fill": "metadata_column_data",
            "categories": [],
            "default": null
          },
          "min_size": {
            "name": "Minimum number of genes from gene set also in data",
            "type": "numeric",
            "default": 15
          },
          "max_size": {
            "name": "Maximum number of genes from gene set also in data",
            "type": "numeric",
            "default": 500
          },
          "number_of_permutations": {
            "name": "Number of permutations",
            "type": "numeric",
            "default": 1000
          },
          "permutation_type": {
            "name": "Permutation type (if samples >=15 set to phenotype)",
            "type": "categorical",
            "categories": [
              "phenotype",
              "gene_set"
            ],
            "default": "phenotype"
          },
          "ranking_method": {
            "name": "Method to calculate correlation or ranking",
            "type": "categorical",
            "categories": [
              "log2_ratio_of_classes",
              "signal_to_noise",
              "t_test",
              "ratio_of_classes",
              "diff_of_classes"
            ],
            "default": "signal_to_noise"
          },
          "weighted_score": {
            "name": "Weighted score for the enrichment score calculation, recommended values: 0, 1, 1.5 or 2",
            "type": "numeric",
            "default": 1
          },
          "metadata_df": {
            "type": "empty",
            "name": "metadata_df",
            "default": null
          }
        }
      },
      "gsea_preranked": {
        "name": "GSEA preranked",
        "description": "Maps proteins to genes and performs GSEA according using provided numerical column for ranking",
        "parameters": {
          "protein_df": {
            "name": "Dataframe with protein IDs and a column to use for ranking (e.g. p values)",
            "type": "named_output",
            "default": [
              null,
              null
            ],
            "fill_dynamic": [
              "ranking_column"
            ]
          },
          "ranking_column": {
            "name": "Column to use for ranking",
            "type": "categorical",
            "fill": "protein_df_columns",
            "categories": [],
            "default": null
          },
          "ranking_direction": {
            "name": "Sort the ranking column (ascending - smaller values are better, descending - larger values are better)",
            "type": "categorical",
            "categories": [
              "ascending",
              "descending"
            ],
            "default": "ascending"
          },
          "gene_mapping": {
            "name": "Gene mapping",
            "type": "named_output",
            "default": [
              null,
              null
            ]
          },
          "gene_sets_field": {
            "name": "How do you want to provide the gene sets? (reselect to show dynamic fields)",
            "type": "categorical_dynamic",
            "categories": [
              "Upload a file",
              "Choose from Enrichr Options"
            ],
            "default": "Choose from Enrichr Options",
            "dynamic_parameters": {
              "Upload a file": [
                "gene_sets_path"
              ],
              "Choose from Enrichr Options": [
                "gene_sets_enrichr"
              ]
            }
          },
          "gene_sets_path": {
            "name": "Upload gene sets with uppercase gene symbols (any of the following file types: .gmt, .txt, .csv, .json | .txt (one set per line): SetName followed by tab-separated list of proteins | .csv (one set per line): SetName, Gene1, Gene2, ... | .json: {SetName: [Gene1, Gene2, ...], SetName2: [Gene2, Gene3, ...]})",
            "type": "file",
            "default": null,
            "dynamic": true
          },
          "gene_sets_enrichr": {
            "name": "Gene set libraries",
            "type": "categorical",
            "fill": "dbs_gseapy",
            "categories": [],
            "default": null,
            "multiple": true,
            "dynamic": true
          },
          "min_size": {
            "name": "Minimum number of genes from gene set also in data",
            "type": "numeric",
            "default": 15
          },
          "max_size": {
            "name": "Maximum number of genes from gene set also in data",
            "type": "numeric",
            "default": 500
          },
          "number_of_permutations": {
            "name": "Number of permutations",
            "type": "numeric",
            "default": 1000
          },
          "permutation_type": {
            "name": "Permutation type (if samples >=15 set to phenotype)",
            "type": "categorical",
            "categories": [
              "phenotype",
              "gene_set"
            ],
            "default": "phenotype"
          },
          "weighted_score": {
            "name": "Weighted score for the enrichment score calculation, recommended values: 0, 1, 1.5 or 2",
            "type": "numeric",
            "default": 1
          }
        }
      }
    },
    "database_integration": {
      "gene_mapping": {
        "name": "Gene mapping",
        "description": "Map protein groups to genes",
        "parameters": {
          "dataframe": {
            "name": "Dataframe",
            "type": "named_output",
            "default": [
              null,
              null
            ]
          },
          "database_names": {
            "name": "Uniprot databases (offline)",
            "type": "categorical",
            "multiple": true,
            "fill": "uniprot_databases"
          },
          "use_biomart": {
            "name": "Use Biomart after Uniprot databases (online)",
            "type": "boolean",
            "default": false
          }
        }
      },
      "uniprot": {
        "name": "Uniprot",
        "description": "Add Uniprot data to a dataframe",
        "parameters": {
          "dataframe": {
            "name": "Dataframe",
            "type": "named_output",
            "default": [
              null,
              null
            ]
          },
          "database_name": {
            "name": "Database name",
            "type": "categorical",
            "fill": "uniprot_databases",
            "fill_dynamic": [
              "fields"
            ]
          },
          "fields": {
            "name": "Fields",
            "type": "categorical",
            "multiple": true,
            "fill": "uniprot_fields"
          }
        }
      }
    },
    "plot": {
      "GO_enrichment_bar_plot": {
        "name": "Bar plot for GO enrichment analysis",
        "description": "Creates a bar plot from GO enrichment data",
        "parameters": {
          "input_df": {
            "name": "Choose dataframe to be plotted",
            "type": "named_output",
            "default": [
              null,
              null
            ],
            "fill_dynamic": [
              "gene_sets"
            ]
          },
          "gene_sets": {
            "name": "Sets to be plotted",
            "type": "categorical",
            "multiple": true,
            "fill": "enrichment_categories"
          },
          "value": {
            "name": "Value (bars will be plotted as -log10(value)), fdr only for GO analysis with STRING, p_value is adjusted if available",
            "type": "categorical",
            "categories": [
              "p_value",
              "fdr"
            ],
            "default": "p_value"
          },
          "top_terms": {
            "name": "Number of top enriched terms per category",
            "type": "numeric",
            "min": 1,
            "max": 100,
            "step": 1,
            "default": 10
          },
          "cutoff": {
            "name": "Only terms with adjusted p-value (or FDR) < cutoff will be shown",
            "type": "numeric",
            "min": 0,
            "max": 1,
            "default": 0.05
          },
          "title": {
            "name": "Title of the plot (optional)",
            "type": "text"
          },
          "colors": {
            "name": "Colors for the plot (optional)",
            "type": "categorical",
            "multiple": true,
            "fill": "matplotlib_colors",
            "default": null
          }
        }
      },
      "GO_enrichment_dot_plot": {
        "name": "Dot plot for GO enrichment analysis (offline & with Enrichr) ",
        "description": "Creates a categorical scatter plot from GO enrichment data",
        "parameters": {
          "input_df": {
            "name": "Choose enrichment dataframe to be plotted",
            "type": "named_output",
            "default": [
              null,
              null
            ],
            "fill_dynamic": [
              "gene_sets"
            ]
          },
          "x_axis_type": {
            "name": "Variable for x-axis: categorical scatter plot for one or multiple gene sets, or display combined score for one gene set",
            "type": "categorical",
            "categories": [
              "Gene Sets",
              "Combined Score"
            ],
            "default": "Gene Sets"
          },
          "gene_sets": {
            "name": "Sets to be plotted (if this is empty, try reselecting the enrichment dataframe from your chosen input)",
            "type": "categorical",
            "multiple": true,
            "fill": "enrichment_categories"
          },
          "top_terms": {
            "name": "Number of top enriched terms per category",
            "type": "numeric",
            "min": 1,
            "max": 100,
            "step": 1,
            "default": 5
          },
          "cutoff": {
            "name": "Only terms with adjusted p-value < cutoff will be shown",
            "type": "numeric",
            "min": 0,
            "max": 1,
            "default": 0.05
          },
          "title": {
            "name": "Title of the plot (optional)",
            "type": "text"
          },
          "rotate_x_labels": {
            "name": "Rotate x-axis labels (if multiple categories are selected)",
            "type": "boolean",
            "default": true
          },
          "show_ring": {
            "name": "Show ring around the dots",
            "type": "boolean",
            "default": false
          },
          "dot_size": {
            "name": "Scale the size of the dots",
            "type": "numeric",
            "default": 5
          }
        }
      },
      "gsea_dot_plot": {
        "name": "Dot plot for (pre-ranked) GSEA",
        "description": "Creates a categorical scatter plot from GSEA data",
        "parameters": {
          "input_df": {
            "name": "Choose enrichment dataframe to be plotted",
            "type": "named_output",
            "default": [
              null,
              null
            ],
            "fill_dynamic": [
              "gene_sets"
            ]
          },
          "gene_sets": {
            "name": "Gene sets/libraries to be plotted (if this is empty, try reselecting the input enrichment dataframe from your chosen input)",
            "type": "categorical",
            "multiple": true,
            "fill": "gsea_enrichment_categories"
          },
          "dot_color_value": {
            "name": "Color the dots by value",
            "type": "categorical",
            "categories": [
              "FDR q-val",
              "NOM p-val"
            ],
            "default": "FDR q-val"
          },
          "x_axis_value": {
            "name": "Value to display on x axis",
            "type": "categorical",
            "categories": [
              "ES",
              "NES"
            ],
            "default": "NES"
          },
          "cutoff": {
            "name": "Cutoff value for fdr q-value or nominal p-value",
            "type": "numeric",
            "min": 0,
            "max": 1,
            "default": 0.05
          },
          "title": {
            "name": "Title of the plot (optional)",
            "type": "text"
          },
          "dot_size": {
            "name": "Scale the size of the dots",
            "type": "numeric",
            "default": 5
          },
          "show_ring": {
            "name": "Show ring around the dots",
            "type": "boolean",
            "default": false
          },
          "remove_library_names": {
            "name": "Remove library names from gene sets (e.g. 'KEGG_2013__')",
            "type": "boolean",
            "default": false
          }
        }
      },
      "gsea_enrichment_plot": {
        "name": "Enrichment plot for (pre-ranked) GSEA",
        "description": "Creates an enrichment plot from (pre-ranked) GSEA data with the enrichment score, ranked_metric, gene rank and hits",
        "parameters": {
          "term_dict": {
            "name": "Enrichment details gene set to be plotted",
            "type": "named_output",
            "sorted": true,
            "default": [
              null,
              null
            ]
          },
          "term_name": {
            "name": "name of the term_dict for title",
            "type": "empty",
            "default": null
          },
          "ranking": {
            "name": "Ranking from GSEA",
            "type": "named_output",
            "default": [
              null,
              null
            ]
          },
          "pos_pheno_label": {
            "name": "Label for positively correlated phenotype",
            "type": "text",
            "default": ""
          },
          "neg_pheno_label": {
            "name": "Label for negatively correlated phenotype",
            "type": "text",
            "default": ""
          }
        }
      }
    }
  }
}<|MERGE_RESOLUTION|>--- conflicted
+++ resolved
@@ -973,7 +973,6 @@
             "default": 0.05
           },
           "log_base": {
-<<<<<<< HEAD
             "name": "Base of log transformation",
             "type": "categorical",
             "categories": [
@@ -982,12 +981,7 @@
               "log10"
             ],
             "default": "None"
-=======
-            "name": "base of log transformation",
-            "type": "numeric",
-            "min": 2,
-            "default": 2
->>>>>>> 24f25b18
+
           },
 
           "grouping": {
@@ -1023,13 +1017,8 @@
         }
       },
       "linear_model": {
-<<<<<<< HEAD
-        "name": "linear model",
-        "description": "A function to fit a linear model using Ordinary Least Squares for each protein. The linear model fits the protein intensities on Y axis and the grouping on X for group1 X=-1 and group2 X=1. The p-values are corrected for multiple testing.",
-=======
         "name": "Linear model",
         "description": "A function to fit a linear model using ordinary least squares for each protein. The linear model fits the protein intensities on Y axis and the grouping on X for group1 X=-1 and group2 X=1. The p-values are corrected for multiple testing.",
->>>>>>> 24f25b18
         "parameters": {
           "intensity_df": {
             "name": "Input dataframe",
@@ -1135,11 +1124,7 @@
             ]
           },
           "proteins_of_interest_input": {
-<<<<<<< HEAD
             "name": "proteins of interest df to highlight in plot",
-=======
-            "name": "Proteins of interest",
->>>>>>> 24f25b18
             "type": "named_output",
             "default": [
               null,
