--- conflicted
+++ resolved
@@ -2397,7 +2397,6 @@
             "name": "Grouping from metadata",
             "type": "categorical",
             "fill": "metadata_columns",
-<<<<<<< HEAD
             "fill_dynamic": [
               "group1",
               "group2"
@@ -2417,8 +2416,6 @@
             "type": "categorical",
             "fill": "metadata_column_data",
             "categories": [],
-=======
->>>>>>> 699ae4b5
             "default": null
           },
           "min_size": {
