--- conflicted
+++ resolved
@@ -1296,20 +1296,6 @@
               "worm"
             ],
             "default": "human"
-          },
-          "direction": {
-            "name": "Direction of the analysis",
-            "type": "categorical",
-            "categories": [
-<<<<<<< HEAD
-              "both",
-              "up",
-              "down"
-=======
-              "both","up","down"
->>>>>>> 6de31ed3
-            ],
-            "default": "both"
           }
         }
       },
@@ -1334,20 +1320,6 @@
             "name": "Background set with UniProt IDs (one protein per line, csv or txt or no upload -> all proteins from protein sets)",
             "type": "file",
             "default": null
-          },
-          "direction": {
-            "name": "Direction of the analysis",
-            "type": "categorical",
-            "categories": [
-<<<<<<< HEAD
-              "both",
-              "up",
-              "down"
-=======
-              "both","up","down"
->>>>>>> 6de31ed3
-            ],
-            "default": "both"
           }
         }
       }
