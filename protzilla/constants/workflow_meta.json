{
  "importing": {
    "ms_data_import": {
      "max_quant_import": {
        "name": "Max Quant",
        "description": "Max Quant Data Import",
        "parameters": {
          "file_path": {
            "name": "MaxQuant intensities file:",
            "type": "file",
            "default": null
          },
          "intensity_name": {
            "name": "intensity parameter",
            "type": "categorical",
            "categories": [
              "LFQ intensity",
              "Intensity",
              "iBAQ"
            ],
            "default": "Intensity"
          }
        }
      },
      "ms_fragger_import": {
        "name": "MS Fragger",
        "description": "MS Fragger Data Import",
        "parameters": {
          "file_path": {
            "name": "MSFragger intensities file:",
            "type": "file",
            "default": null
          },
          "intensity_name": {
            "name": "intensity name",
            "type": "categorical",
            "categories": [
              "Intensity",
              "MaxLFQ Total Intensity",
              "MaxLFQ Intensity",
              "Total Intensity",
              "MaxLFQ Unique Intensity",
              "Unique Spectral Count",
              "Unique Intensity",
              "Spectral Count",
              "Total Spectral Count"
            ],
            "default": "Intensity"
          }
        }
      }
    },
    "metadata_import": {
      "metadata_import_method": {
        "name": "Metadata Import",
        "description": "Import Metadata",
        "parameters": {
          "file_path": {
            "name": "Metadata file:",
            "type": "file",
            "default": null
          },
          "feature_orientation": {
            "name": "feature orientation",
            "type": "categorical",
            "categories": [
              "Rows (features in rows, samples in columns)",
              "Columns (samples in rows, features in columns)"
            ],
            "default": "Columns (samples in rows, features in columns)"
          }
        }
      }
    },
    "peptide_import": {
      "peptide_import": {
        "name": "Peptide Import",
        "description": "Import Peptide-Data",
        "parameters": {
          "file_path": {
            "name": "Peptide File",
            "type": "file",
            "default": null
          },
          "intensity_name": {
            "name": "Intensity Parameter (same as MS-Data)",
            "type": "categorical",
            "categories": [
              "LFQ intensity",
              "Intensity",
              "iBAQ"
            ],
            "default": "Intensity"
          }
        }
      }
    }
  },
  "data_preprocessing": {
    "filter_proteins": {
      "low_frequency_filter": {
        "name": "Low Frequency",
        "description": "This function filters proteins with a low frequency of occurrence from a protein dataframe based on a set threshold. The threshold is defined by the relative amount of samples a protein is detected in.",
        "parameters": {
          "threshold": {
            "name": "Threshold for the relative amount of samples a protein is detected in:",
            "type": "numeric",
            "min": 0,
            "max": 1,
            "default": 0.5
          }
        },
        "graphs": [
          {
            "graph_type": {
              "name": "Graph type:",
              "type": "categorical",
              "categories": [
                "Bar chart",
                "Pie chart"
              ],
              "default": "Bar chart"
            }
          }
        ]
      }
    },
    "filter_samples": {
      "protein_count_filter": {
        "name": "Protein Count",
        "description": "Filter by protein count per sample",
        "parameters": {
          "threshold": {
            "name": "Number of standard deviations from the median:",
            "type": "numeric",
            "min": 0,
            "default": 2
          }
        },
        "graphs": [
          {
            "graph_type": {
              "name": "Graph type:",
              "type": "categorical",
              "categories": [
                "Bar chart",
                "Pie chart"
              ],
              "default": "Pie chart"
            }
          }
        ]
      },
      "protein_intensity_sum_filter": {
        "name": "Sum of Intensities",
        "description": "Filter by sum of protein intensities per sample",
        "parameters": {
          "threshold": {
            "name": "Number of standard deviations from the median:",
            "type": "numeric",
            "min": 0,
            "default": 2
          }
        },
        "graphs": [
          {
            "graph_type": {
              "name": "Graph type:",
              "type": "categorical",
              "categories": [
                "Bar chart",
                "Pie chart"
              ],
              "default": "Pie chart"
            }
          }
        ]
      }
    },
    "outlier_detection": {
      "pca": {
        "name": "PCA",
        "description": "This function filters out outliers using a PCA based approach based geometrical distance to the median and returns a list of samples that are inliers. Allows 2D (using an ellipse) or 3D (using an ellipsoid) analysis.",
        "parameters": {
          "threshold": {
            "name": "Threshold for number of standard deviations from the median:",
            "type": "numeric",
            "min": 0,
            "default": 2
          },
          "number_of_components": {
            "name": "Number of components:",
            "type": "numeric",
            "min": 2,
            "max": 3,
            "step": 1,
            "default": 3
          }
        },
        "graphs": [
          {}
        ]
      },
      "isolation_forest": {
        "name": "Isolation Forest",
        "description": "This function filters out outliers using a clustering isolation forest approach.",
        "parameters": {
          "n_estimators": {
            "name": "Number of estimators:",
            "type": "numeric",
            "min": 1,
            "step": 1,
            "default": 100
          }
        },
        "graphs": [
          {}
        ]
      },
      "local_outlier_factor": {
        "name": "Local Outlier Factor",
        "description": "This function filters out outliers using a clustering Local Outlier Factor approach based on k nearest neighbors clustering.",
        "parameters": {
          "number_of_neighbors": {
            "name": "Number of neighbours:",
            "type": "numeric",
            "min": 1,
            "step": 1,
            "default": 20
          }
        },
        "graphs": [
          {}
        ]
      }
    },
    "transformation": {
      "log_transformation": {
        "name": "Log",
        "description": "This function log-transforms intensity DataFrames. Supports log-transformation to the base of 2 or 10.",
        "parameters": {
          "log_base": {
            "name": "Log transformation base:",
            "type": "categorical",
            "categories": [
              "log2",
              "log10"
            ],
            "default": "log2"
          }
        },
        "graphs": [
          {
            "graph_type": {
              "name": "Graph type:",
              "type": "categorical",
              "categories": [
                "Boxplot",
                "Histogram"
              ],
              "default": "Boxplot"
            },
            "group_by": {
              "name": "Group by:",
              "type": "categorical",
              "categories": [
                "None",
                "Sample",
                "Protein ID"
              ],
              "default": "None"
            }
          }
        ]
      }
    },
    "normalisation": {
      "z_score": {
        "name": "Z-Score",
        "description": "A function to run the sklearn StandardScaler class on your dataframe. Normalises the data on the level of each sample. Scales the data to zero mean and unit variance. This is often also called z-score normalisation/ transformation.",
        "parameters": {},
        "graphs": [
          {
            "graph_type": {
              "name": "Graph type:",
              "type": "categorical",
              "categories": [
                "Boxplot",
                "Histogram"
              ],
              "default": "Boxplot"
            },
            "group_by": {
              "name": "Group by:",
              "type": "categorical",
              "categories": [
                "None",
                "Sample",
                "Protein ID"
              ],
              "default": "None"
            }
          }
        ]
      },
      "totalsum": {
        "name": "Total Sum",
        "description": "A function to perform normalisation using the total sum of sample intensities on your dataframe. Normalises the data on the level of each sample. Divides each intensity by the total sum of sample intensities.",
        "parameters": {},
        "graphs": [
          {
            "graph_type": {
              "name": "Graph type:",
              "type": "categorical",
              "categories": [
                "Boxplot",
                "Histogram"
              ],
              "default": "Boxplot"
            },
            "group_by": {
              "name": "Group by:",
              "type": "categorical",
              "categories": [
                "None",
                "Sample",
                "Protein ID"
              ],
              "default": "None"
            }
          }
        ]
      },
      "median": {
        "name": "Median",
        "description": "A function to perform a quartile/percentile normalisation on your dataframe. Normalises the data on the level of each sample. Divides each intensity by the chosen intensity quartile of the respective sample. By default, the median (50%-quartile) is used.",
        "parameters": {
          "percentile": {
            "name": "Percentile for normalisation:",
            "type": "numeric",
            "min": 0,
            "max": 1,
            "default": 0.5
          }
        },
        "graphs": [
          {
            "graph_type": {
              "name": "Graph type:",
              "type": "categorical",
              "categories": [
                "Boxplot",
                "Histogram"
              ],
              "default": "Boxplot"
            },
            "group_by": {
              "name": "Group by:",
              "type": "categorical",
              "categories": [
                "None",
                "Sample",
                "Protein ID"
              ],
              "default": "None"
            }
          }
        ]
      },
      "ref_protein": {
        "name": "Protein Reference",
        "description": "A function to perform protein-intensity normalisation in reference to a selected protein on your dataframe. Normalises the data on the level of each sample. Divides each intensity by the intensity of the chosen reference protein in each sample. Samples where this value is zero will be removed and returned separately.",
        "parameters": {
          "reference_protein": {
            "name": "Reference Protein:",
            "type": "text",
            "default": "",
            "placeholder": "Enter the protein ID for the reference protein"
          }
        },
        "graphs": [
          {
            "graph_type": {
              "name": "Graph type:",
              "type": "categorical",
              "categories": [
                "Boxplot",
                "Histogram"
              ],
              "default": "Boxplot"
            },
            "group_by": {
              "name": "Group by:",
              "type": "categorical",
              "categories": [
                "None",
                "Sample",
                "Protein ID"
              ],
              "default": "None"
            }
          }
        ]
      }
    },
    "imputation": {
      "min_value_per_dataset": {
        "name": "Min per Dataset",
        "description": "A function to impute missing values for each protein by taking into account data from the entire dataframe. Sets missing value to the smallest measured value in the dataframe. The user can also assign a shrinking factor to take a fraction of that minimum value for imputation.",
        "parameters": {
          "shrinking_value": {
            "name": "Shrinking Value:",
            "type": "numeric",
            "min": 0,
            "max": 1,
            "default": 1
          }
        },
        "graphs": [
          {
            "graph_type": {
              "name": "Graph type:",
              "type": "categorical",
              "categories": [
                "Boxplot",
                "Histogram"
              ],
              "default": "Boxplot"
            },
            "group_by": {
              "name": "Group by:",
              "type": "categorical",
              "categories": [
                "None",
                "Sample",
                "Protein ID"
              ],
              "default": "None"
            }
          },
          {
            "graph_type_quantites": {
              "name": "Graph type Imputed Values:",
              "type": "categorical",
              "categories": [
                "Bar chart",
                "Pie chart"
              ],
              "default": "Pie chart"
            }
          }
        ]
      },
      "min_value_per_protein": {
        "name": "Min per Protein",
        "description": "A function to impute missing values for each protein by taking into account data from each protein. Sets missing value to the smallest measured value for each protein column. The user can also assign a shrinking factor to take a fraction of that minimum value for imputation. CAVE: All proteins without any values will be filtered out.",
        "parameters": {
          "shrinking_value": {
            "name": "Shrinking Value:",
            "type": "numeric",
            "min": 0,
            "max": 1,
            "default": 1
          }
        },
        "graphs": [
          {
            "graph_type": {
              "name": "Graph type:",
              "type": "categorical",
              "categories": [
                "Boxplot",
                "Histogram"
              ],
              "default": "Boxplot"
            },
            "group_by": {
              "name": "Group by:",
              "type": "categorical",
              "categories": [
                "None",
                "Sample",
                "Protein ID"
              ],
              "default": "None"
            }
          },
          {
            "graph_type_quantites": {
              "name": "Graph type Imputed Values:",
              "type": "categorical",
              "categories": [
                "Bar chart",
                "Pie chart"
              ],
              "default": "Pie chart"
            }
          }
        ]
      },
      "min_value_per_sample": {
        "name": "Min per Sample",
        "description": "Sets missing intensity values to the smallest measured value for each sample",
        "parameters": {
          "shrinking_value": {
            "name": "Shrinking Value:",
            "type": "numeric",
            "min": 0,
            "max": 1,
            "default": 1
          }
        },
        "graphs": [
          {
            "graph_type": {
              "name": "Graph type:",
              "type": "categorical",
              "categories": [
                "Boxplot",
                "Histogram"
              ],
              "default": "Boxplot"
            },
            "group_by": {
              "name": "Group by:",
              "type": "categorical",
              "categories": [
                "None",
                "Sample",
                "Protein ID"
              ],
              "default": "None"
            }
          },
          {
            "graph_type_quantites": {
              "name": "Graph type Imputed Values:",
              "type": "categorical",
              "categories": [
                "Bar chart",
                "Pie chart"
              ],
              "default": "Pie chart"
            }
          }
        ]
      },
      "simple_imputation_per_protein": {
        "name": "SimpleImputer",
        "description": "Imputation methods include imputation by mean, median and mode. Implements the sklearn.SimpleImputer class",
        "parameters": {
          "strategy": {
            "name": "Strategy:",
            "type": "categorical",
            "categories": [
              "mean",
              "median",
              "most_frequent"
            ],
            "default": "mean"
          }
        },
        "graphs": [
          {
            "graph_type": {
              "name": "Graph type:",
              "type": "categorical",
              "categories": [
                "Boxplot",
                "Histogram"
              ],
              "default": "Boxplot"
            },
            "group_by": {
              "name": "Group by:",
              "type": "categorical",
              "categories": [
                "None",
                "Sample",
                "Protein ID"
              ],
              "default": "None"
            }
          },
          {
            "graph_type_quantites": {
              "name": "Graph type Imputed Values:",
              "type": "categorical",
              "categories": [
                "Bar chart",
                "Pie chart"
              ],
              "default": "Pie chart"
            }
          }
        ]
      },
      "knn": {
        "name": "kNN",
        "description": "A function to perform value imputation based on KNN (k-nearest neighbors). Imputes missing values for each sample based on intensity-wise similar samples. Two samples are close if the features that neither is missing are close.",
        "parameters": {
          "number_of_neighbours": {
            "name": "Number of neighbours:",
            "type": "numeric",
            "min": 1,
            "step": 1,
            "default": 5
          }
        },
        "graphs": [
          {
            "graph_type": {
              "name": "Graph type:",
              "type": "categorical",
              "categories": [
                "Boxplot",
                "Histogram"
              ],
              "default": "Boxplot"
            },
            "group_by": {
              "name": "Group by:",
              "type": "categorical",
              "categories": [
                "None",
                "Sample",
                "Protein ID"
              ],
              "default": "None"
            }
          },
          {
            "graph_type_quantites": {
              "name": "Graph type – Imputed Values:",
              "type": "categorical",
              "categories": [
                "Bar chart",
                "Pie chart"
              ],
              "default": "Pie chart"
            }
          }
        ]
      }
    },
    "filter_peptides": {
      "pep_filter": {
        "name": "PEP Threshold",
        "description": "Filter by PEP-Threshold",
        "parameters": {
          "threshold": {
            "name": "Threshold Value for PEP",
            "type": "numeric",
            "min": 0,
            "default": 0
          },
          "peptide_df": {
            "type": "empty",
            "name": "peptide_df"
          }
        },
        "graphs": [
          {
            "graph_type": {
              "name": "Graph type:",
              "type": "categorical",
              "categories": [
                "Bar chart",
                "Pie chart"
              ],
              "default": "Bar chart"
            }
          }
        ]
      }
    }
  },
  "data_analysis": {
    "differential_expression": {
      "anova": {
        "name": "ANOVA",
        "description": "A function that uses ANOVA to test the difference between two or more groups defined in the clinical data. The ANOVA test is conducted on the level of each protein. The p-values are corrected for multiple testing.",
        "parameters": {
          "intensity_df": {
            "name": "Input Dataframe",
            "type": "named_output",
            "default": [null, null]
          },
          "multiple_testing_correction_method": {
            "name": "Multiple Testing Correction Method:",
            "type": "categorical",
            "categories": [
              "Benjamini-Hochberg",
              "Bonferroni"
            ],
            "default": "Benjamini-Hochberg"
          },
          "alpha": {
            "name": "Error Rate (alpha)",
            "type": "numeric",
            "min": 0,
            "max": 1,
            "default": 0.05
          },
          "grouping": {
            "name": "Grouping:",
            "type": "categorical",
            "fill": "metadata_columns",
            "fill_dynamic": [
              "selected_groups"
            ],
            "categories": [],
            "default": "None"
          },
          "selected_groups": {
            "name": "Selected Groups:",
            "type": "categorical",
            "fill": "metadata_column_data",
            "categories": [],
            "default": "None",
            "multiple": true,
            "default_select_all": true
          },
          "metadata_df": {
            "type": "empty",
            "name": "metadata_df",
            "default": null
          }
        }
      },
      "t_test": {
        "name": "t-Test",
        "description": "A function to conduct a two sample t-test between groups defined in the clinical data. The t-test is conducted on the level of each protein. The p-values are corrected for multiple testing.",
        "parameters": {
          "intensity_df": {
            "name": "Input Dataframe",
            "type": "named_output",
            "default": [null, null]
          },
          "multiple_testing_correction_method": {
            "name": "Multiple Testing Correction Method:",
            "type": "categorical",
            "categories": [
              "Benjamini-Hochberg",
              "Bonferroni"
            ],
            "default": "Benjamini-Hochberg"
          },
          "alpha": {
            "name": "Error Rate (alpha)",
            "type": "numeric",
            "min": 0,
            "max": 1,
            "default": 0.05
          },
          "fc_threshold": {
            "name": "Fold change threshold",
            "type": "numeric",
            "min": 0,
            "default": 0
          },
          "grouping": {
            "name": "Grouping",
            "type": "categorical",
            "fill": "metadata_columns",
            "fill_dynamic": [
              "group1",
              "group2"
            ],
            "categories": [],
            "default": null
          },
          "group1": {
            "name": "Group 1",
            "type": "categorical",
            "fill": "metadata_column_data",
            "categories": [],
            "default": null
          },
          "group2": {
            "name": "Group 2",
            "type": "categorical",
            "fill": "metadata_column_data",
            "categories": [],
            "default": null
          },
          "metadata_df": {
            "type": "empty",
            "name": "metadata_df",
            "default": null
          }
        }
      }
    },
    "plot": {
      "volcano": {
        "name": "Volcano Plot",
        "description": "",
        "parameters": {
          "p_values": {
            "name": "p-value df",
            "type": "named_output",
            "default": [null, null]
          },
          "log2_fc": {
            "name": "log2 fold change df",
            "type": "named_output",
            "default": [null, null]
          },
          "fc_threshold": {
            "name": "log2 fold change threshold",
            "type": "named_output",
            "default": [null, null]
          },
          "alpha": {
            "name": "alpha/corrected alpha",
            "type": "named_output",
            "default": [null, null]
          },
          "proteins_of_interest_wrapper": {
            "name": "Proteins of Interest",
            "type": "named_output_with_fields",
            "fill_dynamic": ["proteins_of_interest"],
            "default": [null, null, null],
            "fields": {
              "proteins_of_interest": {
                "type": "categorical",
                "fill": "protein_ids",
                "categories": [],
                "default": null,
                "multiple": true
              }
            }
          }
        }
      },
      "heatmap": {
        "name": "Heatmap",
        "description": "",
        "parameters": {
        }
      },
      "scatter_plot": {
        "name": "Scatter plot",
        "description":"Creates a scatter plot from data",
        "parameters": {
          "input_df": {
            "name": "Choose dataframe to be plotted",
            "type": "named_output",
            "default": [null, null]
          },
          "color_df": {
            "name": "Choose a dataframe to assign color to marks (optional)",
            "type": "named_output",
            "default": [null, null],
            "optional": true
          }
        }
      },
      "clustergram": {
        "name": "Clustergram",
        "description":"Creates a clustergram from data",
        "parameters": {
          "input_df": {
            "name": "Input dataframe: choose dataframe to be plotted",
            "type": "named_output",
            "default": [null, null]
          },
          "sample_group_df": {
            "name": "Grouping dataframe: choose a dataframe that assigns the samples present in the input dataframe to a group they belong (optional)",
            "type": "named_output",
            "default": [null, null],
            "optional": true
          },
          "flip_axes": {
            "name": "Do you want to flip the orientation of the heatmap's axes?",
            "type": "categorical",
            "categories": ["yes", "no"],
            "default": "no"
          }
        }
      }
    },
    "clustering": {
      "k_means": {
        "name": "K-Means",
        "description": "Partitions a number of samples in k clusters using k-means",
        "parameters": {
          "input_df": {
            "name": "Choose input dataframe",
            "type": "named_output",
            "default": [null, null]
          },
          "n_clusters": {
            "name": "Number of clusters to form",
            "type": "numeric",
            "min": 1,
            "step": 1,
            "default": 8
          },
          "random_state": {
            "name": "Seed for centroid initialisation",
            "type": "numeric",
            "min": 0,
            "max": 4294967295,
            "step": 1,
            "default": 6
          },
          "init_centroid_strategy": {
            "name": "Method for initialisation of centroids",
            "type":"categorical",
            "categories": [
              "k-means++",
              "random"
            ],
            "default": "random"
          },
          "n_init": {
            "name": "Number of times the k-means algorithm is run with different centroid seeds",
            "type": "numeric",
            "min": 1,
            "step": 1,
            "default": 10
          },
          "max_iter": {
            "name": "Maximum number of iterations of the k-means algorithm for a single run.",
            "type": "numeric",
            "min": 1,
            "step": 1,
            "default": 300
          },
          "tolerance": {
            "name": "Relative tolerance with regards to Frobenius norm",
            "type": "numeric",
            "min": 0,
            "default": 1e-4
          }
        }
      }
    },
    "dimension_reduction": {
      "t_sne": {
        "name": "t-SNE",
        "description": "Dimension reduction of a dataframe using t-SNE",
        "parameters": {
          "input_df": {
            "name": "Choose input dataframe",
            "type": "named_output",
            "default": [null, null]
          },
          "n_components": {
            "name": "Dimension of the embedded space",
            "type": "numeric",
            "min": 1,
            "step": 1,
            "default": 2
          },
          "perplexity": {
            "name": "Perplexity",
            "type": "numeric",
            "min": 5.0,
            "max": 50.0,
            "default": 30.0
          },
          "metric": {
            "name": "Distance metric",
            "type": "categorical",
            "categories": [
              "euclidean","manhattan","cosine", "haversine"
            ],
            "default": "euclidean"
          },
          "random_state": {
            "name": "Seed for random number generation",
            "type": "numeric",
            "min": 0,
            "max": 4294967295,
            "step": 1,
            "default": 6
          },
          "n_iter": {
            "name": "Maximum number of iterations for the optimization",
            "type": "numeric",
            "min": 250,
            "step": 1,
            "default": 1000
          },
          "n_iter_without_progress": {
            "name": "Maximum number of iterations without progress before aborting the optimization ",
            "type": "numeric",
            "min": 250,
            "step": 1,
            "default": 300
          }
        }
      },
      "umap": {
        "name": "UMAP",
        "description":"Dimension reduction of a dataframe using UMAP",
        "parameters": {
          "input_df": {
            "name": "Choose input dataframe",
            "type": "named_output",
            "default": [null, null]
          },
          "n_neighbors": {
            "name": "Number of neighbors",
            "type": "numeric",
            "min": 2,
            "max": 100,
            "step": 1,
            "default": 15
          },
          "n_components": {
            "name": "Number of components",
            "type": "numeric",
            "min": 2,
            "max": 100,
            "step": 1,
            "default": 2
          },
          "min_dist": {
            "name": "The effective minimum distance between embedded points.",
            "type": "numeric",
            "min": 0.1,
            "default": 0.1
          },
          "metric": {
            "name": "Distance metric",
            "type": "categorical",
            "categories": [
              "euclidean","manhattan","cosine", "haversine"
            ],
            "default": "euclidean"
          },
          "random_state": {
            "name": "Seed for random number generation",
            "type": "numeric",
            "min": 0,
            "max": 4294967295,
            "step": 1,
            "default": 42
          }
        }
      }
    }
  },
  "data_integration": {  
    "enrichment_analysis": {
<<<<<<< HEAD
      "go_analysis_with_STRING": {
        "name": "GO Analysis with STRING",
        "description": "Online GO Analysis using STRING API",
=======
      "go_analysis_with_enrichr": {
        "name": "GO Analysis with enrichr",
        "description": "Online GO Analysis using Enrichr API",
>>>>>>> 7029ef5e
        "parameters": {
          "proteins": {
            "name": "Choose Proteins to run GO Analysis on",
            "type": "named_output",
            "default": [null,null]
          },
<<<<<<< HEAD
          "protein_set_dbs": {
            "name": "Protein Set Libraries",
            "type": "categorical",
            "fill": "dbs_restring",
=======
          "protein_sets": {
            "name": "Protein Sets",
            "type": "categorical",
            "fill": "dbs_gseapy",
>>>>>>> 7029ef5e
            "categories": [],
            "default": null,
            "multiple": true
          },
          "organism": {
<<<<<<< HEAD
            "name": "Organism / NCBI taxon identifiers (e.g. Human is 9606)",
            "type": "numeric",
            "default": 9606
          },
          "direction": {
            "name": "Direction of the analysis",
            "type": "categorical",
            "categories": [
              "both","up","down"
            ],
            "default": "both"
          },
          "background": {
            "name": "Background set (no upload = entire proteome)",
            "type": "file",
            "default": null
          },
          "run_name": {
            "type": "empty",
            "name": "run_name",
            "default": null
=======
            "name": "Enrichr supported organism",
            "type": "categorical",
            "categories": ["human", "mouse", "yeast", "fly", "fish", "worm"],
            "default": "human"
>>>>>>> 7029ef5e
          }
        }
      }
    }
  }
}<|MERGE_RESOLUTION|>--- conflicted
+++ resolved
@@ -1047,38 +1047,24 @@
   },
   "data_integration": {  
     "enrichment_analysis": {
-<<<<<<< HEAD
       "go_analysis_with_STRING": {
         "name": "GO Analysis with STRING",
         "description": "Online GO Analysis using STRING API",
-=======
-      "go_analysis_with_enrichr": {
-        "name": "GO Analysis with enrichr",
-        "description": "Online GO Analysis using Enrichr API",
->>>>>>> 7029ef5e
         "parameters": {
           "proteins": {
             "name": "Choose Proteins to run GO Analysis on",
             "type": "named_output",
             "default": [null,null]
           },
-<<<<<<< HEAD
           "protein_set_dbs": {
             "name": "Protein Set Libraries",
             "type": "categorical",
             "fill": "dbs_restring",
-=======
-          "protein_sets": {
-            "name": "Protein Sets",
-            "type": "categorical",
-            "fill": "dbs_gseapy",
->>>>>>> 7029ef5e
             "categories": [],
             "default": null,
             "multiple": true
           },
           "organism": {
-<<<<<<< HEAD
             "name": "Organism / NCBI taxon identifiers (e.g. Human is 9606)",
             "type": "numeric",
             "default": 9606
@@ -1100,12 +1086,31 @@
             "type": "empty",
             "name": "run_name",
             "default": null
-=======
+          }
+        }
+      },
+      "go_analysis_with_enrichr": {
+        "name": "GO Analysis with enrichr",
+        "description": "Online GO Analysis using Enrichr API",
+        "parameters": {
+          "proteins": {
+            "name": "Choose Proteins to run GO Analysis on",
+            "type": "named_output",
+            "default": [null,null]
+          },
+          "protein_sets": {
+            "name": "Protein Sets",
+            "type": "categorical",
+            "fill": "dbs_gseapy",
+            "categories": [],
+            "default": null,
+            "multiple": true
+          },
+          "organism": {
             "name": "Enrichr supported organism",
             "type": "categorical",
             "categories": ["human", "mouse", "yeast", "fly", "fish", "worm"],
             "default": "human"
->>>>>>> 7029ef5e
           }
         }
       }
