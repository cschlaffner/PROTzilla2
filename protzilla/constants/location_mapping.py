from ..data_integration import (
    enrichment_analysis,
)
from ..data_analysis import (
    clustering,
    differential_expression,
    dimension_reduction,
    plots,
)
from ..data_preprocessing import (
    filter_proteins,
    filter_samples,
    imputation,
    normalisation,
    outlier_detection,
    peptide_filter,
    transformation,
)
from ..importing import metadata_import, ms_data_import, peptide_import

"""
In this data structure, a method is associated with a location. The location is
determined by the section, step, and method keys found in the workflow_meta 
file that correspond to the method.
"""
method_map = {
    (
        "importing",
        "ms_data_import",
        "max_quant_import",
    ): ms_data_import.max_quant_import,
    (
        "importing",
        "ms_data_import",
        "ms_fragger_import",
    ): ms_data_import.ms_fragger_import,
    (
        "importing",
        "metadata_import",
        "metadata_import_method",
    ): metadata_import.metadata_import_method,
    ("importing", "peptide_import", "peptide_import"): peptide_import.peptide_import,
    (
        "data_preprocessing",
        "filter_proteins",
        "low_frequency_filter",
    ): filter_proteins.by_low_frequency,
    (
        "data_preprocessing",
        "filter_samples",
        "protein_intensity_sum_filter",
    ): filter_samples.by_protein_intensity_sum,
    (
        "data_preprocessing",
        "filter_samples",
        "protein_count_filter",
    ): filter_samples.by_protein_count,
    (
        "data_preprocessing",
        "outlier_detection",
        "pca",
    ): outlier_detection.by_pca,
    (
        "data_preprocessing",
        "outlier_detection",
        "isolation_forest",
    ): outlier_detection.by_isolation_forest,
    (
        "data_preprocessing",
        "outlier_detection",
        "local_outlier_factor",
    ): outlier_detection.by_local_outlier_factor,
    (
        "data_preprocessing",
        "transformation",
        "log_transformation",
    ): transformation.by_log,
    (
        "data_preprocessing",
        "normalisation",
        "z_score",
    ): normalisation.by_z_score,
    (
        "data_preprocessing",
        "normalisation",
        "totalsum",
    ): normalisation.by_totalsum,
    (
        "data_preprocessing",
        "normalisation",
        "median",
    ): normalisation.by_median,
    (
        "data_preprocessing",
        "normalisation",
        "ref_protein",
    ): normalisation.by_reference_protein,
    (
        "data_preprocessing",
        "imputation",
        "knn",
    ): imputation.by_knn,
    (
        "data_preprocessing",
        "imputation",
        "simple_imputation_per_protein",
    ): imputation.by_simple_imputer,
    (
        "data_preprocessing",
        "imputation",
        "min_value_per_sample",
    ): imputation.by_min_per_sample,
    (
        "data_preprocessing",
        "imputation",
        "min_value_per_protein",
    ): imputation.by_min_per_protein,
    (
        "data_preprocessing",
        "imputation",
        "min_value_per_dataset",
    ): imputation.by_min_per_dataset,
    (
        "data_preprocessing",
        "filter_peptides",
        "pep_filter",
    ): peptide_filter.by_pep_value,
    (
        "data_analysis",
        "differential_expression",
        "anova",
    ): differential_expression.anova,
    (
        "data_analysis",
        "differential_expression",
        "t_test",
    ): differential_expression.t_test,
    (
        "data_analysis",
        "clustering",
        "k_means",
    ): clustering.k_means,
    (
        "data_analysis",
        "dimension_reduction",
        "t_sne",
    ): dimension_reduction.t_sne,
    (
        "data_analysis",
        "dimension_reduction",
        "umap",
    ): dimension_reduction.umap,
    (
        "data_integration",
        "enrichment_analysis",
<<<<<<< HEAD
        "go_analysis_offline",
    ): enrichment_analysis.go_analysis_offline,
=======
        "go_analysis_with_enrichr",
    ): enrichment_analysis.go_analysis_with_enrichr,
>>>>>>> 7029ef5e
}

# reversed mapping of method callable and location
location_map = {v: k for k, v in method_map.items()}

"""
In this data structure, a plot for a given method is associated with a 
location. The location is determined by the section, step, and method keys 
found in the workflow_meta file that correspond to the method.
"""
plot_map = {
    (
        "data_preprocessing",
        "filter_proteins",
        "low_frequency_filter",
    ): filter_proteins.by_low_frequency_plot,
    (
        "data_preprocessing",
        "filter_samples",
        "protein_intensity_sum_filter",
    ): filter_samples.by_protein_intensity_sum_plot,
    (
        "data_preprocessing",
        "filter_samples",
        "protein_count_filter",
    ): filter_samples.by_protein_count_plot,
    (
        "data_preprocessing",
        "normalisation",
        "z_score",
    ): normalisation.by_z_score_plot,
    (
        "data_preprocessing",
        "normalisation",
        "median",
    ): normalisation.by_median_plot,
    (
        "data_preprocessing",
        "normalisation",
        "totalsum",
    ): normalisation.by_totalsum_plot,
    (
        "data_preprocessing",
        "normalisation",
        "ref_protein",
    ): normalisation.by_reference_protein_plot,
    (
        "data_preprocessing",
        "transformation",
        "log_transformation",
    ): transformation.by_log_plot,
    (
        "data_preprocessing",
        "imputation",
        "knn",
    ): imputation.by_knn_plot,
    (
        "data_preprocessing",
        "imputation",
        "simple_imputation_per_protein",
    ): imputation.by_simple_imputer_plot,
    (
        "data_preprocessing",
        "imputation",
        "min_value_per_sample",
    ): imputation.by_min_per_sample_plot,
    (
        "data_preprocessing",
        "imputation",
        "min_value_per_protein",
    ): imputation.by_min_per_protein_plot,
    (
        "data_preprocessing",
        "imputation",
        "min_value_per_dataset",
    ): imputation.by_min_per_dataset_plot,
    (
        "data_preprocessing",
        "outlier_detection",
        "pca",
    ): outlier_detection.by_pca_plot,
    (
        "data_preprocessing",
        "outlier_detection",
        "local_outlier_factor",
    ): outlier_detection.by_local_outlier_factor_plot,
    (
        "data_preprocessing",
        "outlier_detection",
        "isolation_forest",
    ): outlier_detection.by_isolation_forest_plot,
    (
        "data_preprocessing",
        "filter_peptides",
        "pep_filter",
    ): peptide_filter.by_pep_value_plot,
    (
        "data_analysis",
        "plot",
        "scatter_plot",
    ): plots.scatter_plot,
    (
        "data_analysis",
        "plot",
        "volcano",
    ): plots.create_volcano_plot,
    (
        "data_analysis",
        "plot",
        "clustergram",
    ): plots.clustergram_plot,
}<|MERGE_RESOLUTION|>--- conflicted
+++ resolved
@@ -153,13 +153,13 @@
     (
         "data_integration",
         "enrichment_analysis",
-<<<<<<< HEAD
+        "go_analysis_with_enrichr",
+    ): enrichment_analysis.go_analysis_with_enrichr,
+    (
+        "data_integration",
+        "enrichment_analysis",
         "go_analysis_offline",
     ): enrichment_analysis.go_analysis_offline,
-=======
-        "go_analysis_with_enrichr",
-    ): enrichment_analysis.go_analysis_with_enrichr,
->>>>>>> 7029ef5e
 }
 
 # reversed mapping of method callable and location
