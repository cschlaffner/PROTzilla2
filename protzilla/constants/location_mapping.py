from ..data_analysis import (
    clustering,
    differential_expression,
    dimension_reduction,
    plots,
    protein_graphs,
)
from ..data_integration import di_plots, enrichment_analysis
from ..data_preprocessing import (
    filter_proteins,
    filter_samples,
    imputation,
    normalisation,
    outlier_detection,
    peptide_filter,
    transformation,
)
from ..importing import metadata_import, ms_data_import, peptide_import

"""
In this data structure, a method is associated with a location. The location is
determined by the section, step, and method keys found in the workflow_meta 
file that correspond to the method.
"""
method_map = {
    (
        "importing",
        "ms_data_import",
        "max_quant_import",
    ): ms_data_import.max_quant_import,
    (
        "importing",
        "ms_data_import",
        "ms_fragger_import",
    ): ms_data_import.ms_fragger_import,
    (
        "importing",
        "metadata_import",
        "metadata_import_method",
    ): metadata_import.metadata_import_method,
    ("importing", "peptide_import", "peptide_import"): peptide_import.peptide_import,
    (
        "data_preprocessing",
        "filter_proteins",
        "low_frequency_filter",
    ): filter_proteins.by_low_frequency,
    (
        "data_preprocessing",
        "filter_proteins",
        "samples_missing_filter",
    ): filter_proteins.by_samples_missing,
    (
        "data_preprocessing",
        "filter_samples",
        "protein_intensity_sum_filter",
    ): filter_samples.by_protein_intensity_sum,
    (
        "data_preprocessing",
        "filter_samples",
        "protein_count_filter",
    ): filter_samples.by_protein_count,
    (
        "data_preprocessing",
        "filter_samples",
        "proteins_missing_filter",
    ): filter_samples.by_proteins_missing,
    (
        "data_preprocessing",
        "outlier_detection",
        "pca",
    ): outlier_detection.by_pca,
    (
        "data_preprocessing",
        "outlier_detection",
        "isolation_forest",
    ): outlier_detection.by_isolation_forest,
    (
        "data_preprocessing",
        "outlier_detection",
        "local_outlier_factor",
    ): outlier_detection.by_local_outlier_factor,
    (
        "data_preprocessing",
        "transformation",
        "log_transformation",
    ): transformation.by_log,
    (
        "data_preprocessing",
        "normalisation",
        "z_score",
    ): normalisation.by_z_score,
    (
        "data_preprocessing",
        "normalisation",
        "totalsum",
    ): normalisation.by_totalsum,
    (
        "data_preprocessing",
        "normalisation",
        "median",
    ): normalisation.by_median,
    (
        "data_preprocessing",
        "normalisation",
        "ref_protein",
    ): normalisation.by_reference_protein,
    (
        "data_preprocessing",
        "imputation",
        "knn",
    ): imputation.by_knn,
    (
        "data_preprocessing",
        "imputation",
        "simple_imputation_per_protein",
    ): imputation.by_simple_imputer,
    (
        "data_preprocessing",
        "imputation",
        "min_value_per_sample",
    ): imputation.by_min_per_sample,
    (
        "data_preprocessing",
        "imputation",
        "min_value_per_protein",
    ): imputation.by_min_per_protein,
    (
        "data_preprocessing",
        "imputation",
        "min_value_per_dataset",
    ): imputation.by_min_per_dataset,
    (
        "data_preprocessing",
        "filter_peptides",
        "pep_filter",
    ): peptide_filter.by_pep_value,
    (
        "data_analysis",
        "differential_expression",
        "anova",
    ): differential_expression.anova,
    (
        "data_analysis",
        "differential_expression",
        "t_test",
    ): differential_expression.t_test,
    (
        "data_analysis",
        "differential_expression",
        "linear_model",
    ): differential_expression.linear_model,
    (
        "data_analysis",
        "clustering",
        "k_means",
    ): clustering.k_means,
    (
        "data_analysis",
        "dimension_reduction",
        "t_sne",
    ): dimension_reduction.t_sne,
    (
        "data_analysis",
        "dimension_reduction",
        "umap",
    ): dimension_reduction.umap,
    (
<<<<<<< HEAD
        "data_analysis",
        "protein_graphs",
        "peptides_to_isoform",
    ): protein_graphs.peptides_to_isoform,
    (
        "data_analysis",
        "dimension_reduction",
        "method_name",
    ): dimension_reduction.method_name,
    (
=======
>>>>>>> ee9261e1
        "data_integration",
        "enrichment_analysis",
        "go_analysis_with_STRING",
    ): enrichment_analysis.go_analysis_with_STRING,
    (
        "data_integration",
        "enrichment_analysis",
        "go_analysis_with_enrichr",
    ): enrichment_analysis.go_analysis_with_enrichr,
    (
        "data_integration",
        "enrichment_analysis",
        "go_analysis_offline",
    ): enrichment_analysis.go_analysis_offline,
}

# reversed mapping of method callable and location
location_map = {v: k for k, v in method_map.items()}

"""
In this data structure, a plot for a given method is associated with a 
location. The location is determined by the section, step, and method keys 
found in the workflow_meta file that correspond to the method.
"""
plot_map = {
    (
        "data_preprocessing",
        "filter_proteins",
        "low_frequency_filter",
    ): filter_proteins.by_low_frequency_plot,
    (
        "data_preprocessing",
        "filter_proteins",
        "low_frequency_filter",
    ): filter_proteins.by_samples_missing_plot,
    (
        "data_preprocessing",
        "filter_samples",
        "protein_intensity_sum_filter",
    ): filter_samples.by_protein_intensity_sum_plot,
    (
        "data_preprocessing",
        "filter_samples",
        "protein_count_filter",
    ): filter_samples.by_protein_count_plot,
    (
        "data_preprocessing",
        "filter_samples",
        "proteins_missing_filter",
    ): filter_samples.by_proteins_missing_plot,
    (
        "data_preprocessing",
        "normalisation",
        "z_score",
    ): normalisation.by_z_score_plot,
    (
        "data_preprocessing",
        "normalisation",
        "median",
    ): normalisation.by_median_plot,
    (
        "data_preprocessing",
        "normalisation",
        "totalsum",
    ): normalisation.by_totalsum_plot,
    (
        "data_preprocessing",
        "normalisation",
        "ref_protein",
    ): normalisation.by_reference_protein_plot,
    (
        "data_preprocessing",
        "transformation",
        "log_transformation",
    ): transformation.by_log_plot,
    (
        "data_preprocessing",
        "imputation",
        "knn",
    ): imputation.by_knn_plot,
    (
        "data_preprocessing",
        "imputation",
        "simple_imputation_per_protein",
    ): imputation.by_simple_imputer_plot,
    (
        "data_preprocessing",
        "imputation",
        "min_value_per_sample",
    ): imputation.by_min_per_sample_plot,
    (
        "data_preprocessing",
        "imputation",
        "min_value_per_protein",
    ): imputation.by_min_per_protein_plot,
    (
        "data_preprocessing",
        "imputation",
        "min_value_per_dataset",
    ): imputation.by_min_per_dataset_plot,
    (
        "data_preprocessing",
        "outlier_detection",
        "pca",
    ): outlier_detection.by_pca_plot,
    (
        "data_preprocessing",
        "outlier_detection",
        "local_outlier_factor",
    ): outlier_detection.by_local_outlier_factor_plot,
    (
        "data_preprocessing",
        "outlier_detection",
        "isolation_forest",
    ): outlier_detection.by_isolation_forest_plot,
    (
        "data_preprocessing",
        "filter_peptides",
        "pep_filter",
    ): peptide_filter.by_pep_value_plot,
    (
        "data_analysis",
        "plot",
        "scatter_plot",
    ): plots.scatter_plot,
    (
        "data_analysis",
        "plot",
        "volcano",
    ): plots.create_volcano_plot,
    (
        "data_analysis",
        "plot",
        "clustergram",
    ): plots.clustergram_plot,
    (
        "data_integration",
        "plot",
        "go_enrichment_bar_plot",
    ): di_plots.go_enrichment_bar_plot,
    (
        "data_integration",
        "plot",
        "go_enrichment_dot_plot",
    ): di_plots.go_enrichment_dot_plot,
}<|MERGE_RESOLUTION|>--- conflicted
+++ resolved
@@ -165,19 +165,11 @@
         "umap",
     ): dimension_reduction.umap,
     (
-<<<<<<< HEAD
         "data_analysis",
         "protein_graphs",
         "peptides_to_isoform",
     ): protein_graphs.peptides_to_isoform,
     (
-        "data_analysis",
-        "dimension_reduction",
-        "method_name",
-    ): dimension_reduction.method_name,
-    (
-=======
->>>>>>> ee9261e1
         "data_integration",
         "enrichment_analysis",
         "go_analysis_with_STRING",
