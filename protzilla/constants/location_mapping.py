from ..data_analysis import differential_expression
from ..data_preprocessing import (
    filter_proteins,
    filter_samples,
    imputation,
    normalisation,
    outlier_detection,
    transformation,
)
from ..importing import metadata_import, ms_data_import

"""
In this data structure, a method is associated with a location. The location is
determined by the section, step, and method keys found in the workflow_meta 
file that correspond to the method.
"""
method_map = {
    (
        "importing",
        "ms_data_import",
        "max_quant_import",
    ): ms_data_import.max_quant_import,
    (
        "importing",
        "ms_data_import",
        "ms_fragger_import",
    ): lambda df, feature_orientation, file: print("warning: not implemented")
    or (df, {}),
    (
        "importing",
        "metadata_import",
        "metadata_import_method",
    ): metadata_import.metadata_import_method,
    (
        "data_preprocessing",
        "filter_proteins",
        "low_frequency_filter",
    ): filter_proteins.by_low_frequency,
    (
        "data_preprocessing",
        "filter_samples",
        "protein_intensity_sum_filter",
    ): filter_samples.by_protein_intensity_sum,
    (
        "data_preprocessing",
        "filter_samples",
        "protein_count_filter",
    ): filter_samples.by_protein_count,
    (
        "data_preprocessing",
        "outlier_detection",
        "pca",
    ): outlier_detection.by_pca,
    (
        "data_preprocessing",
        "outlier_detection",
        "isolation_forest",
    ): outlier_detection.by_isolation_forest,
    (
        "data_preprocessing",
        "outlier_detection",
        "local_outlier_factor",
    ): outlier_detection.by_local_outlier_factor,
    (
        "data_preprocessing",
        "transformation",
        "log_transformation",
    ): transformation.by_log,
    (
        "data_preprocessing",
        "normalisation",
        "z_score",
    ): normalisation.by_z_score,
    (
        "data_preprocessing",
        "normalisation",
        "totalsum",
    ): normalisation.by_totalsum,
    (
        "data_preprocessing",
        "normalisation",
        "median",
    ): normalisation.by_median,
    (
        "data_preprocessing",
        "normalisation",
        "ref_protein",
    ): normalisation.by_reference_protein,
    (
        "data_preprocessing",
        "imputation",
        "knn",
    ): imputation.by_knn,
    (
        "data_preprocessing",
        "imputation",
        "simple_imputation_per_protein",
    ): imputation.by_simple_imputer,
    (
        "data_preprocessing",
        "imputation",
        "min_value_per_sample",
    ): imputation.by_min_per_sample,
    (
        "data_preprocessing",
        "imputation",
        "min_value_per_protein",
    ): imputation.by_min_per_protein,
    (
        "data_preprocessing",
        "imputation",
        "min_value_per_dataset",
    ): imputation.by_min_per_dataset,
    (
        "data_analysis",
        "differential_expression",
        "anova",
    ): differential_expression.anova,
<<<<<<< HEAD
    (
        "data_analysis",
        "differential_expression",
        "t_test",
    ): differential_expression.t_test,
=======
>>>>>>> 06b96d82
}

# reversed mapping of method callable and location
location_map = {v: k for k, v in method_map.items()}

"""
In this data structure, a plot for a given method is associated with a 
location. The location is determined by the section, step, and method keys 
found in the workflow_meta file that correspond to the method.
"""
plot_map = {
    (
        "data_preprocessing",
        "filter_proteins",
        "low_frequency_filter",
    ): filter_proteins.by_low_frequency_plot,
    (
        "data_preprocessing",
        "filter_samples",
        "protein_intensity_sum_filter",
    ): filter_samples.by_protein_intensity_sum_plot,
    (
        "data_preprocessing",
        "filter_samples",
        "protein_count_filter",
    ): filter_samples.by_protein_count_plot,
    (
        "data_preprocessing",
        "normalisation",
        "z_score",
    ): normalisation.by_z_score_plot,
    (
        "data_preprocessing",
        "normalisation",
        "median",
    ): normalisation.by_median_plot,
    (
        "data_preprocessing",
        "normalisation",
        "totalsum",
    ): normalisation.by_totalsum_plot,
    (
        "data_preprocessing",
        "normalisation",
        "ref_protein",
    ): normalisation.by_reference_protein_plot,
    (
        "data_preprocessing",
        "transformation",
        "log_transformation",
    ): transformation.by_log_plot,
    (
        "data_preprocessing",
        "imputation",
        "knn",
    ): imputation.by_knn_plot,
    (
        "data_preprocessing",
        "imputation",
        "simple_imputation_per_protein",
    ): imputation.by_simple_imputer_plot,
    (
        "data_preprocessing",
        "imputation",
        "min_value_per_sample",
    ): imputation.by_min_per_sample_plot,
    (
        "data_preprocessing",
        "imputation",
        "min_value_per_protein",
    ): imputation.by_min_per_protein_plot,
    (
        "data_preprocessing",
        "imputation",
        "min_value_per_dataset",
    ): imputation.by_min_per_dataset_plot,
    (
        "data_analysis",
        "differential_expression",
        "t_test",
    ): differential_expression.t_test_volcano_plot,
}<|MERGE_RESOLUTION|>--- conflicted
+++ resolved
@@ -116,14 +116,11 @@
         "differential_expression",
         "anova",
     ): differential_expression.anova,
-<<<<<<< HEAD
     (
         "data_analysis",
         "differential_expression",
         "t_test",
     ): differential_expression.t_test,
-=======
->>>>>>> 06b96d82
 }
 
 # reversed mapping of method callable and location
