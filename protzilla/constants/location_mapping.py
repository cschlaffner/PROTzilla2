from ..data_analysis import (
    classification,
    clustering,
    differential_expression,
    dimension_reduction,
    plots,
)
from ..data_integration import di_plots, enrichment_analysis, database_integration
from ..data_preprocessing import (
    filter_proteins,
    filter_samples,
    imputation,
    normalisation,
    outlier_detection,
    peptide_filter,
    transformation,
)
from ..importing import metadata_import, ms_data_import, peptide_import

"""
In this data structure, a method is associated with a location. The location is
determined by the section, step, and method keys found in the workflow_meta 
file that correspond to the method.
"""
method_map = {
    (
        "importing",
        "ms_data_import",
        "max_quant_import",
    ): ms_data_import.max_quant_import,
    (
        "importing",
        "ms_data_import",
        "ms_fragger_import",
    ): ms_data_import.ms_fragger_import,
    (
        "importing",
        "metadata_import",
        "metadata_import_method",
    ): metadata_import.metadata_import_method,
    ("importing", "peptide_import", "peptide_import"): peptide_import.peptide_import,
    (
        "data_preprocessing",
        "filter_proteins",
        "samples_missing_filter",
    ): filter_proteins.by_samples_missing,
    (
        "data_preprocessing",
        "filter_samples",
        "protein_intensity_sum_filter",
    ): filter_samples.by_protein_intensity_sum,
    (
        "data_preprocessing",
        "filter_samples",
        "protein_count_filter",
    ): filter_samples.by_protein_count,
    (
        "data_preprocessing",
        "filter_samples",
        "proteins_missing_filter",
    ): filter_samples.by_proteins_missing,
    (
        "data_preprocessing",
        "outlier_detection",
        "pca",
    ): outlier_detection.by_pca,
    (
        "data_preprocessing",
        "outlier_detection",
        "isolation_forest",
    ): outlier_detection.by_isolation_forest,
    (
        "data_preprocessing",
        "outlier_detection",
        "local_outlier_factor",
    ): outlier_detection.by_local_outlier_factor,
    (
        "data_preprocessing",
        "transformation",
        "log_transformation",
    ): transformation.by_log,
    (
        "data_preprocessing",
        "normalisation",
        "z_score",
    ): normalisation.by_z_score,
    (
        "data_preprocessing",
        "normalisation",
        "totalsum",
    ): normalisation.by_totalsum,
    (
        "data_preprocessing",
        "normalisation",
        "median",
    ): normalisation.by_median,
    (
        "data_preprocessing",
        "normalisation",
        "ref_protein",
    ): normalisation.by_reference_protein,
    (
        "data_preprocessing",
        "imputation",
        "knn",
    ): imputation.by_knn,
    (
        "data_preprocessing",
        "imputation",
        "simple_imputation_per_protein",
    ): imputation.by_simple_imputer,
    (
        "data_preprocessing",
        "imputation",
        "min_value_per_sample",
    ): imputation.by_min_per_sample,
    (
        "data_preprocessing",
        "imputation",
        "min_value_per_protein",
    ): imputation.by_min_per_protein,
    (
        "data_preprocessing",
        "imputation",
        "min_value_per_dataset",
    ): imputation.by_min_per_dataset,
    (
        "data_preprocessing",
        "filter_peptides",
        "pep_filter",
    ): peptide_filter.by_pep_value,
    (
        "data_analysis",
        "differential_expression",
        "anova",
    ): differential_expression.anova,
    (
        "data_analysis",
        "differential_expression",
        "t_test",
    ): differential_expression.t_test,
    (
        "data_analysis",
        "differential_expression",
        "linear_model",
    ): differential_expression.linear_model,
    (
        "data_analysis",
        "clustering",
        "k_means",
    ): clustering.k_means,
    (
        "data_analysis",
        "classification",
        "random_forest",
    ): classification.random_forest,
    (
        "data_analysis",
        "dimension_reduction",
        "t_sne",
    ): dimension_reduction.t_sne,
    (
        "data_analysis",
        "dimension_reduction",
        "umap",
    ): dimension_reduction.umap,
    (
        "data_integration",
        "enrichment_analysis",
        "go_analysis_with_STRING",
    ): enrichment_analysis.go_analysis_with_STRING,
    (
        "data_integration",
        "enrichment_analysis",
        "go_analysis_with_enrichr",
    ): enrichment_analysis.go_analysis_with_enrichr,
    (
        "data_integration",
        "enrichment_analysis",
        "go_analysis_offline",
    ): enrichment_analysis.go_analysis_offline,
    (
        "data_integration",
        "enrichment_analysis",
        "gsea",
    ): enrichment_analysis.gsea,
    (
        "data_integration",
<<<<<<< HEAD
        "enrichment_analysis",
        "gsea_preranked",
    ): enrichment_analysis.gsea_preranked,
=======
        "database_integration",
        "uniprot",
    ): database_integration.add_uniprot_data,
>>>>>>> 06b2f79c
}

# reversed mapping of method callable and location
location_map = {v: k for k, v in method_map.items()}

"""
In this data structure, a plot for a given method is associated with a 
location. The location is determined by the section, step, and method keys 
found in the workflow_meta file that correspond to the method.
"""
plot_map = {
    (
        "data_preprocessing",
        "filter_proteins",
        "samples_missing_filter",
    ): filter_proteins.by_samples_missing_plot,
    (
        "data_preprocessing",
        "filter_samples",
        "protein_intensity_sum_filter",
    ): filter_samples.by_protein_intensity_sum_plot,
    (
        "data_preprocessing",
        "filter_samples",
        "protein_count_filter",
    ): filter_samples.by_protein_count_plot,
    (
        "data_preprocessing",
        "filter_samples",
        "proteins_missing_filter",
    ): filter_samples.by_proteins_missing_plot,
    (
        "data_preprocessing",
        "normalisation",
        "z_score",
    ): normalisation.by_z_score_plot,
    (
        "data_preprocessing",
        "normalisation",
        "median",
    ): normalisation.by_median_plot,
    (
        "data_preprocessing",
        "normalisation",
        "totalsum",
    ): normalisation.by_totalsum_plot,
    (
        "data_preprocessing",
        "normalisation",
        "ref_protein",
    ): normalisation.by_reference_protein_plot,
    (
        "data_preprocessing",
        "transformation",
        "log_transformation",
    ): transformation.by_log_plot,
    (
        "data_preprocessing",
        "imputation",
        "knn",
    ): imputation.by_knn_plot,
    (
        "data_preprocessing",
        "imputation",
        "simple_imputation_per_protein",
    ): imputation.by_simple_imputer_plot,
    (
        "data_preprocessing",
        "imputation",
        "min_value_per_sample",
    ): imputation.by_min_per_sample_plot,
    (
        "data_preprocessing",
        "imputation",
        "min_value_per_protein",
    ): imputation.by_min_per_protein_plot,
    (
        "data_preprocessing",
        "imputation",
        "min_value_per_dataset",
    ): imputation.by_min_per_dataset_plot,
    (
        "data_preprocessing",
        "outlier_detection",
        "pca",
    ): outlier_detection.by_pca_plot,
    (
        "data_preprocessing",
        "outlier_detection",
        "local_outlier_factor",
    ): outlier_detection.by_local_outlier_factor_plot,
    (
        "data_preprocessing",
        "outlier_detection",
        "isolation_forest",
    ): outlier_detection.by_isolation_forest_plot,
    (
        "data_preprocessing",
        "filter_peptides",
        "pep_filter",
    ): peptide_filter.by_pep_value_plot,
    (
        "data_analysis",
        "plot",
        "scatter_plot",
    ): plots.scatter_plot,
    (
        "data_analysis",
        "plot",
        "volcano",
    ): plots.create_volcano_plot,
    (
        "data_analysis",
        "plot",
        "clustergram",
    ): plots.clustergram_plot,
    (
        "data_integration",
        "plot",
        "go_enrichment_bar_plot",
    ): di_plots.go_enrichment_bar_plot,
    (
        "data_integration",
        "plot",
        "go_enrichment_dot_plot",
    ): di_plots.go_enrichment_dot_plot,
}<|MERGE_RESOLUTION|>--- conflicted
+++ resolved
@@ -186,15 +186,14 @@
     ): enrichment_analysis.gsea,
     (
         "data_integration",
-<<<<<<< HEAD
         "enrichment_analysis",
         "gsea_preranked",
     ): enrichment_analysis.gsea_preranked,
-=======
+    (
+        "data_integration",
         "database_integration",
         "uniprot",
     ): database_integration.add_uniprot_data,
->>>>>>> 06b2f79c
 }
 
 # reversed mapping of method callable and location
