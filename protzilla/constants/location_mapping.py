<<<<<<< HEAD
from ..data_analysis import (classification, clustering,
                             differential_expression, dimension_reduction,
                             plots)
=======
from ..data_analysis import (
    classification,
    clustering,
    differential_expression,
    dimension_reduction,
    plots,
)
>>>>>>> 843f9967
from ..data_integration import di_plots, enrichment_analysis
from ..data_preprocessing import (filter_proteins, filter_samples, imputation,
                                  normalisation, outlier_detection,
                                  peptide_filter, transformation)
from ..importing import metadata_import, ms_data_import, peptide_import

"""
In this data structure, a method is associated with a location. The location is
determined by the section, step, and method keys found in the workflow_meta 
file that correspond to the method.
"""
method_map = {
    (
        "importing",
        "ms_data_import",
        "max_quant_import",
    ): ms_data_import.max_quant_import,
    (
        "importing",
        "ms_data_import",
        "ms_fragger_import",
    ): ms_data_import.ms_fragger_import,
    (
        "importing",
        "metadata_import",
        "metadata_import_method",
    ): metadata_import.metadata_import_method,
    ("importing", "peptide_import", "peptide_import"): peptide_import.peptide_import,
    (
        "data_preprocessing",
        "filter_proteins",
        "samples_missing_filter",
    ): filter_proteins.by_samples_missing,
    (
        "data_preprocessing",
        "filter_samples",
        "protein_intensity_sum_filter",
    ): filter_samples.by_protein_intensity_sum,
    (
        "data_preprocessing",
        "filter_samples",
        "protein_count_filter",
    ): filter_samples.by_protein_count,
    (
        "data_preprocessing",
        "filter_samples",
        "proteins_missing_filter",
    ): filter_samples.by_proteins_missing,
    (
        "data_preprocessing",
        "outlier_detection",
        "pca",
    ): outlier_detection.by_pca,
    (
        "data_preprocessing",
        "outlier_detection",
        "isolation_forest",
    ): outlier_detection.by_isolation_forest,
    (
        "data_preprocessing",
        "outlier_detection",
        "local_outlier_factor",
    ): outlier_detection.by_local_outlier_factor,
    (
        "data_preprocessing",
        "transformation",
        "log_transformation",
    ): transformation.by_log,
    (
        "data_preprocessing",
        "normalisation",
        "z_score",
    ): normalisation.by_z_score,
    (
        "data_preprocessing",
        "normalisation",
        "totalsum",
    ): normalisation.by_totalsum,
    (
        "data_preprocessing",
        "normalisation",
        "median",
    ): normalisation.by_median,
    (
        "data_preprocessing",
        "normalisation",
        "ref_protein",
    ): normalisation.by_reference_protein,
    (
        "data_preprocessing",
        "imputation",
        "knn",
    ): imputation.by_knn,
    (
        "data_preprocessing",
        "imputation",
        "simple_imputation_per_protein",
    ): imputation.by_simple_imputer,
    (
        "data_preprocessing",
        "imputation",
        "min_value_per_sample",
    ): imputation.by_min_per_sample,
    (
        "data_preprocessing",
        "imputation",
        "min_value_per_protein",
    ): imputation.by_min_per_protein,
    (
        "data_preprocessing",
        "imputation",
        "min_value_per_dataset",
    ): imputation.by_min_per_dataset,
    (
        "data_preprocessing",
        "filter_peptides",
        "pep_filter",
    ): peptide_filter.by_pep_value,
    (
        "data_analysis",
        "differential_expression",
        "anova",
    ): differential_expression.anova,
    (
        "data_analysis",
        "differential_expression",
        "t_test",
    ): differential_expression.t_test,
    (
        "data_analysis",
        "differential_expression",
        "linear_model",
    ): differential_expression.linear_model,
    (
        "data_analysis",
        "clustering",
        "k_means",
    ): clustering.k_means,
    (
        "data_analysis",
        "classification",
        "random_forest",
    ): classification.random_forest,
    (
        "data_analysis",
        "dimension_reduction",
        "t_sne",
    ): dimension_reduction.t_sne,
    (
        "data_analysis",
        "dimension_reduction",
        "umap",
    ): dimension_reduction.umap,
    (
        "data_integration",
        "enrichment_analysis",
        "go_analysis_with_STRING",
    ): enrichment_analysis.go_analysis_with_STRING,
    (
        "data_integration",
        "enrichment_analysis",
        "go_analysis_with_enrichr",
    ): enrichment_analysis.go_analysis_with_enrichr,
    (
        "data_integration",
        "enrichment_analysis",
        "go_analysis_offline",
    ): enrichment_analysis.go_analysis_offline,
    (
        "data_integration",
        "enrichment_analysis",
        "gsea",
    ): enrichment_analysis.gsea,
<<<<<<< HEAD
    (
        "data_integration",
        "enrichment_analysis",
        "gsea_preranked",
    ): enrichment_analysis.gsea_preranked,
=======
>>>>>>> 843f9967
}

# reversed mapping of method callable and location
location_map = {v: k for k, v in method_map.items()}

"""
In this data structure, a plot for a given method is associated with a 
location. The location is determined by the section, step, and method keys 
found in the workflow_meta file that correspond to the method.
"""
plot_map = {
    (
        "data_preprocessing",
        "filter_proteins",
        "samples_missing_filter",
    ): filter_proteins.by_samples_missing_plot,
    (
        "data_preprocessing",
        "filter_samples",
        "protein_intensity_sum_filter",
    ): filter_samples.by_protein_intensity_sum_plot,
    (
        "data_preprocessing",
        "filter_samples",
        "protein_count_filter",
    ): filter_samples.by_protein_count_plot,
    (
        "data_preprocessing",
        "filter_samples",
        "proteins_missing_filter",
    ): filter_samples.by_proteins_missing_plot,
    (
        "data_preprocessing",
        "normalisation",
        "z_score",
    ): normalisation.by_z_score_plot,
    (
        "data_preprocessing",
        "normalisation",
        "median",
    ): normalisation.by_median_plot,
    (
        "data_preprocessing",
        "normalisation",
        "totalsum",
    ): normalisation.by_totalsum_plot,
    (
        "data_preprocessing",
        "normalisation",
        "ref_protein",
    ): normalisation.by_reference_protein_plot,
    (
        "data_preprocessing",
        "transformation",
        "log_transformation",
    ): transformation.by_log_plot,
    (
        "data_preprocessing",
        "imputation",
        "knn",
    ): imputation.by_knn_plot,
    (
        "data_preprocessing",
        "imputation",
        "simple_imputation_per_protein",
    ): imputation.by_simple_imputer_plot,
    (
        "data_preprocessing",
        "imputation",
        "min_value_per_sample",
    ): imputation.by_min_per_sample_plot,
    (
        "data_preprocessing",
        "imputation",
        "min_value_per_protein",
    ): imputation.by_min_per_protein_plot,
    (
        "data_preprocessing",
        "imputation",
        "min_value_per_dataset",
    ): imputation.by_min_per_dataset_plot,
    (
        "data_preprocessing",
        "outlier_detection",
        "pca",
    ): outlier_detection.by_pca_plot,
    (
        "data_preprocessing",
        "outlier_detection",
        "local_outlier_factor",
    ): outlier_detection.by_local_outlier_factor_plot,
    (
        "data_preprocessing",
        "outlier_detection",
        "isolation_forest",
    ): outlier_detection.by_isolation_forest_plot,
    (
        "data_preprocessing",
        "filter_peptides",
        "pep_filter",
    ): peptide_filter.by_pep_value_plot,
    (
        "data_analysis",
        "plot",
        "scatter_plot",
    ): plots.scatter_plot,
    (
        "data_analysis",
        "plot",
        "volcano",
    ): plots.create_volcano_plot,
    (
        "data_analysis",
        "plot",
        "clustergram",
    ): plots.clustergram_plot,
    (
        "data_integration",
        "plot",
        "go_enrichment_bar_plot",
    ): di_plots.go_enrichment_bar_plot,
    (
        "data_integration",
        "plot",
        "go_enrichment_dot_plot",
    ): di_plots.go_enrichment_dot_plot,
}<|MERGE_RESOLUTION|>--- conflicted
+++ resolved
@@ -1,8 +1,3 @@
-<<<<<<< HEAD
-from ..data_analysis import (classification, clustering,
-                             differential_expression, dimension_reduction,
-                             plots)
-=======
 from ..data_analysis import (
     classification,
     clustering,
@@ -10,7 +5,6 @@
     dimension_reduction,
     plots,
 )
->>>>>>> 843f9967
 from ..data_integration import di_plots, enrichment_analysis
 from ..data_preprocessing import (filter_proteins, filter_samples, imputation,
                                   normalisation, outlier_detection,
@@ -184,14 +178,11 @@
         "enrichment_analysis",
         "gsea",
     ): enrichment_analysis.gsea,
-<<<<<<< HEAD
     (
         "data_integration",
         "enrichment_analysis",
         "gsea_preranked",
     ): enrichment_analysis.gsea_preranked,
-=======
->>>>>>> 843f9967
 }
 
 # reversed mapping of method callable and location
