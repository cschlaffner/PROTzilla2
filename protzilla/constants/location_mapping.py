--- conflicted
+++ resolved
@@ -6,10 +6,7 @@
     model_evaluation,
     model_evaluation_plots,
     plots,
-<<<<<<< HEAD
     protein_graphs,
-=======
->>>>>>> 74ed82ad
 )
 from ..data_integration import database_integration, di_plots, enrichment_analysis
 from ..data_preprocessing import (
