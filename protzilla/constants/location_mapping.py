<<<<<<< HEAD
from ..data_analysis import (
    clustering,
    differential_expression,
    dimension_reduction,
    plots,
)
=======
from ..data_analysis import differential_expression, plots
>>>>>>> 1b69d502
from ..data_preprocessing import (
    filter_proteins,
    filter_samples,
    imputation,
    normalisation,
    outlier_detection,
    transformation,
)
from ..importing import metadata_import, ms_data_import

"""
In this data structure, a method is associated with a location. The location is
determined by the section, step, and method keys found in the workflow_meta 
file that correspond to the method.
"""
method_map = {
    (
        "data_analysis",
        "differential_expression",
        "test_named",
    ): lambda df, **kwargs: print("warning: not implemented")
    or (df, {}),
    (
        "importing",
        "ms_data_import",
        "max_quant_import",
    ): ms_data_import.max_quant_import,
    (
        "importing",
        "ms_data_import",
        "ms_fragger_import",
    ): ms_data_import.ms_fragger_import,
    (
        "importing",
        "metadata_import",
        "metadata_import_method",
    ): metadata_import.metadata_import_method,
    (
        "data_preprocessing",
        "filter_proteins",
        "low_frequency_filter",
    ): filter_proteins.by_low_frequency,
    (
        "data_preprocessing",
        "filter_samples",
        "protein_intensity_sum_filter",
    ): filter_samples.by_protein_intensity_sum,
    (
        "data_preprocessing",
        "filter_samples",
        "protein_count_filter",
    ): filter_samples.by_protein_count,
    (
        "data_preprocessing",
        "outlier_detection",
        "pca",
    ): outlier_detection.by_pca,
    (
        "data_preprocessing",
        "outlier_detection",
        "isolation_forest",
    ): outlier_detection.by_isolation_forest,
    (
        "data_preprocessing",
        "outlier_detection",
        "local_outlier_factor",
    ): outlier_detection.by_local_outlier_factor,
    (
        "data_preprocessing",
        "transformation",
        "log_transformation",
    ): transformation.by_log,
    (
        "data_preprocessing",
        "normalisation",
        "z_score",
    ): normalisation.by_z_score,
    (
        "data_preprocessing",
        "normalisation",
        "totalsum",
    ): normalisation.by_totalsum,
    (
        "data_preprocessing",
        "normalisation",
        "median",
    ): normalisation.by_median,
    (
        "data_preprocessing",
        "normalisation",
        "ref_protein",
    ): normalisation.by_reference_protein,
    (
        "data_preprocessing",
        "imputation",
        "knn",
    ): imputation.by_knn,
    (
        "data_preprocessing",
        "imputation",
        "simple_imputation_per_protein",
    ): imputation.by_simple_imputer,
    (
        "data_preprocessing",
        "imputation",
        "min_value_per_sample",
    ): imputation.by_min_per_sample,
    (
        "data_preprocessing",
        "imputation",
        "min_value_per_protein",
    ): imputation.by_min_per_protein,
    (
        "data_preprocessing",
        "imputation",
        "min_value_per_dataset",
    ): imputation.by_min_per_dataset,
    (
        "data_analysis",
        "differential_expression",
        "anova",
    ): differential_expression.anova,
    (
        "data_analysis",
        "differential_expression",
        "t_test",
    ): differential_expression.t_test,
    (
        "data_analysis",
        "clustering",
        "k_means",
    ): clustering.k_means,
    (
        "data_analysis",
        "dimension_reduction",
        "t_sne",
    ): dimension_reduction.t_sne,
    (
        "data_analysis",
        "dimension_reduction",
        "umap",
    ): dimension_reduction.umap,
    (
        "data_analysis",
        "plots",
        "scatter_plot",
    ): plots.scatter_plot,
}

# reversed mapping of method callable and location
location_map = {v: k for k, v in method_map.items()}

"""
In this data structure, a plot for a given method is associated with a 
location. The location is determined by the section, step, and method keys 
found in the workflow_meta file that correspond to the method.
"""
plot_map = {
    (
        "data_preprocessing",
        "filter_proteins",
        "low_frequency_filter",
    ): filter_proteins.by_low_frequency_plot,
    (
        "data_preprocessing",
        "filter_samples",
        "protein_intensity_sum_filter",
    ): filter_samples.by_protein_intensity_sum_plot,
    (
        "data_preprocessing",
        "filter_samples",
        "protein_count_filter",
    ): filter_samples.by_protein_count_plot,
    (
        "data_preprocessing",
        "normalisation",
        "z_score",
    ): normalisation.by_z_score_plot,
    (
        "data_preprocessing",
        "normalisation",
        "median",
    ): normalisation.by_median_plot,
    (
        "data_preprocessing",
        "normalisation",
        "totalsum",
    ): normalisation.by_totalsum_plot,
    (
        "data_preprocessing",
        "normalisation",
        "ref_protein",
    ): normalisation.by_reference_protein_plot,
    (
        "data_preprocessing",
        "transformation",
        "log_transformation",
    ): transformation.by_log_plot,
    (
        "data_preprocessing",
        "imputation",
        "knn",
    ): imputation.by_knn_plot,
    (
        "data_preprocessing",
        "imputation",
        "simple_imputation_per_protein",
    ): imputation.by_simple_imputer_plot,
    (
        "data_preprocessing",
        "imputation",
        "min_value_per_sample",
    ): imputation.by_min_per_sample_plot,
    (
        "data_preprocessing",
        "imputation",
        "min_value_per_protein",
    ): imputation.by_min_per_protein_plot,
    (
        "data_preprocessing",
        "imputation",
        "min_value_per_dataset",
    ): imputation.by_min_per_dataset_plot,
    (
        "data_preprocessing",
        "outlier_detection",
        "pca",
    ): outlier_detection.by_pca_plot,
    (
        "data_preprocessing",
        "outlier_detection",
        "local_outlier_factor",
    ): outlier_detection.by_local_outlier_factor_plot,
    (
        "data_preprocessing",
        "outlier_detection",
        "isolation_forest",
    ): outlier_detection.by_isolation_forest_plot,
    (
        "data_analysis",
<<<<<<< HEAD
        "plots",
        "scatter_plot_2d",
    ): plots.scatter_plot,
=======
        "plot",
        "volcano",
    ): plots.create_volcano_plot,
>>>>>>> 1b69d502
}<|MERGE_RESOLUTION|>--- conflicted
+++ resolved
@@ -1,13 +1,9 @@
-<<<<<<< HEAD
 from ..data_analysis import (
     clustering,
     differential_expression,
     dimension_reduction,
     plots,
 )
-=======
-from ..data_analysis import differential_expression, plots
->>>>>>> 1b69d502
 from ..data_preprocessing import (
     filter_proteins,
     filter_samples,
@@ -248,13 +244,12 @@
     ): outlier_detection.by_isolation_forest_plot,
     (
         "data_analysis",
-<<<<<<< HEAD
         "plots",
-        "scatter_plot_2d",
+        "scatter_plot",
     ): plots.scatter_plot,
-=======
+    (
+        "data_analysis",
         "plot",
         "volcano",
     ): plots.create_volcano_plot,
->>>>>>> 1b69d502
 }