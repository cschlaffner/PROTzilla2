from ..data_analysis import (
    clustering,
    differential_expression,
    dimension_reduction,
    plots,
)
from ..data_integration import di_plots, enrichment_analysis
from ..data_preprocessing import (
    filter_proteins,
    filter_samples,
    imputation,
    normalisation,
    outlier_detection,
    peptide_filter,
    transformation,
)
from ..importing import metadata_import, ms_data_import, peptide_import

"""
In this data structure, a method is associated with a location. The location is
determined by the section, step, and method keys found in the workflow_meta 
file that correspond to the method.
"""
method_map = {
    (
        "importing",
        "ms_data_import",
        "max_quant_import",
    ): ms_data_import.max_quant_import,
    (
        "importing",
        "ms_data_import",
        "ms_fragger_import",
    ): ms_data_import.ms_fragger_import,
    (
        "importing",
        "metadata_import",
        "metadata_import_method",
    ): metadata_import.metadata_import_method,
    ("importing", "peptide_import", "peptide_import"): peptide_import.peptide_import,
    (
        "data_preprocessing",
        "filter_proteins",
        "low_frequency_filter",
    ): filter_proteins.by_low_frequency,
    (
        "data_preprocessing",
        "filter_samples",
        "protein_intensity_sum_filter",
    ): filter_samples.by_protein_intensity_sum,
    (
        "data_preprocessing",
        "filter_samples",
        "protein_count_filter",
    ): filter_samples.by_protein_count,
    (
        "data_preprocessing",
        "filter_samples",
        "proteins_missing_filter",
    ): filter_samples.by_proteins_missing,
    (
        "data_preprocessing",
        "outlier_detection",
        "pca",
    ): outlier_detection.by_pca,
    (
        "data_preprocessing",
        "outlier_detection",
        "isolation_forest",
    ): outlier_detection.by_isolation_forest,
    (
        "data_preprocessing",
        "outlier_detection",
        "local_outlier_factor",
    ): outlier_detection.by_local_outlier_factor,
    (
        "data_preprocessing",
        "transformation",
        "log_transformation",
    ): transformation.by_log,
    (
        "data_preprocessing",
        "normalisation",
        "z_score",
    ): normalisation.by_z_score,
    (
        "data_preprocessing",
        "normalisation",
        "totalsum",
    ): normalisation.by_totalsum,
    (
        "data_preprocessing",
        "normalisation",
        "median",
    ): normalisation.by_median,
    (
        "data_preprocessing",
        "normalisation",
        "ref_protein",
    ): normalisation.by_reference_protein,
    (
        "data_preprocessing",
        "imputation",
        "knn",
    ): imputation.by_knn,
    (
        "data_preprocessing",
        "imputation",
        "simple_imputation_per_protein",
    ): imputation.by_simple_imputer,
    (
        "data_preprocessing",
        "imputation",
        "min_value_per_sample",
    ): imputation.by_min_per_sample,
    (
        "data_preprocessing",
        "imputation",
        "min_value_per_protein",
    ): imputation.by_min_per_protein,
    (
        "data_preprocessing",
        "imputation",
        "min_value_per_dataset",
    ): imputation.by_min_per_dataset,
    (
        "data_preprocessing",
        "filter_peptides",
        "pep_filter",
    ): peptide_filter.by_pep_value,
    (
        "data_analysis",
        "differential_expression",
        "anova",
    ): differential_expression.anova,
    (
        "data_analysis",
        "differential_expression",
        "t_test",
    ): differential_expression.t_test,
    (
        "data_analysis",
        "differential_expression",
        "linear_model",
    ): differential_expression.linear_model,
    (
        "data_analysis",
        "clustering",
        "k_means",
    ): clustering.k_means,
    (
        "data_analysis",
        "dimension_reduction",
        "t_sne",
    ): dimension_reduction.t_sne,
    (
        "data_analysis",
        "dimension_reduction",
        "umap",
    ): dimension_reduction.umap,
    (
        "data_analysis",
        "dimension_reduction",
        "method_name",
    ): dimension_reduction.method_name,
    (
        "data_integration",
        "enrichment_analysis",
        "go_analysis_with_STRING",
    ): enrichment_analysis.go_analysis_with_STRING,
    (
        "data_integration",
        "enrichment_analysis",
        "go_analysis_with_enrichr",
    ): enrichment_analysis.go_analysis_with_enrichr,
    (
        "data_integration",
        "enrichment_analysis",
        "go_analysis_offline",
    ): enrichment_analysis.go_analysis_offline,
}

# reversed mapping of method callable and location
location_map = {v: k for k, v in method_map.items()}

"""
In this data structure, a plot for a given method is associated with a 
location. The location is determined by the section, step, and method keys 
found in the workflow_meta file that correspond to the method.
"""
plot_map = {
    (
        "data_preprocessing",
        "filter_proteins",
        "low_frequency_filter",
    ): filter_proteins.by_low_frequency_plot,
    (
        "data_preprocessing",
        "filter_samples",
        "protein_intensity_sum_filter",
    ): filter_samples.by_protein_intensity_sum_plot,
    (
        "data_preprocessing",
        "filter_samples",
        "protein_count_filter",
    ): filter_samples.by_protein_count_plot,
    (
        "data_preprocessing",
        "filter_samples",
        "proteins_missing_filter",
    ): filter_samples.by_proteins_missing_plot,
    (
        "data_preprocessing",
        "normalisation",
        "z_score",
    ): normalisation.by_z_score_plot,
    (
        "data_preprocessing",
        "normalisation",
        "median",
    ): normalisation.by_median_plot,
    (
        "data_preprocessing",
        "normalisation",
        "totalsum",
    ): normalisation.by_totalsum_plot,
    (
        "data_preprocessing",
        "normalisation",
        "ref_protein",
    ): normalisation.by_reference_protein_plot,
    (
        "data_preprocessing",
        "transformation",
        "log_transformation",
    ): transformation.by_log_plot,
    (
        "data_preprocessing",
        "imputation",
        "knn",
    ): imputation.by_knn_plot,
    (
        "data_preprocessing",
        "imputation",
        "simple_imputation_per_protein",
    ): imputation.by_simple_imputer_plot,
    (
        "data_preprocessing",
        "imputation",
        "min_value_per_sample",
    ): imputation.by_min_per_sample_plot,
    (
        "data_preprocessing",
        "imputation",
        "min_value_per_protein",
    ): imputation.by_min_per_protein_plot,
    (
        "data_preprocessing",
        "imputation",
        "min_value_per_dataset",
    ): imputation.by_min_per_dataset_plot,
    (
        "data_preprocessing",
        "outlier_detection",
        "pca",
    ): outlier_detection.by_pca_plot,
    (
        "data_preprocessing",
        "outlier_detection",
        "local_outlier_factor",
    ): outlier_detection.by_local_outlier_factor_plot,
    (
        "data_preprocessing",
        "outlier_detection",
        "isolation_forest",
    ): outlier_detection.by_isolation_forest_plot,
    (
        "data_preprocessing",
        "filter_peptides",
        "pep_filter",
    ): peptide_filter.by_pep_value_plot,
    (
        "data_analysis",
        "plot",
        "scatter_plot",
    ): plots.scatter_plot,
    (
        "data_analysis",
        "plot",
        "volcano",
    ): plots.create_volcano_plot,
    (
        "data_analysis",
        "plot",
        "clustergram",
    ): plots.clustergram_plot,
    (
        "data_integration",
        "plot",
        "go_enrichment_bar_plot",
    ): di_plots.go_enrichment_bar_plot,
<<<<<<< HEAD
    (
        "data_integration",
        "plot",
        "go_enrichment_dot_plot",
    ): di_plots.go_enrichment_dot_plot,
=======
>>>>>>> 5df29623
}<|MERGE_RESOLUTION|>--- conflicted
+++ resolved
@@ -299,12 +299,9 @@
         "plot",
         "go_enrichment_bar_plot",
     ): di_plots.go_enrichment_bar_plot,
-<<<<<<< HEAD
     (
         "data_integration",
         "plot",
         "go_enrichment_dot_plot",
     ): di_plots.go_enrichment_dot_plot,
-=======
->>>>>>> 5df29623
 }