--- conflicted
+++ resolved
@@ -45,14 +45,6 @@
     (
         "data_preprocessing",
         "filter_proteins",
-<<<<<<< HEAD
-        "samples_missing_filter",
-    ): filter_proteins.by_samples_missing,
-    (
-        "data_preprocessing",
-        "filter_proteins",
-=======
->>>>>>> 6ae5de14
         "samples_missing_filter",
     ): filter_proteins.by_samples_missing,
     (
@@ -250,14 +242,6 @@
         "data_preprocessing",
         "filter_proteins",
         "samples_missing_filter",
-<<<<<<< HEAD
-    ): filter_proteins.by_samples_missing_plot,
-    (
-        "data_preprocessing",
-        "filter_proteins",
-        "samples_missing_filter",
-=======
->>>>>>> 6ae5de14
     ): filter_proteins.by_samples_missing_plot,
     (
         "data_preprocessing",
