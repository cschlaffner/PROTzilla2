from ..data_analysis import (
    clustering,
    differential_expression,
    dimension_reduction,
    plots,
    classification,
)
from ..data_integration import di_plots, enrichment_analysis
from ..data_preprocessing import (
    filter_proteins,
    filter_samples,
    imputation,
    normalisation,
    outlier_detection,
    peptide_filter,
    transformation,
)
from ..importing import metadata_import, ms_data_import, peptide_import

"""
In this data structure, a method is associated with a location. The location is
determined by the section, step, and method keys found in the workflow_meta 
file that correspond to the method.
"""
method_map = {
    (
        "importing",
        "ms_data_import",
        "max_quant_import",
    ): ms_data_import.max_quant_import,
    (
        "importing",
        "ms_data_import",
        "ms_fragger_import",
    ): ms_data_import.ms_fragger_import,
    (
        "importing",
        "metadata_import",
        "metadata_import_method",
    ): metadata_import.metadata_import_method,
    ("importing", "peptide_import", "peptide_import"): peptide_import.peptide_import,
    (
        "data_preprocessing",
        "filter_proteins",
        "samples_missing_filter",
    ): filter_proteins.by_samples_missing,
    (
        "data_preprocessing",
        "filter_samples",
        "protein_intensity_sum_filter",
    ): filter_samples.by_protein_intensity_sum,
    (
        "data_preprocessing",
        "filter_samples",
        "protein_count_filter",
    ): filter_samples.by_protein_count,
    (
        "data_preprocessing",
        "filter_samples",
        "proteins_missing_filter",
    ): filter_samples.by_proteins_missing,
    (
        "data_preprocessing",
        "outlier_detection",
        "pca",
    ): outlier_detection.by_pca,
    (
        "data_preprocessing",
        "outlier_detection",
        "isolation_forest",
    ): outlier_detection.by_isolation_forest,
    (
        "data_preprocessing",
        "outlier_detection",
        "local_outlier_factor",
    ): outlier_detection.by_local_outlier_factor,
    (
        "data_preprocessing",
        "transformation",
        "log_transformation",
    ): transformation.by_log,
    (
        "data_preprocessing",
        "normalisation",
        "z_score",
    ): normalisation.by_z_score,
    (
        "data_preprocessing",
        "normalisation",
        "totalsum",
    ): normalisation.by_totalsum,
    (
        "data_preprocessing",
        "normalisation",
        "median",
    ): normalisation.by_median,
    (
        "data_preprocessing",
        "normalisation",
        "ref_protein",
    ): normalisation.by_reference_protein,
    (
        "data_preprocessing",
        "imputation",
        "knn",
    ): imputation.by_knn,
    (
        "data_preprocessing",
        "imputation",
        "simple_imputation_per_protein",
    ): imputation.by_simple_imputer,
    (
        "data_preprocessing",
        "imputation",
        "min_value_per_sample",
    ): imputation.by_min_per_sample,
    (
        "data_preprocessing",
        "imputation",
        "min_value_per_protein",
    ): imputation.by_min_per_protein,
    (
        "data_preprocessing",
        "imputation",
        "min_value_per_dataset",
    ): imputation.by_min_per_dataset,
    (
        "data_preprocessing",
        "filter_peptides",
        "pep_filter",
    ): peptide_filter.by_pep_value,
    (
        "data_analysis",
        "differential_expression",
        "anova",
    ): differential_expression.anova,
    (
        "data_analysis",
        "differential_expression",
        "t_test",
    ): differential_expression.t_test,
    (
        "data_analysis",
        "differential_expression",
        "linear_model",
    ): differential_expression.linear_model,
    (
        "data_analysis",
        "clustering",
        "k_means",
    ): clustering.k_means,
    (
        "data_analysis",
<<<<<<< HEAD
        "clustering",
        "expectation_maximisation",
    ): clustering.expectation_maximisation,
=======
        "classification",
        "random_forest",
    ): classification.random_forest,
>>>>>>> 4bff31d0
    (
        "data_analysis",
        "dimension_reduction",
        "t_sne",
    ): dimension_reduction.t_sne,
    (
        "data_analysis",
        "dimension_reduction",
        "umap",
    ): dimension_reduction.umap,
    (
        "data_integration",
        "enrichment_analysis",
        "go_analysis_with_STRING",
    ): enrichment_analysis.go_analysis_with_STRING,
    (
        "data_integration",
        "enrichment_analysis",
        "go_analysis_with_enrichr",
    ): enrichment_analysis.go_analysis_with_enrichr,
    (
        "data_integration",
        "enrichment_analysis",
        "go_analysis_offline",
    ): enrichment_analysis.go_analysis_offline,
}

# reversed mapping of method callable and location
location_map = {v: k for k, v in method_map.items()}

"""
In this data structure, a plot for a given method is associated with a 
location. The location is determined by the section, step, and method keys 
found in the workflow_meta file that correspond to the method.
"""
plot_map = {
    (
        "data_preprocessing",
        "filter_proteins",
        "samples_missing_filter",
    ): filter_proteins.by_samples_missing_plot,
    (
        "data_preprocessing",
        "filter_samples",
        "protein_intensity_sum_filter",
    ): filter_samples.by_protein_intensity_sum_plot,
    (
        "data_preprocessing",
        "filter_samples",
        "protein_count_filter",
    ): filter_samples.by_protein_count_plot,
    (
        "data_preprocessing",
        "filter_samples",
        "proteins_missing_filter",
    ): filter_samples.by_proteins_missing_plot,
    (
        "data_preprocessing",
        "normalisation",
        "z_score",
    ): normalisation.by_z_score_plot,
    (
        "data_preprocessing",
        "normalisation",
        "median",
    ): normalisation.by_median_plot,
    (
        "data_preprocessing",
        "normalisation",
        "totalsum",
    ): normalisation.by_totalsum_plot,
    (
        "data_preprocessing",
        "normalisation",
        "ref_protein",
    ): normalisation.by_reference_protein_plot,
    (
        "data_preprocessing",
        "transformation",
        "log_transformation",
    ): transformation.by_log_plot,
    (
        "data_preprocessing",
        "imputation",
        "knn",
    ): imputation.by_knn_plot,
    (
        "data_preprocessing",
        "imputation",
        "simple_imputation_per_protein",
    ): imputation.by_simple_imputer_plot,
    (
        "data_preprocessing",
        "imputation",
        "min_value_per_sample",
    ): imputation.by_min_per_sample_plot,
    (
        "data_preprocessing",
        "imputation",
        "min_value_per_protein",
    ): imputation.by_min_per_protein_plot,
    (
        "data_preprocessing",
        "imputation",
        "min_value_per_dataset",
    ): imputation.by_min_per_dataset_plot,
    (
        "data_preprocessing",
        "outlier_detection",
        "pca",
    ): outlier_detection.by_pca_plot,
    (
        "data_preprocessing",
        "outlier_detection",
        "local_outlier_factor",
    ): outlier_detection.by_local_outlier_factor_plot,
    (
        "data_preprocessing",
        "outlier_detection",
        "isolation_forest",
    ): outlier_detection.by_isolation_forest_plot,
    (
        "data_preprocessing",
        "filter_peptides",
        "pep_filter",
    ): peptide_filter.by_pep_value_plot,
    (
        "data_analysis",
        "plot",
        "scatter_plot",
    ): plots.scatter_plot,
    (
        "data_analysis",
        "plot",
        "volcano",
    ): plots.create_volcano_plot,
    (
        "data_analysis",
        "plot",
        "clustergram",
    ): plots.clustergram_plot,
    (
        "data_integration",
        "plot",
        "go_enrichment_bar_plot",
    ): di_plots.go_enrichment_bar_plot,
    (
        "data_integration",
        "plot",
        "go_enrichment_dot_plot",
    ): di_plots.go_enrichment_dot_plot,
}<|MERGE_RESOLUTION|>--- conflicted
+++ resolved
@@ -151,15 +151,14 @@
     ): clustering.k_means,
     (
         "data_analysis",
-<<<<<<< HEAD
         "clustering",
         "expectation_maximisation",
     ): clustering.expectation_maximisation,
-=======
+    (
+        "data_analysis",
         "classification",
         "random_forest",
     ): classification.random_forest,
->>>>>>> 4bff31d0
     (
         "data_analysis",
         "dimension_reduction",
