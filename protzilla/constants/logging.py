--- conflicted
+++ resolved
@@ -2,15 +2,6 @@
 
 from django.contrib import messages
 
-<<<<<<< HEAD
-logging.basicConfig(
-    level=logging.INFO,
-    format="[%(asctime)s] [%(levelname)8.8s] %(message)s",
-    datefmt="%Y/%m/%d %H:%M:%S",
-    handlers=[logging.StreamHandler()],
-)
-logger = logging.getLogger(__name__)
-=======
 
 class ProtzillaLoggingHandler(logging.Handler):
     """
@@ -81,7 +72,6 @@
 logger = logging.getLogger("protzilla")
 logger.setLevel(protzilla_logging_level)
 logger.addHandler(ProtzillaLoggingHandler(protzilla_logging_level))
->>>>>>> ee9261e1
 
 MESSAGE_TO_LOGGING_FUNCTION = {
     messages.ERROR: logging.error,
