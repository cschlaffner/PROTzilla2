--- conflicted
+++ resolved
@@ -103,14 +103,11 @@
     def _run_write(self) -> None:
         self.disk_operator.write_run(self.steps)
 
-<<<<<<< HEAD
     @property
     def run_path(self) -> str:
         return self.disk_operator.run_dir
 
-=======
     @error_handling
->>>>>>> f689f18a
     @auto_save
     def _workflow_read(self) -> None:
         self.steps = self.disk_operator.read_workflow()
