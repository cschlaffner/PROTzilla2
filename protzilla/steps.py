from __future__ import annotations

import base64
import inspect
import logging
import secrets
import string
import traceback
from enum import Enum
from io import BytesIO
from pathlib import Path

import pandas as pd
import plotly
from PIL import Image

from protzilla.utilities import format_trace


class Section(Enum):
    IMPORTING = "importing"
    DATA_PREPROCESSING = "data_preprocessing"
    DATA_ANALYSIS = "data_analysis"
    DATA_INTEGRATION = "data_integration"


class Step:
    section: str = None
    display_name: str = None
    operation: str = None
    method_description: str = None
    input_keys: list[str] = []
    output_keys: list[str] = []

    def __init__(self):
        self.inputs: dict = {}
        self.messages: Messages = Messages([])
        self.output: Output = Output()
        self.plots: Plots = Plots()
        self._finished: bool = False

        # append a random string of 5 chars to make the instance_identifier unique
        self.instance_identifier = (
                self.__class__.__name__
                + "-"
                + "".join(
            secrets.choice(string.ascii_lowercase + string.digits) for _ in range(5)
        )
        )

    def __repr__(self):
        return self.__class__.__name__

    def calculate(self, steps: StepManager, inputs: dict) -> None:
        """
        Core calculation method for all steps, receives the inputs from the front-end and calculates the output.

        :param steps: The StepManager object that contains all steps
        :param inputs: These inputs will be supplied to the method. Only keys in the input_keys of the method class will actually be supplied to the method
        :return: None
        """
        self.inputs = inputs.copy()
        self._finished = False

        try:
            self.insert_dataframes(steps, self.inputs)
            self.validate_inputs()

            output_dict = self.method(self.inputs)
            self.handle_outputs(output_dict)
            self.handle_messages(output_dict)

            if self.validate_outputs():
                self._finished = True
        except NotImplementedError as e:
            self.messages.append(
                dict(
                    level=logging.ERROR,
                    msg=f"Method not implemented: {e}. Please contact the developer.",
                    trace=format_trace(traceback.format_exception(e)),
                )
            )
        except ValueError as e:
            self.messages.append(
                dict(
                    level=logging.ERROR,
                    msg=f"An error occured while validating inputs or outputs: {e}. Please check your parameters.",
                    trace=format_trace(traceback.format_exception(e)),
                )
            )
        except TypeError as e:
            self.messages.append(
                dict(
                    level=logging.ERROR,
                    msg=f"Please check the implementation of this steps method class (especially the input_keys): {e}.",
                    trace=format_trace(traceback.format_exception(e)),
                )
            )
        except Exception as e:
            self.messages.append(
                dict(
                    level=logging.ERROR,
                    msg=(
                        f"An error occurred while calculating this step: {e.__class__.__name__} {e} "
                        f"Please check your parameters or report a potential programming issue."
                    ),
                    trace=format_trace(traceback.format_exception(e)),
                )
            )

    def method(self, **kwargs) -> dict:
        raise NotImplementedError("This method must be implemented in a subclass.")

    def insert_dataframes(self, steps: StepManager, inputs: dict) -> dict:
        return inputs

    def handle_outputs(self, outputs: dict) -> None:
        """
        Handles the dictionary from the calculation method and creates an Output object from it.
        Responsible for checking if the output is a dictionary and if it is empty, and setting the output attribute of the instance.

        :param outputs: A dictionary received after the calculation
        :return: None
        """
        if not isinstance(outputs, dict):
            raise TypeError("Output of calculation is not a dictionary.")
        if not outputs:
            raise ValueError("Output of calculation is empty.")
        self.output = Output(outputs)

    def handle_messages(self, outputs: dict) -> None:
        """
        Handles the messages from the calculation method and creates a Messages object from it.
        Responsible for clearing and setting the messages attribute of the class.
        :param outputs: A dictionary received after the calculation
        :return: None
        """
        self.messages.clear()
        messages = outputs.get("messages", [])
        self.messages.extend(messages)

    def plot(self, inputs: dict):
        raise NotImplementedError(
            "Plotting is not implemented for this step. Only preprocessing methods can have additional plots."
        )

    def validate_inputs(self, required_keys: list[str] = None) -> bool:
        """
        Validates the inputs of the step. If required_keys is not specified, the input_keys of the method class are used.
        Will delete unnecessary keys from the inputs dictionary to avoid passing unwanted parameters to the method.
        :param required_keys: The keys that are required in the inputs dictionary (optional)
        :return: True if the inputs are valid, False otherwise
        :raises ValueError: If a required key is missing in the inputs
        """
        if required_keys is None:
            required_keys = self.input_keys
        for key in required_keys:
            if key not in self.inputs:
                raise ValueError(f"Missing input {key} in inputs")

        # Deleting all unnecessary keys as to avoid "too many parameters" error
        for key in self.inputs.copy().keys():
            if key not in required_keys:
                logging.warning(
                    f"Removing unnecessary key {key} from inputs. If this is not wanted, add the key to input_keys of the method class."
                )
                self.inputs.pop(key)

        return True

    def validate_outputs(
            self, required_keys: list[str] = None, soft_check: bool = False
    ) -> bool:
        """
        Validates the outputs of the step. If required_keys is not specified, the output_keys of the method class are used.

        :param required_keys: The keys that are required in the outputs dictionary (optional)
        :param soft_check: Whether to raise errors or just return False if the output is invalid
        :return: True if the outputs are valid, False otherwise
        :raises ValueError: If a required key is missing in the outputs
        """
        inspect.signature(self.method).parameters
        if required_keys is None:
            required_keys = self.output_keys
        for key in required_keys:
            if key not in self.output:
                if not soft_check:
                    raise ValueError(
                        f"Output validation failed: missing output {key} in outputs."
                    )
                else:
                    return False
        return True

    @property
    def finished(self) -> bool:
        """
        Return whether the step has valid outputs and is therefore considered finished.
        :return: True if the step is finished, False otherwise
        """
        return self._finished or self.validate_outputs(soft_check=True)


class Output:
    def __init__(self, output: dict = None):
        if output is None:
            output = {}

        self.output = output

    def __iter__(self):
        return iter(self.output.items())

    def __getitem__(self, key):
        return self.output[key]

    def __repr__(self):
        return f"Output: {self.output}"

    def __contains__(self, key):
        return key in self.output

    @property
    def is_empty(self) -> bool:
        return len(self.output) == 0 or all(
            value is None for value in self.output.values()
        )


class Messages:
    def __init__(self, messages: list[dict] = None):
        if messages is None:
            messages = []
        self.messages = messages

    def __iter__(self):
        return iter(self.messages)

    def __repr__(self):
        return f"Messages: {[message['message'] for message in self.messages]}"

    def append(self, param):
        self.messages.append(param)

    def extend(self, messages):
        self.messages.extend(messages)

    def clear(self):
        self.messages = []


class Plots:
    def __init__(self, plots: list = None):
        if plots is None:
            plots = []
        self.plots = plots

    def __iter__(self):
        return iter(self.plots)

    def __repr__(self):
        return f"Plots: {len(self.plots)}"

    def export(self, format_):
        exports = []
        for plot in self.plots:
            if isinstance(plot, plotly.graph_objs.Figure):
                if format_ in ["eps", "tiff"]:
                    png_binary = plotly.io.to_image(plot, format="png", scale=4)
                    img = Image.open(BytesIO(png_binary)).convert("RGB")
                    binary = BytesIO()
                    if format_ == "tiff":
                        img.save(binary, format="tiff", compression="tiff_lzw")
                    else:
                        img.save(binary, format=format_)
                    exports.append(binary)
                else:
                    binary_string = plotly.io.to_image(plot, format=format_, scale=4)
                    exports.append(BytesIO(binary_string))
            elif isinstance(plot, dict) and "plot_base64" in plot:
                plot = plot["plot_base64"]

            if isinstance(plot, bytes):  # base64 encoded plots
                if format_ in ["eps", "tiff"]:
                    img = Image.open(BytesIO(base64.b64decode(plot))).convert("RGB")
                    binary = BytesIO()
                    if format_ == "tiff":
                        img.save(binary, format="tiff", compression="tiff_lzw")
                    else:
                        img.save(binary, format=format_)
                    binary.seek(0)
                    exports.append(binary)
                elif format_ in ["png", "jpg"]:
                    exports.append(BytesIO(base64.b64decode(plot)))
        return exports


class StepManager:
    def __repr__(self):
        return f"Importing: {self.importing}\nData Preprocessing: {self.data_preprocessing}\nData Analysis: {self.data_analysis}\nData Integration: {self.data_integration}"

    def __init__(
            self,
            steps: list[Step] = None,
            df_mode: str = "disk",
            disk_operator: DiskOperator = None,
    ):
        self.df_mode = df_mode
        self.disk_operator = disk_operator
        self.current_step_index = 0
        self.importing = []
        self.data_preprocessing = []
        self.data_analysis = []
        self.data_integration = []
        self.sections = {
            "importing": self.importing,
            "data_preprocessing": self.data_preprocessing,
            "data_analysis": self.data_analysis,
            "data_integration": self.data_integration,
        }

        if steps is not None:
            for step in steps:
                self.add_step(step)

    @property
    def all_steps(self) -> list[Step]:
        """
        This is read-only, meaning the changes made to this list will not persist.
        :return: a list of all the steps in the current StepManager
        """
        return (
                self.importing
                + self.data_preprocessing
                + self.data_analysis
                + self.data_integration
        )

    def get_instance_identifiers(
        self, step_type: type[Step], output_key: str = None
    ) -> list[str]:
        return [
            step.instance_identifier
            for step in self.all_steps
            if isinstance(step, step_type)
               and (output_key is None or output_key in step.output)
        ]

    def get_step_output(
<<<<<<< HEAD
            self,
            step_type: type[Step],
            output_key: str,
            instance_identifier: str = None,
            include_current_step: bool = False,
=======
        self,
        step_type: type[Step],
        output_key: str,
        instance_identifier: str | None = None,
        include_current_step: bool = False,
>>>>>>> bad3776c
    ) -> pd.DataFrame | Any | None:
        """
        Get the specific output of the outputs of a specific step type. The step type can also a parent class of the
        step type, in which case the output of the most recent step of the specific type is returned.

        :param step_type: The type of the step as a class object
        :param output_key: The key of the desired output in the output dictionary of the step
        :param instance_identifier: The instance identifier of the step to get the output from
        :param include_current_step: Whether to include the current step in the search
        :return: The value of the output of the step or None
        """

        def check_instance_identifier(step):
            return (
                step.instance_identifier == instance_identifier
                if instance_identifier is not None
                else True
            )

        if include_current_step:
            steps_to_search = self.all_steps
        else:
            steps_to_search = self.previous_steps

        for step in reversed(steps_to_search):
            if (
                    isinstance(step, step_type)
                    and check_instance_identifier(step)
                    and output_key in step.output
            ):
                val = step.output[output_key]
                if val is None:
                    continue
                if isinstance(val, str) and Path(val).exists():
                    if Path(val).suffix == ".csv":
                        from protzilla.disk_operator import DataFrameOperator

                        df_operator = DataFrameOperator()
                        df = df_operator.read(val)
                        if df.empty:
                            logging.warning(
                                f"Could not read DataFrame from {val}, continuing"
                            )
                            continue
                        return df
                    else:
                        raise ValueError(f"Unsupported file format {Path(str).suffix}")
                return val
        return None

    def all_steps_in_section(self, section: str) -> list[Step]:
        """
        Get all steps in a specific section via the section name
        :param section: The section name
        :return: A list of steps in the section
        """
        if section in self.sections:
            return self.sections[section]
        else:
            raise ValueError(f"Unknown section {section}")

    @property
    def previous_steps(self) -> list[Step]:
        return self.all_steps[: self.current_step_index]

    @property
    def current_step(self) -> Step:
        if self.current_step_index >= len(self.all_steps):
            return None
        return self.all_steps[self.current_step_index]

    @property
<<<<<<< HEAD
    def current_operation(self) -> str:
        return self.current_step.operation

    @property
=======
>>>>>>> bad3776c
    def current_section(self) -> str:
        return self.current_step.section

    @property
<<<<<<< HEAD
    def current_location(self) -> tuple[str, str, str]:
        return self.current_section, self.current_operation, self.current_step.instance_identifier

    @property
    def protein_df(self):
=======
    def protein_df(self) -> pd.DataFrame:
>>>>>>> bad3776c
        from protzilla.steps import Step

        df = self.get_step_output(Step, "protein_df")
        return df

    @property
    def metadata_df(self) -> pd.DataFrame | None:
        from protzilla.methods.importing import ImportingStep

        return self.get_step_output(ImportingStep, "metadata_df")
        logging.warning("No metadata_df found in steps")

    @property
    def preprocessed_output(self) -> Output:
        if self.current_section == "importing":
            return None
        if self.current_section == "data_preprocessing":
            return (
                self.current_step.output
                if self.current_step.finished
                else self.previous_steps[-1].output
            )
        return self.data_preprocessing[-1].output

    @property
    def is_at_last_step(self) -> bool:
        return self.current_step_index == len(self.all_steps) - 1

    def add_step(self, step) -> None:
        if step.section == "importing":
            self.importing.append(step)
        elif step.section == "data_preprocessing":
            self.data_preprocessing.append(step)
        elif step.section == "data_analysis":
            self.data_analysis.append(step)
        elif step.section == "data_integration":
            self.data_integration.append(step)
        else:
            raise ValueError(f"Unknown section {step.section}")

    def remove_step(self, step: Step, step_index: int = None) -> None:
        if step_index is not None:
            if step_index < self.current_step_index:
                self.current_step_index -= 1
            step = self.all_steps[step_index]

        for section in [
            self.importing,
            self.data_preprocessing,
            self.data_analysis,
            self.data_integration,
        ]:
            try:
                section.remove(step)
                return
            except ValueError:
                pass

        raise ValueError(f"Step {step} not found in steps")

    def next_step(self) -> None:
        """
        Go to the next step in the workflow. Depending on the df_mode, the dataframes of the previous output are
        replaced with the respective paths on the disk where they are saved to save memory.

        :return: None
        """
        if not self.is_at_last_step:
            self.disk_operator.clear_upload_dir()  # TODO this could be a problem when using protzilla for multiple users
            if self.df_mode == "disk":
                # TODO maybe this doesnt really need to be written to disk anymore,
                # as it is preceeded by a calculation, after which everything is written to
                # disk anyway. Better would be if it would just replace the dfs with their respective paths
                self.current_step.output = Output(
                    self.disk_operator._write_output(
                        step_name=self.current_step.__class__.__name__,
                        output=self.current_step.output,
                    )
                )
            self.current_step_index += 1
        else:
            logging.warning("Cannot go forward from the last step")

    def goto_step(self, step_index: int, section: str) -> None:
        """
        Go to a specific step in the workflow.
        :param step_index: The index of the step in the respective section
        :param section: The section of the step to go to
        :return:
        """
        if step_index < 0 or step_index >= len(self.all_steps):
            raise ValueError(f"Step index {step_index} out of bounds")
        # find step
        if section == "importing":
            step = self.importing[step_index]
        elif section == "data_preprocessing":
            step = self.data_preprocessing[step_index]
        elif section == "data_analysis":
            step = self.data_analysis[step_index]
        elif section == "data_integration":
            step = self.data_integration[step_index]
        else:
            raise ValueError(f"Unknown section {section}")

        if self.all_steps.index(step) < self.current_step_index:
            for i in range(self.all_steps.index(step) + 1, self.current_step_index):
                self.all_steps[i].output = Output()
            self.current_step_index = self.all_steps.index(step)
        else:
            pass  # TODO: implement forwards navigation

    def name_current_step_instance(self, new_instance_identifier: str) -> None:
        """
        Change the instance identifier of the current step
        :return: None
        :param new_instance_identifier: the new instance identifier
        """
        self.current_step.instance_identifier = new_instance_identifier

    def change_method(self, new_method: str) -> None:
        """
        Change the method of the current step,
        :param new_method: the new method, the name of the method class (accessible via __class__.__name__)
        :return: None
        :raises ValueError: if the section of the current step is unknown
        """
        from protzilla.stepfactory import StepFactory

        new_step = StepFactory.create_step(new_method)

<<<<<<< HEAD
        if self.current_section == "importing":
            self.importing = [
                new_step if step == self.current_step else step
                for step in self.importing
            ]
        elif self.current_section == "data_preprocessing":
            self.data_preprocessing = [
                new_step if step == self.current_step else step
                for step in self.data_preprocessing
            ]
        elif self.current_section == "data_analysis":
            self.data_analysis = [
                new_step if step == self.current_step else step
                for step in self.data_analysis
            ]
        elif self.current_section == "data_integration":
            self.data_integration = [
                new_step if step == self.current_step else step
                for step in self.data_integration
            ]
        else:
            raise ValueError(f"Unknown section {self.current_section}")
=======
        try:
            current_index = self.all_steps_in_section(self.current_section).index(
                self.current_step
            )
            self.all_steps_in_section(self.current_section)[current_index] = new_step
        except ValueError:
            raise ValueError(f"Unknown section {self.current_section}")
        except Exception as e:
            logging.error(f"Error while changing method: {e}")
>>>>>>> bad3776c
<|MERGE_RESOLUTION|>--- conflicted
+++ resolved
@@ -41,11 +41,11 @@
 
         # append a random string of 5 chars to make the instance_identifier unique
         self.instance_identifier = (
-                self.__class__.__name__
-                + "-"
-                + "".join(
-            secrets.choice(string.ascii_lowercase + string.digits) for _ in range(5)
-        )
+            self.__class__.__name__
+            + "-"
+            + "".join(
+                secrets.choice(string.ascii_lowercase + string.digits) for _ in range(5)
+            )
         )
 
     def __repr__(self):
@@ -169,7 +169,7 @@
         return True
 
     def validate_outputs(
-            self, required_keys: list[str] = None, soft_check: bool = False
+        self, required_keys: list[str] = None, soft_check: bool = False
     ) -> bool:
         """
         Validates the outputs of the step. If required_keys is not specified, the output_keys of the method class are used.
@@ -300,10 +300,10 @@
         return f"Importing: {self.importing}\nData Preprocessing: {self.data_preprocessing}\nData Analysis: {self.data_analysis}\nData Integration: {self.data_integration}"
 
     def __init__(
-            self,
-            steps: list[Step] = None,
-            df_mode: str = "disk",
-            disk_operator: DiskOperator = None,
+        self,
+        steps: list[Step] = None,
+        df_mode: str = "disk",
+        disk_operator: DiskOperator = None,
     ):
         self.df_mode = df_mode
         self.disk_operator = disk_operator
@@ -330,10 +330,10 @@
         :return: a list of all the steps in the current StepManager
         """
         return (
-                self.importing
-                + self.data_preprocessing
-                + self.data_analysis
-                + self.data_integration
+            self.importing
+            + self.data_preprocessing
+            + self.data_analysis
+            + self.data_integration
         )
 
     def get_instance_identifiers(
@@ -343,23 +343,15 @@
             step.instance_identifier
             for step in self.all_steps
             if isinstance(step, step_type)
-               and (output_key is None or output_key in step.output)
+            and (output_key is None or output_key in step.output)
         ]
 
     def get_step_output(
-<<<<<<< HEAD
-            self,
-            step_type: type[Step],
-            output_key: str,
-            instance_identifier: str = None,
-            include_current_step: bool = False,
-=======
         self,
         step_type: type[Step],
         output_key: str,
         instance_identifier: str | None = None,
         include_current_step: bool = False,
->>>>>>> bad3776c
     ) -> pd.DataFrame | Any | None:
         """
         Get the specific output of the outputs of a specific step type. The step type can also a parent class of the
@@ -386,9 +378,9 @@
 
         for step in reversed(steps_to_search):
             if (
-                    isinstance(step, step_type)
-                    and check_instance_identifier(step)
-                    and output_key in step.output
+                isinstance(step, step_type)
+                and check_instance_identifier(step)
+                and output_key in step.output
             ):
                 val = step.output[output_key]
                 if val is None:
@@ -432,26 +424,19 @@
         return self.all_steps[self.current_step_index]
 
     @property
-<<<<<<< HEAD
     def current_operation(self) -> str:
         return self.current_step.operation
 
     @property
-=======
->>>>>>> bad3776c
     def current_section(self) -> str:
         return self.current_step.section
 
     @property
-<<<<<<< HEAD
     def current_location(self) -> tuple[str, str, str]:
         return self.current_section, self.current_operation, self.current_step.instance_identifier
 
     @property
-    def protein_df(self):
-=======
     def protein_df(self) -> pd.DataFrame:
->>>>>>> bad3776c
         from protzilla.steps import Step
 
         df = self.get_step_output(Step, "protein_df")
@@ -582,30 +567,6 @@
 
         new_step = StepFactory.create_step(new_method)
 
-<<<<<<< HEAD
-        if self.current_section == "importing":
-            self.importing = [
-                new_step if step == self.current_step else step
-                for step in self.importing
-            ]
-        elif self.current_section == "data_preprocessing":
-            self.data_preprocessing = [
-                new_step if step == self.current_step else step
-                for step in self.data_preprocessing
-            ]
-        elif self.current_section == "data_analysis":
-            self.data_analysis = [
-                new_step if step == self.current_step else step
-                for step in self.data_analysis
-            ]
-        elif self.current_section == "data_integration":
-            self.data_integration = [
-                new_step if step == self.current_step else step
-                for step in self.data_integration
-            ]
-        else:
-            raise ValueError(f"Unknown section {self.current_section}")
-=======
         try:
             current_index = self.all_steps_in_section(self.current_section).index(
                 self.current_step
@@ -614,5 +575,4 @@
         except ValueError:
             raise ValueError(f"Unknown section {self.current_section}")
         except Exception as e:
-            logging.error(f"Error while changing method: {e}")
->>>>>>> bad3776c
+            logging.error(f"Error while changing method: {e}")