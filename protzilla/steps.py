from __future__ import annotations

import base64
import inspect
import logging
import secrets
import string
import traceback
from enum import Enum
from io import BytesIO
from pathlib import Path

import pandas as pd
import plotly
from PIL import Image

from protzilla.utilities import format_trace


class Section(Enum):
    IMPORTING = "importing"
    DATA_PREPROCESSING = "data_preprocessing"
    DATA_ANALYSIS = "data_analysis"
    DATA_INTEGRATION = "data_integration"


class Step:
    section: str = None
    display_name: str = None
    operation: str = None
    method_description: str = None
    input_keys: list[str] = []
    output_keys: list[str] = []

    def __init__(self):
        self.form_inputs: dict = {}
        self.inputs: dict = {}
        self.messages: Messages = Messages([])
        self.output: Output = Output()
        self.plots: Plots = Plots()
        self._finished: bool = False

        # append a random string of 5 chars to make the instance_identifier unique
        self.instance_identifier = (
            self.__class__.__name__
            + "-"
            + "".join(
                secrets.choice(string.ascii_lowercase + string.digits) for _ in range(5)
            )
        )

    def __repr__(self):
        return self.__class__.__name__

    def __eq__(self, other):
        return (
            self.__class__ == other.__class__
            and self.instance_identifier == other.instance_identifier
            and self.output == other.output
        )

    def calculate(self, steps: StepManager, inputs: dict) -> None:
        """
        Core calculation method for all steps, receives the inputs from the front-end and calculates the output.

        :param steps: The StepManager object that contains all steps
        :param inputs: These inputs will be supplied to the method. Only keys in the input_keys of the method class will actually be supplied to the method
        :return: None
        """
<<<<<<< HEAD
        self.form_inputs = inputs.copy()
        if inputs is not None:
=======
        if inputs:
>>>>>>> da67bb07
            self.inputs = inputs.copy()
        self._finished = False

        try:
            self.insert_dataframes(steps, self.inputs)
            self.validate_inputs()

            output_dict = self.method(self.inputs)
            self.handle_outputs(output_dict)
            self.handle_messages(output_dict)

            if self.validate_outputs():
                self._finished = True
        except NotImplementedError as e:
            self.messages.append(
                dict(
                    level=logging.ERROR,
                    msg=f"Method not implemented: {e}. Please contact the developer.",
                    trace=format_trace(traceback.format_exception(e)),
                )
            )
        except ValueError as e:
            self.messages.append(
                dict(
                    level=logging.ERROR,
                    msg=f"An error occured while validating inputs or outputs: {e}. Please check your parameters.",
                    trace=format_trace(traceback.format_exception(e)),
                )
            )
        except TypeError as e:
            self.messages.append(
                dict(
                    level=logging.ERROR,
                    msg=f"Please check the implementation of this steps method class (especially the input_keys): {e}.",
                    trace=format_trace(traceback.format_exception(e)),
                )
            )
        except Exception as e:
            self.messages.append(
                dict(
                    level=logging.ERROR,
                    msg=(
                        f"An error occurred while calculating this step: {e.__class__.__name__} {e} "
                        f"Please check your parameters or report a potential programming issue."
                    ),
                    trace=format_trace(traceback.format_exception(e)),
                )
            )

    def method(self, **kwargs) -> dict:
        raise NotImplementedError("This method must be implemented in a subclass.")

    def insert_dataframes(self, steps: StepManager, inputs: dict) -> dict:
        return inputs

    def handle_outputs(self, outputs: dict) -> None:
        """
        Handles the dictionary from the calculation method and creates an Output object from it.
        Responsible for checking if the output is a dictionary and if it is empty, and setting the output attribute of the instance.

        :param outputs: A dictionary received after the calculation
        :return: None
        """
        if not isinstance(outputs, dict):
            raise TypeError("Output of calculation is not a dictionary.")
        if not outputs:
            raise ValueError("Output of calculation is empty.")
        self.output = Output(outputs)

    def handle_messages(self, outputs: dict) -> None:
        """
        Handles the messages from the calculation method and creates a Messages object from it.
        Responsible for clearing and setting the messages attribute of the class.
        :param outputs: A dictionary received after the calculation
        :return: None
        """
        self.messages.clear()
        messages = outputs.get("messages", [])
        self.messages.extend(messages)

    def plot(self, inputs: dict = None) -> None:
        raise NotImplementedError(
            f"Plotting is not implemented for this step ({self.display_name}). Only preprocessing methods can have additional plots."
        )

    def validate_inputs(self, required_keys: list[str] = None) -> bool:
        """
        Validates the inputs of the step. If required_keys is not specified, the input_keys of the method class are used.
        Will delete unnecessary keys from the inputs dictionary to avoid passing unwanted parameters to the method.
        :param required_keys: The keys that are required in the inputs dictionary (optional)
        :return: True if the inputs are valid, False otherwise
        :raises ValueError: If a required key is missing in the inputs
        """
        if required_keys is None:
            required_keys = self.input_keys
        for key in required_keys:
            if key not in self.inputs:
                raise ValueError(f"Missing input {key} in inputs")

        # Deleting all unnecessary keys as to avoid "too many parameters" error
        for key in self.inputs.copy().keys():
            if key not in required_keys:
                logging.warning(
                    f"Removing unnecessary key {key} from inputs. If this is not wanted, add the key to input_keys of the method class."
                )
                self.inputs.pop(key)

        return True

    def validate_outputs(
        self, required_keys: list[str] = None, soft_check: bool = False
    ) -> bool:
        """
        Validates the outputs of the step. If required_keys is not specified, the output_keys of the method class are used.

        :param required_keys: The keys that are required in the outputs dictionary (optional)
        :param soft_check: Whether to raise errors or just return False if the output is invalid
        :return: True if the outputs are valid, False otherwise
        :raises ValueError: If a required key is missing in the outputs
        """
        inspect.signature(self.method).parameters
        if required_keys is None:
            required_keys = self.output_keys
        for key in required_keys:
            if key not in self.output:
                if not soft_check:
                    raise ValueError(
                        f"Output validation failed: missing output {key} in outputs."
                    )
                else:
                    return False
        return True

    @property
    def finished(self) -> bool:
        """
        Return whether the step has valid outputs and is therefore considered finished.
        :return: True if the step is finished, False otherwise
        """
        return self._finished or self.validate_outputs(soft_check=True)


class Output:
    def __init__(self, output: dict = None):
        if output is None:
            output = {}

        self.output = output

    def __iter__(self):
        return iter(self.output.items())

    def __getitem__(self, key):
        return self.output[key]

    def __repr__(self):
        return f"Output: {self.output}"

    def __contains__(self, key):
        return key in self.output

    @property
    def is_empty(self) -> bool:
        return len(self.output) == 0 or all(
            value is None for value in self.output.values()
        )


class Messages:
    def __init__(self, messages: list[dict] = None):
        if messages is None:
            messages = []
        self.messages = messages

    def __iter__(self):
        return iter(self.messages)

    def __repr__(self):
        return f"Messages: {[message['message'] for message in self.messages]}"

    def append(self, param):
        self.messages.append(param)

    def extend(self, messages):
        self.messages.extend(messages)

    def clear(self):
        self.messages = []

    @property
    def contains_error_message(self) -> bool:
        return any(
            message["level"] == logging.ERROR for message in self.messages
        )


class Plots:
    def __init__(self, plots: list | None = None):
        if plots is None:
            plots: list = []
        self.plots = plots

    def __iter__(self):
        return iter(self.plots)

    def __repr__(self):
        return f"Plots: {len(self.plots)}"

    @property
    def empty(self) -> bool:
        return len(self.plots) == 0

    def export(self, format_):
        exports = []
        for plot in self.plots:
            if isinstance(plot, plotly.graph_objs.Figure):
                if format_ in ["eps", "tiff"]:
                    png_binary = plotly.io.to_image(plot, format="png", scale=4)
                    img = Image.open(BytesIO(png_binary)).convert("RGB")
                    binary = BytesIO()
                    if format_ == "tiff":
                        img.save(binary, format="tiff", compression="tiff_lzw")
                    else:
                        img.save(binary, format=format_)
                    exports.append(binary)
                else:
                    binary_string = plotly.io.to_image(plot, format=format_, scale=4)
                    exports.append(BytesIO(binary_string))
            elif isinstance(plot, dict) and "plot_base64" in plot:
                plot = plot["plot_base64"]

            if isinstance(plot, bytes):  # base64 encoded plots
                if format_ in ["eps", "tiff"]:
                    img = Image.open(BytesIO(base64.b64decode(plot))).convert("RGB")
                    binary = BytesIO()
                    if format_ == "tiff":
                        img.save(binary, format="tiff", compression="tiff_lzw")
                    else:
                        img.save(binary, format=format_)
                    binary.seek(0)
                    exports.append(binary)
                elif format_ in ["png", "jpg"]:
                    exports.append(BytesIO(base64.b64decode(plot)))
        return exports


class StepManager:
    def __repr__(self):
        return f"IMP: {self.importing} PRE: {self.data_preprocessing} ANA: {self.data_analysis} INT: {self.data_integration}"

    def __init__(
        self,
        steps: list[Step] = None,
        df_mode: str = "disk",
        disk_operator: DiskOperator = None,
    ):
        self.df_mode = df_mode
        self.disk_operator = disk_operator
        self.current_step_index = 0
        self.importing = []
        self.data_preprocessing = []
        self.data_analysis = []
        self.data_integration = []
        self.sections = {
            "importing": self.importing,
            "data_preprocessing": self.data_preprocessing,
            "data_analysis": self.data_analysis,
            "data_integration": self.data_integration,
        }

        if steps is not None:
            for step in steps:
                self.add_step(step)

    @property
    def all_steps(self) -> list[Step]:
        """
        This is read-only, meaning the changes made to this list will not persist.
        :return: a list of all the steps in the current StepManager
        """
        return (
            self.importing
            + self.data_preprocessing
            + self.data_analysis
            + self.data_integration
        )

    def get_instance_identifiers(
        self, step_type: type[Step], output_key: str = None
    ) -> list[str]:
        return [
            step.instance_identifier
            for step in self.all_steps
            if isinstance(step, step_type)
            and (output_key is None or output_key in step.output)
        ]

    def get_step_output(
        self,
        step_type: type[Step],
        output_key: str,
        instance_identifier: str | None = None,
        include_current_step: bool = False,
    ) -> pd.DataFrame | Any | None:
        """
        Get the specific output of the outputs of a specific step type. The step type can also a parent class of the
        step type, in which case the output of the most recent step of the specific type is returned.

        :param step_type: The type of the step as a class object
        :param output_key: The key of the desired output in the output dictionary of the step
        :param instance_identifier: The instance identifier of the step to get the output from
        :param include_current_step: Whether to include the current step in the search
        :return: The value of the output of the step or None
        """

        def check_instance_identifier(step):
            return (
                step.instance_identifier == instance_identifier
                if instance_identifier is not None
                else True
            )

        if include_current_step:
            steps_to_search = self.all_steps
        else:
            steps_to_search = self.previous_steps

        for step in reversed(steps_to_search):
            if (
                isinstance(step, step_type)
                and check_instance_identifier(step)
                and output_key in step.output
            ):
                val = step.output[output_key]
                if val is None:
                    continue
                if isinstance(val, str) and Path(val).exists():
                    if Path(val).suffix == ".csv":
                        from protzilla.disk_operator import DataFrameOperator

                        df_operator = DataFrameOperator()
                        df = df_operator.read(val)
                        if df.empty:
                            logging.warning(
                                f"Could not read DataFrame from {val}, continuing"
                            )
                            continue
                        return df
                    else:
                        raise ValueError(f"Unsupported file format {Path(str).suffix}")
                return val
        return None

    def all_steps_in_section(self, section: str) -> list[Step]:
        """
        Get all steps in a specific section via the section name
        :param section: The section name
        :return: A list of steps in the section
        """
        if section in self.sections:
            return self.sections[section]
        else:
            raise ValueError(f"Unknown section {section}")

    @property
    def previous_steps(self) -> list[Step]:
        return self.all_steps[: self.current_step_index]

    @property
    def current_step(self) -> Step:
        if self.current_step_index >= len(self.all_steps):
            return None
        return self.all_steps[self.current_step_index]

    @property
    def current_operation(self) -> str:
        return self.current_step.operation

    @property
    def current_section(self) -> str:
        return self.current_step.section

    @property
    def current_location(self) -> tuple[str, str, str]:
        return self.current_section, self.current_operation, self.current_step.instance_identifier

    @property
    def protein_df(self) -> pd.DataFrame:
        from protzilla.steps import Step

        df = self.get_step_output(Step, "protein_df")
        return df

    @property
    def metadata_df(self) -> pd.DataFrame | None:
        from protzilla.methods.importing import ImportingStep

        return self.get_step_output(ImportingStep, "metadata_df")
        logging.warning("No metadata_df found in steps")

    @property
    def preprocessed_output(self) -> Output:
        if self.current_section == "importing":
            return None
        if self.current_section == "data_preprocessing":
            return (
                self.current_step.output
                if self.current_step.finished
                else self.previous_steps[-1].output
            )
        return self.data_preprocessing[-1].output

    @property
    def is_at_last_step(self) -> bool:
        return self.current_step_index == len(self.all_steps) - 1

    def add_step(self, step) -> None:
        if step.section == "importing":
            self.importing.append(step)
        elif step.section == "data_preprocessing":
            self.data_preprocessing.append(step)
        elif step.section == "data_analysis":
            self.data_analysis.append(step)
        elif step.section == "data_integration":
            self.data_integration.append(step)
        else:
            raise ValueError(f"Unknown section {step.section}")

    def remove_step(
        self, step: Step, step_index: int = None, section: str = None
    ) -> None:
        """
        Removes a step. Either the step must be passed or both section and step_index in the specific section.
        :param step: the step instance object
        :param step_index: the step index in the section
        :param section: the section as a string
        """
        if step is None and (step_index is None or section is None):
            raise ValueError("Either step or step_index and section must be provided")
        if step is not None:
            section = step.section
            step_index = self.all_steps_in_section(section).index(step)
        else:
            step = self.all_steps_in_section(section)[step_index]

        if section not in self.sections:
            raise ValueError(f"Unknown section {section}")
        if step_index >= len(self.sections[section]):
            raise ValueError(f"Step index {step_index} out of bounds for section {section}")
        if step.finished:
            raise ValueError("Cannot remove a finished step. Please go back before this step, to remove it.")

        self.sections[step.section].remove(step)

    def next_step(self) -> None:
        """
        Go to the next step in the workflow. Depending on the df_mode, the dataframes of the previous output are
        replaced with the respective paths on the disk where they are saved to save memory.

        :return: None
        """
        if not self.is_at_last_step:
            self.disk_operator.clear_upload_dir()  # TODO this could be a problem when using protzilla for multiple users
            if self.df_mode == "disk":
                # TODO maybe this doesnt really need to be written to disk anymore,
                # as it is preceeded by a calculation, after which everything is written to
                # disk anyway. Better would be if it would just replace the dfs with their respective paths
                self.current_step.output = Output(
                    self.disk_operator._write_output(
                        step_name=self.current_step.__class__.__name__,
                        output=self.current_step.output,
                    )
                )
            self.current_step_index += 1
        else:
            raise ValueError("Cannot go to the next step from the last step")

    def previous_step(self) -> None:
        """
        Go to the previous step in the workflow. If the previous step is in disk mode, the respective dataframes are
        loaded from disk and replaced in the output dictionary of the step.

        :return: None
        """
        if self.current_step_index > 0:
            self.current_step_index -= 1
        else:
            raise ValueError("Cannot go back from the first step")

    def goto_step(self, step_index: int, section: str) -> None:
        """
        Go to a specific step in the workflow.
        :param step_index: The index of the step in the respective section
        :param section: The section of the step to go to
        :return:
        """
        if section not in self.sections:
            raise ValueError(f"Unknown section {section}")
        if step_index < 0 or step_index >= len(self.sections[section]):
            raise ValueError(
                f"Step index {step_index} out of bounds for section {section}"
            )

        step = self.all_steps_in_section(section)[step_index]
        new_step_index = self.all_steps.index(step)
        if new_step_index < self.current_step_index:
            for i in range(new_step_index, self.current_step_index):
                self.all_steps[i].output = Output()
            self.current_step_index = new_step_index
        else:
            raise ValueError("Cannot go to a step that is after the current step")

    def name_current_step_instance(self, new_instance_identifier: str) -> None:
        """
        Change the instance identifier of the current step
        :return: None
        :param new_instance_identifier: the new instance identifier
        """
        self.current_step.instance_identifier = new_instance_identifier

    def change_method(self, new_method: str) -> None:
        """
        Change the method of the current step,
        :param new_method: the new method, the name of the method class (accessible via __class__.__name__)
        :return: None
        :raises ValueError: if the section of the current step is unknown
        """
        from protzilla.stepfactory import StepFactory

        new_step = StepFactory.create_step(new_method)

        try:
            current_index = self.all_steps_in_section(self.current_section).index(
                self.current_step
            )
            self.all_steps_in_section(self.current_section)[current_index] = new_step
        except ValueError:
            raise ValueError(f"Unknown section {self.current_section}")
        except Exception as e:
            logging.error(f"Error while changing method: {e}")<|MERGE_RESOLUTION|>--- conflicted
+++ resolved
@@ -67,12 +67,8 @@
         :param inputs: These inputs will be supplied to the method. Only keys in the input_keys of the method class will actually be supplied to the method
         :return: None
         """
-<<<<<<< HEAD
         self.form_inputs = inputs.copy()
         if inputs is not None:
-=======
-        if inputs:
->>>>>>> da67bb07
             self.inputs = inputs.copy()
         self._finished = False
 
