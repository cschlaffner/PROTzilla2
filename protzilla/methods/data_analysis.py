--- conflicted
+++ resolved
@@ -716,7 +716,51 @@
 
         return inputs
 
-<<<<<<< HEAD
+
+class PTMsPerSample(DataAnalysisStep):
+    display_name = "PTMs per Sample"
+    operation = "Peptide analysis"
+    method_description = ("Analyze the post-translational modifications (PTMs) of a single protein of interest. "
+                          "This function requires a peptide dataframe with PTM information.")
+
+    input_keys = [
+        "peptide_df",
+    ]
+    output_keys = [
+        "ptm_df",
+    ]
+
+    def method(self, inputs: dict) -> dict:
+        return ptms_per_sample(**inputs)
+
+    def insert_dataframes(self, steps: StepManager, inputs) -> dict:
+        inputs["peptide_df"] = steps.get_step_output(
+            Step, "peptide_df", inputs["peptide_df"]
+        )
+        return inputs
+
+
+class PTMsProteinAndPerSample(DataAnalysisStep):
+    display_name = "PTMs per Sample and Protein"
+    operation = "Peptide analysis"
+    method_description = ("Analyze the post-translational modifications (PTMs) of all Proteins. "
+                          "This function requires a peptide dataframe with PTM information.")
+
+    input_keys = [
+        "peptide_df",
+    ]
+    output_keys = [
+        "ptm_df",
+    ]
+
+    def method(self, inputs: dict) -> dict:
+        return ptms_per_protein_and_sample(**inputs)
+
+    def insert_dataframes(self, steps: StepManager, inputs) -> dict:
+        inputs["peptide_df"] = steps.get_step_output(
+            Step, "peptide_df", inputs["peptide_df"]
+        )
+        return inputs
 class PowerAnalysisPowerCalculation(DataAnalysisStep):
     display_name = "Power Calculation"
     operation = "Power Analysis"
@@ -766,51 +810,4 @@
 
     def handle_outputs(self, outputs: dict):
         super().handle_outputs(outputs)
-        self.display_output["required_sample_size"] = f"Required Sample Size: {outputs['required_sample_size']}"
-=======
-
-class PTMsPerSample(DataAnalysisStep):
-    display_name = "PTMs per Sample"
-    operation = "Peptide analysis"
-    method_description = ("Analyze the post-translational modifications (PTMs) of a single protein of interest. "
-                          "This function requires a peptide dataframe with PTM information.")
-
-    input_keys = [
-        "peptide_df",
-    ]
-    output_keys = [
-        "ptm_df",
-    ]
-
-    def method(self, inputs: dict) -> dict:
-        return ptms_per_sample(**inputs)
-
-    def insert_dataframes(self, steps: StepManager, inputs) -> dict:
-        inputs["peptide_df"] = steps.get_step_output(
-            Step, "peptide_df", inputs["peptide_df"]
-        )
-        return inputs
-
-
-class PTMsProteinAndPerSample(DataAnalysisStep):
-    display_name = "PTMs per Sample and Protein"
-    operation = "Peptide analysis"
-    method_description = ("Analyze the post-translational modifications (PTMs) of all Proteins. "
-                          "This function requires a peptide dataframe with PTM information.")
-
-    input_keys = [
-        "peptide_df",
-    ]
-    output_keys = [
-        "ptm_df",
-    ]
-
-    def method(self, inputs: dict) -> dict:
-        return ptms_per_protein_and_sample(**inputs)
-
-    def insert_dataframes(self, steps: StepManager, inputs) -> dict:
-        inputs["peptide_df"] = steps.get_step_output(
-            Step, "peptide_df", inputs["peptide_df"]
-        )
-        return inputs
->>>>>>> c695159a
+        self.display_output["required_sample_size"] = f"Required Sample Size: {outputs['required_sample_size']}"