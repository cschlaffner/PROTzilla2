--- conflicted
+++ resolved
@@ -31,11 +31,7 @@
 
     def handle_outputs(self, outputs: dict):
         super().handle_outputs(outputs)
-<<<<<<< HEAD
-        plots = outputs["plots"] if "plots" in outputs else []
-=======
         plots = outputs.pop("plots", [])
->>>>>>> a7a9241c
         self.plots = Plots(plots)
 
 
@@ -250,11 +246,7 @@
         return inputs
 
 
-<<<<<<< HEAD
-class PlotPrecisionRecallCurve(DataAnalysisStep):
-=======
 class PlotPrecisionRecallCurve(PlotStep):
->>>>>>> a7a9241c
     display_name = "Precision Recall"
     operation = "plot"
     method_description = "The precision-recall curve shows the tradeoff between precision and recall for different threshold"
