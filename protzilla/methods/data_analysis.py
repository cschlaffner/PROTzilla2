import logging

from protzilla.data_analysis.classification import random_forest, svm
from protzilla.data_analysis.clustering import (
    expectation_maximisation,
    hierarchical_agglomerative_clustering,
    k_means,
)
from protzilla.data_analysis.differential_expression_anova import anova
from protzilla.data_analysis.differential_expression_linear_model import linear_model
from protzilla.data_analysis.differential_expression_t_test import t_test
from protzilla.data_analysis.dimension_reduction import t_sne, umap
<<<<<<< HEAD
from protzilla.data_analysis.ptm_analysis import filter_peptides_of_protein, ptms_per_sample, \
    ptms_per_protein_and_sample
=======
from protzilla.data_analysis.ptm_analysis import filter_peptides_of_protein
>>>>>>> edc7d652
from protzilla.data_analysis.model_evaluation import evaluate_classification_model
from protzilla.data_analysis.plots import (
    clustergram_plot,
    create_volcano_plot,
    prot_quant_plot,
    scatter_plot,
)
from protzilla.data_analysis.protein_graphs import peptides_to_isoform, variation_graph
from protzilla.methods.data_preprocessing import TransformationLog
from protzilla.steps import Plots, Step, StepManager


class DataAnalysisStep(Step):
    section = "data_analysis"

    def insert_dataframes(self, steps: StepManager, inputs) -> dict:
        return inputs


class PlotStep(DataAnalysisStep):
    step = "plot"

    def handle_outputs(self, outputs: dict):
        super().handle_outputs(outputs)
        plots = self.output.output.pop("plots", [])
        self.plots = Plots(plots)


class DifferentialExpressionANOVA(DataAnalysisStep):
    display_name = "ANOVA"
    operation = "differential_expression"
    method_description = "A function that uses ANOVA to test the difference between two or more groups defined in the clinical data. The ANOVA test is conducted on the level of each protein. The p-values are corrected for multiple testing."

    input_keys = [
        "intensity_df",
        "multiple_testing_correction_method",
        "alpha",
        "log_base",
        "grouping",
        "selected_groups",
        "metadata_df",
    ]
    output_keys = [
        "differentially_expressed_proteins_df",
        "significant_proteins_df",
        "corrected_p_values_df",
        "sample_group_df",
        "corrected_alpha",
        "filtered_proteins",
    ]

    def method(self, inputs: dict) -> dict:
        return anova(**inputs)

    def insert_dataframes(self, steps: StepManager, inputs) -> dict:
        inputs["log_base"] = steps.get_step_input(TransformationLog, "log_base")
        inputs["intensity_df"] = steps.protein_df
        inputs["metadata_df"] = steps.metadata_df
        return inputs

    def plot(self, inputs):
        raise NotImplementedError("Plotting is not implemented yet for this step.")


class DifferentialExpressionTTest(DataAnalysisStep):
    display_name = "t-Test"
    operation = "differential_expression"
    method_description = "A function to conduct a two sample t-test between groups defined in the clinical data. The t-test is conducted on the level of each protein. The p-values are corrected for multiple testing. The fold change is calculated by group2/group1."

    input_keys = [
        "ttest_type",
        "intensity_df",
        "multiple_testing_correction_method",
        "alpha",
        "log_base",
        "grouping",
        "group1",
        "group2",
        "metadata_df",
    ]
    output_keys = [
        "differentially_expressed_proteins_df",
        "significant_proteins_df",
        "corrected_p_values_df",
        "t_statistic_df",
        "log2_fold_change_df",
        "corrected_alpha",
        "group1",
        "group2",
    ]

    def method(self, inputs: dict) -> dict:
        return t_test(**inputs)

    def insert_dataframes(self, steps: StepManager, inputs) -> dict:
        inputs["log_base"] = steps.get_step_input(TransformationLog, "log_base")
        inputs["intensity_df"] = steps.protein_df
        inputs["metadata_df"] = steps.metadata_df
        return inputs

    def plot(self, inputs):
        raise NotImplementedError("Plotting is not implemented yet for this step.")


class DifferentialExpressionLinearModel(DataAnalysisStep):
    display_name = "Linear Model"
    operation = "differential_expression"
    method_description = "A function to fit a linear model using ordinary least squares for each protein. The linear model fits the protein intensities on Y axis and the grouping on X for group1 X=-1 and group2 X=1. The p-values are corrected for multiple testing."

    input_keys = [
        "intensity_df",
        "multiple_testing_correction_method",
        "alpha",
        "log_base",
        "grouping",
        "group1",
        "group2",
        "metadata_df",
    ]
    output_keys = [
        "differentially_expressed_proteins_df",
        "significant_proteins_df",
        "corrected_p_values_df",
        "log2_fold_change_df",
        "corrected_alpha",
        "filtered_proteins",
        "group1",
        "group2",
    ]

    def method(self, inputs: dict) -> dict:
        return linear_model(**inputs)

    def insert_dataframes(self, steps: StepManager, inputs) -> dict:
        inputs["log_base"] = steps.get_step_input(TransformationLog, "log_base")
        inputs["intensity_df"] = steps.protein_df
        inputs["metadata_df"] = steps.metadata_df
        return inputs

    def plot(self, inputs):
        raise NotImplementedError("Plotting is not implemented yet for this step.")


class PlotVolcano(PlotStep):
    display_name = "Volcano Plot"
    operation = "plot"
    input_keys = [
        "p_values",
        "fc_threshold",
        "alpha",
        "group1",
        "group2",
        "proteins_of_interest",
        "log2_fc",
    ]
    output_keys = []

    def method(self, inputs: dict) -> dict:
        return create_volcano_plot(**inputs)

    def insert_dataframes(self, steps: StepManager, inputs) -> dict:
        inputs["p_values"] = steps.get_step_output(
            Step, "corrected_p_values_df", inputs["input_dict"]
        )

        step = next(
            s for s in steps.all_steps if s.instance_identifier == inputs["input_dict"]
        )
        inputs["alpha"] = step.inputs["alpha"]
        inputs["group1"] = step.inputs["group1"]
        inputs["group2"] = step.inputs["group2"]
        inputs["log2_fc"] = steps.get_step_output(
            Step, "log2_fold_change_df", inputs["input_dict"]
        )

        return inputs


class PlotScatterPlot(PlotStep):
    display_name = "Scatter Plot"
    operation = "plot"
    method_description = "Creates a scatter plot from data. This requires a dimension reduction method to be run first, as the input dataframe should contain only 2 or 3 columns."

    input_keys = [
        "input_df",
        "color_df",
    ]
    output_keys = []

    def method(self, inputs: dict) -> dict:
        return scatter_plot(**inputs)

    # TODO: input
    def insert_dataframes(self, steps: StepManager, inputs) -> dict:
        inputs["input_df"] = steps.get_step_output(
            Step, "embedded_data", inputs["input_df"]
        )
        inputs["color_df"] = steps.get_step_output(Step, "color_df", inputs["color_df"])
        return inputs


class PlotClustergram(PlotStep):
    display_name = "Clustergram"
    operation = "plot"
    method_description = "Creates a clustergram from data"

    input_keys = [
        "input_df",
        "sample_group_df",
        "flip_axes",
    ]
    output_keys = ["plots"]

    def method(self, inputs: dict) -> dict:
        return clustergram_plot(**inputs)

    def insert_dataframes(self, steps: StepManager, inputs) -> dict:
        inputs["input_df"] = steps.protein_df
        inputs["sample_group_df"] = steps.metadata_df
        return inputs


class PlotProtQuant(PlotStep):
    display_name = "Protein Quantification Plot"
    operation = "plot"
    method_description = (
        "Creates a line chart for intensity across samples for protein groups"
    )

    input_keys = ["input_df", "protein_group", "similarity_measure", "similarity"]
    output_keys = []

    def method(self, inputs: dict) -> dict:
        return prot_quant_plot(**inputs)

    def insert_dataframes(self, steps: StepManager, inputs) -> dict:
        inputs["input_df"] = steps.get_step_output(
            Step, "protein_df", inputs["input_df"]
        )
        return inputs


class PlotPrecisionRecallCurve(PlotStep):
    display_name = "Precision Recall"
    operation = "plot"
    method_description = "The precision-recall curve shows the tradeoff between precision and recall for different threshold"

    input_keys = [
        # TODO: Input
        "plot_title",
    ]

    # Todo: output_keys

    def method(self, inputs: dict) -> dict:
        return evaluate_classification_model(**inputs)

    def insert_dataframes(self, steps: StepManager, inputs) -> dict:
        # TODO: Input
        return inputs


class PlotROC(PlotStep):
    display_name = "Receiver Operating Characteristic curve"
    operation = "plot"
    method_description = "The ROC curve helps assess the model's ability to discriminate between positive and negative classes and determine an optimal threshold for decision making"

    input_keys = [
        # TODO: Input
        "plot_title",
    ]

    # Todo: output_keys

    def method(self, inputs: dict) -> dict:
        return evaluate_classification_model(**inputs)

    def insert_dataframes(self, steps: StepManager, inputs) -> dict:
        # Todo: Input
        return inputs


class ClusteringKMeans(DataAnalysisStep):
    display_name = "KMeans"
    operation = "clustering"
    method_description = "Partitions a number of samples in k clusters using k-means"

    input_keys = [
        "input_df",
        "labels_column",
        "positive_label",
        "model_selection",
        "model_selection_scoring",
        "scoring",
        "n_clusters",
        "random_state",
        "init_centroid_strategy",
        "n_init",
        "max_iter",
        "tolerance" "metadata_df",
    ]
    output_keys = [
        "model",
        "model_evaluation_df",
        "cluster_labels_df",
        "cluster_centers_df",
    ]

    def method(self, inputs: dict) -> dict:
        return k_means(**inputs)

    def insert_dataframes(self, steps: StepManager, inputs) -> dict:
        inputs["input_df"] = steps.protein_df
        inputs["sample_group_df"] = steps.metadata_df
        return inputs


class ClusteringExpectationMaximisation(DataAnalysisStep):
    display_name = "Expectation-maximization (EM)"
    operation = "clustering"
    method_description = "A clustering algorithm that seeks to find the maximum likelihood estimates for a mixture of multivariate Gaussian distributions"

    input_keys = [
        "input_df",
        "labels_column",
        "positive_label",
        "model_selection",
        "model_selection_scoring",
        "scoring",
        "n_components",
        "reg_covar",
        "covariance_type",
        "init_params",
        "max_iter",
        "random_state",
        "metadata_df",
    ]
    output_keys = [
        "model",
        "model_evaluation_df",
        "cluster_labels_df",
        "cluster_labels_probabilities_df",
    ]

    def method(self, inputs: dict) -> dict:
        return expectation_maximisation(**inputs)

    def insert_dataframes(self, steps: StepManager, inputs) -> dict:
        inputs["input_df"] = steps.protein_df
        inputs["sample_group_df"] = steps.metadata_df
        return inputs


class ClusteringHierarchicalAgglomerative(DataAnalysisStep):
    display_name = "Hierarchical Agglomerative Clustering"
    operation = "clustering"
    method_description = (
        "Performs hierarchical clustering utilizing a bottom-up approach"
    )

    input_keys = [
        "input_df",
        "labels_column",
        "positive_label",
        "model_selection",
        "model_selection_scoring",
        "scoring",
        "n_clusters",
        "metric",
        "linkage",
        "metadata_df",
    ]
    output_keys = [
        "model",
        "model_evaluation_df",
        "cluster_labels_df",
    ]

    def method(self, inputs: dict) -> dict:
        return hierarchical_agglomerative_clustering(**inputs)

    def insert_dataframes(self, steps: StepManager, inputs) -> dict:
        inputs["input_df"] = steps.protein_df
        inputs["sample_group_df"] = steps.metadata_df
        return inputs


class ClassificationRandomForest(DataAnalysisStep):
    display_name = "Random Forest"
    operation = "classification"
    method_description = "A random forest is a meta estimator that fits a number of decision tree classifiers on various sub-samples of the dataset and uses averaging to improve the predictive accuracy and control over-fitting."

    input_keys = [
        "input_df",
        "labels_column",
        "positive_label",
        "test_size",
        "split_stratify",
        "validation_strategy",
        "train_val_split",
        "n_splits",
        "shuffle",
        "n_repeats",
        "random_state_cv",
        "p_samples",
        "scoring",
        "model_selection",
        "model_selection_scoring",
        "criterion",
        "max_depth",
        "random_state",
        "metadata_df",
    ]
    output_keys = [
        "model",
        "model_evaluation_df",
        "X_train_df",
        "X_test_df",
        "y_train_df",
        "y_test_df",
    ]

    def method(self, inputs: dict) -> dict:
        return random_forest(**inputs)

    def insert_dataframes(self, steps: StepManager, inputs) -> dict:
        inputs["input_df"] = steps.protein_df
        inputs["sample_group_df"] = steps.metadata_df
        return inputs


class ClassificationSVM(DataAnalysisStep):
    display_name = "Support Vector Machine"
    operation = "classification"
    method_description = "A support vector machine constructs a hyperplane or set of hyperplanes in a high- or infinite-dimensional space, which can be used for classification."

    input_keys = [
        "input_df",
        "labels_column",
        "positive_label",
        "test_size",
        "split_stratify",
        "validation_strategy",
        "train_val_split",
        "n_splits",
        "shuffle",
        "n_repeats",
        "random_state_cv",
        "p_samples",
        "scoring",
        "model_selection",
        "model_selection_scoring",
        "C",
        "kernel",
        "tolerance" "random_state",
        "metadata_df",
    ]
    output_keys = [
        "model",
        "model_evaluation_df",
        "X_train_df",
        "X_test_df",
        "y_train_df",
        "y_test_df",
    ]

    def method(self, inputs: dict) -> dict:
        return svm(**inputs)

    def insert_dataframes(self, steps: StepManager, inputs) -> dict:
        inputs["input_df"] = steps.protein_df
        inputs["sample_group_df"] = steps.metadata_df
        return inputs


class ModelEvaluationClassificationModel(DataAnalysisStep):
    display_name = "Evaluation of classification models"
    operation = "model_evaluation"
    method_description = "Assessing an already trained classification model on separate testing data using widely used scoring metrics"

    input_keys = [
        # Todo: input_dict
        "scoring",
    ]
    output_keys = ["scores_df"]

    def method(self, inputs: dict) -> dict:
        return evaluate_classification_model(**inputs)

    def insert_dataframes(self, steps: StepManager, inputs) -> dict:
        inputs["input_df"] = steps.protein_df
        inputs["sample_group_df"] = steps.metadata_df
        return inputs


class DimensionReductionTSNE(DataAnalysisStep):
    display_name = "t-SNE"
    operation = "dimension_reduction"
    method_description = "Dimension reduction of a dataframe using t-SNE"

    input_keys = [
        "input_df",
        "n_components",
        "perplexity",
        "metric",
        "random_state",
        "n_iter",
        "n_iter_without_progress",
    ]
    output_keys = ["embedded_data"]

    def method(self, inputs: dict) -> dict:
        return t_sne(**inputs)

    def insert_dataframes(self, steps: StepManager, inputs) -> dict:
        inputs["input_df"] = steps.protein_df
        inputs["sample_group_df"] = steps.metadata_df
        return inputs


class DimensionReductionUMAP(DataAnalysisStep):
    display_name = "UMAP"
    operation = "dimension_reduction"
    method_description = "Dimension reduction of a dataframe using UMAP"

    input_keys = [
        "input_df",
        "n_neighbors",
        "n_components",
        "min_dist",
        "metric",
        "random_state",
    ]
    output_keys = ["embedded_data"]

    def method(self, inputs: dict) -> dict:
        return umap(**inputs)

    def insert_dataframes(self, steps: StepManager, inputs) -> dict:
        inputs["input_df"] = steps.get_step_output(
            Step, "protein_df", inputs["input_df"]
        )
        return inputs


class ProteinGraphPeptidesToIsoform(DataAnalysisStep):
    display_name = "Peptides to Isoform"
    operation = "protein_graph"
    method_description = "Create a variation graph (.graphml) for a Protein and map the peptides onto the graph for coverage visualisation. The protein data will be downloaded from https://rest.uniprot.org/uniprotkb/<Protein ID>.txt. Only `Variant`-Features are included in the graph. This, currently, only works with Uniport-IDs and while you are online."

    input_keys = [
        "protein_id",
        "run_name",
        "peptide_df",
        "k" "allowed_mismatches",
    ]
    output_keys = [
        "graph_path" "protein_id",
        "peptide_matches",
        "peptide_mismatches",
        "filtered_blocks",
    ]

    def method(self, inputs: dict) -> dict:
        return peptides_to_isoform(**inputs)

    def insert_dataframes(self, steps: StepManager, inputs) -> dict:
        inputs["peptide_df"] = steps.peptide_df
        inputs["isoform_df"] = steps.isoform_df
        return inputs


class ProteinGraphVariationGraph(DataAnalysisStep):
    display_name = "Protein Variation Graph"
    operation = "protein_graph"
    method_description = "Create a variation graph (.graphml) for a protein, including variation-features. The protein data will be downloaded from https://rest.uniprot.org/uniprotkb/<Protein ID>.txt. This, currently, only works with Uniport-IDs and while you are online."

    input_keys = [
        "protein_id",
        "run_name",
    ]
    output_keys = [
        "graph_path",
        "filtered_blocks",
    ]

    def method(self, inputs: dict) -> dict:
        return variation_graph(**inputs)

    def insert_dataframes(self, steps: StepManager, inputs) -> dict:
        inputs["peptide_df"] = steps.peptide_df
        inputs["isoform_df"] = steps.isoform_df
        return inputs


class SelectPeptidesForProtein(DataAnalysisStep):
<<<<<<< HEAD
    display_name = "Select Peptides of Protein"
=======
    display_name = "Filter Peptides of Protein"
>>>>>>> edc7d652
    operation = "Peptide analysis"
    method_description = "Filter peptides for the a selected Protein of Interest from a peptide dataframe"

    input_keys = [
        "peptide_df",
        "protein_ids",
    ]
    output_keys = [
        "peptide_df",
    ]

    def method(self, inputs: dict) -> dict:
        return filter_peptides_of_protein(**inputs)

    def insert_dataframes(self, steps: StepManager, inputs) -> dict:
<<<<<<< HEAD
        peptide_df = steps.get_step_output(Step, "peptide_df")
        if peptide_df is None:
            "You need to import peptide data to perform this step"
        inputs["peptide_df"] = steps.get_step_output(Step, "peptide_df")
=======
        inputs["peptide_df"] = steps.get_step_output(
            Step, "peptide_df", inputs["peptide_df"]
        )
>>>>>>> edc7d652

        if inputs["auto_select"]:
            significant_proteins = (
                steps.get_step_output(DataAnalysisStep, "significant_proteins_df", inputs["protein_list"]))
            index_of_most_significant_protein = significant_proteins['corrected_p_value'].idxmin()
            most_significant_protein = significant_proteins.loc[index_of_most_significant_protein]
            inputs["protein_id"] = [most_significant_protein["Protein ID"]]
            self.messages.append({
                "level": logging.INFO,
                "msg":
                    f"Selected the most significant Protein: {most_significant_protein['Protein ID']}, "
                    f"from {inputs['protein_list']}"
            })

<<<<<<< HEAD
        inputs.pop("protein_list", None)
        inputs.pop("auto_select", None)
        inputs.pop("sort_proteins", None)
        return inputs


class PTMsPerSample(DataAnalysisStep):
    display_name = "PTMs per Sample"
    operation = "Peptide analysis"
    method_description = ("Analyze the post-translational modifications (PTMs) of a single protein of interest. "
                          "This function requires a peptide dataframe with PTM information.")

    input_keys = [
        "peptide_df",
    ]
    output_keys = [
        "ptm_df",
    ]

    def method(self, inputs: dict) -> dict:
        return ptms_per_sample(**inputs)

    def insert_dataframes(self, steps: StepManager, inputs) -> dict:
        inputs["peptide_df"] = steps.get_step_output(
            Step, "peptide_df", inputs["peptide_df"]
        )
        return inputs


class PTMsProteinAndPerSample(DataAnalysisStep):
    display_name = "PTMs per Sample and Protein"
    operation = "Peptide analysis"
    method_description = ("Analyze the post-translational modifications (PTMs) of all Proteins. "
                          "This function requires a peptide dataframe with PTM information.")

    input_keys = [
        "peptide_df",
    ]
    output_keys = [
        "ptm_df",
    ]

    def method(self, inputs: dict) -> dict:
        return ptms_per_protein_and_sample(**inputs)

    def insert_dataframes(self, steps: StepManager, inputs) -> dict:
        inputs["peptide_df"] = steps.get_step_output(
            Step, "peptide_df", inputs["peptide_df"]
        )
=======
>>>>>>> edc7d652
        return inputs<|MERGE_RESOLUTION|>--- conflicted
+++ resolved
@@ -10,12 +10,8 @@
 from protzilla.data_analysis.differential_expression_linear_model import linear_model
 from protzilla.data_analysis.differential_expression_t_test import t_test
 from protzilla.data_analysis.dimension_reduction import t_sne, umap
-<<<<<<< HEAD
 from protzilla.data_analysis.ptm_analysis import filter_peptides_of_protein, ptms_per_sample, \
     ptms_per_protein_and_sample
-=======
-from protzilla.data_analysis.ptm_analysis import filter_peptides_of_protein
->>>>>>> edc7d652
 from protzilla.data_analysis.model_evaluation import evaluate_classification_model
 from protzilla.data_analysis.plots import (
     clustergram_plot,
@@ -612,11 +608,7 @@
 
 
 class SelectPeptidesForProtein(DataAnalysisStep):
-<<<<<<< HEAD
-    display_name = "Select Peptides of Protein"
-=======
     display_name = "Filter Peptides of Protein"
->>>>>>> edc7d652
     operation = "Peptide analysis"
     method_description = "Filter peptides for the a selected Protein of Interest from a peptide dataframe"
 
@@ -632,16 +624,9 @@
         return filter_peptides_of_protein(**inputs)
 
     def insert_dataframes(self, steps: StepManager, inputs) -> dict:
-<<<<<<< HEAD
-        peptide_df = steps.get_step_output(Step, "peptide_df")
-        if peptide_df is None:
-            "You need to import peptide data to perform this step"
-        inputs["peptide_df"] = steps.get_step_output(Step, "peptide_df")
-=======
         inputs["peptide_df"] = steps.get_step_output(
             Step, "peptide_df", inputs["peptide_df"]
         )
->>>>>>> edc7d652
 
         if inputs["auto_select"]:
             significant_proteins = (
@@ -656,10 +641,6 @@
                     f"from {inputs['protein_list']}"
             })
 
-<<<<<<< HEAD
-        inputs.pop("protein_list", None)
-        inputs.pop("auto_select", None)
-        inputs.pop("sort_proteins", None)
         return inputs
 
 
@@ -706,6 +687,4 @@
         inputs["peptide_df"] = steps.get_step_output(
             Step, "peptide_df", inputs["peptide_df"]
         )
-=======
->>>>>>> edc7d652
         return inputs