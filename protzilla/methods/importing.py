--- conflicted
+++ resolved
@@ -103,12 +103,7 @@
         "Assign columns to metadata categories, repeatable for each category"
     )
 
-<<<<<<< HEAD
     input_keys = [
-        "metadata_df",
-=======
-    parameter_names = [
->>>>>>> d1635900
         "metadata_required_column",
         "metadata_unknown_column",
     ]
