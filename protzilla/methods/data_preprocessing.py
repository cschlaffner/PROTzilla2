from __future__ import annotations

import logging
import traceback

from protzilla.data_preprocessing import (
    filter_proteins,
    filter_samples,
    imputation,
    normalisation,
    outlier_detection,
    peptide_filter,
    transformation,
)
from protzilla.steps import Plots, Step, StepManager
from protzilla.utilities import format_trace


class DataPreprocessingStep(Step):
    section = "data_preprocessing"
    output_keys = ["protein_df"]

    plot_input_names = ["protein_df"]
    plot_output_names = ["plots"]

<<<<<<< HEAD
    plot_inputs: dict = {}
=======
    def __init__(self):
        super().__init__()
        self.plot_inputs: dict = {}
>>>>>>> 1917ae2a

    def insert_dataframes(self, steps: StepManager, inputs: dict) -> dict:
        inputs["protein_df"] = steps.protein_df
        return inputs

    def plot(self, inputs: dict = None):
        if inputs is None:
            inputs = self.plot_inputs
        else:
            self.plot_inputs = inputs.copy()
        inputs = self.insert_dataframes_for_plot(inputs)

        try:
            self.plots = Plots(self.plot_method(inputs))
        except Exception as e:
            self.messages.append(
                dict(
                    level=logging.ERROR,
                    msg=(
                        f"An error occurred while plotting this step: {e.__class__.__name__} {e} "
                        f"Please check your parameters or report a potential programming issue."
                    ),
                    trace=format_trace(traceback.format_exception(e)),
                )
            )

    def insert_dataframes_for_plot(self, inputs: dict) -> dict:
        inputs["method_inputs"] = self.inputs
        inputs["method_outputs"] = self.output
        return inputs

    def plot_method(self, inputs):
        raise NotImplementedError("Plot method not implemented for this step")


class FilterProteinsBySamplesMissing(DataPreprocessingStep):
    display_name = "By samples missing"
    operation = "filter_proteins"
    method_description = (
        "Filter proteins based on the amount of samples with nan values"
    )

    input_keys = ["percentage", "protein_df"]

    def method(self, inputs):
        return filter_proteins.by_samples_missing(**inputs)

    def plot_method(self, inputs):
        return filter_proteins.by_samples_missing_plot(**inputs)


class FilterByProteinsCount(DataPreprocessingStep):
    display_name = "Protein Count"
    operation = "filter_samples"
    method_description = "Filter by protein count per sample"

    input_keys = ["deviation_threshold", "protein_df"]

    def method(self, inputs):
        return filter_samples.by_protein_count(**inputs)

    def plot_method(self, inputs):
        return filter_samples.by_protein_count_plot(**inputs)


class FilterSamplesByProteinsMissing(DataPreprocessingStep):
    display_name = "By proteins missing"
    operation = "filter_samples"
    method_description = (
        "Filter samples based on the amount of proteins with nan values"
    )

    input_keys = ["percentage", "protein_df"]

    def method(self, inputs):
        return filter_samples.by_proteins_missing(**inputs)

    def plot_method(self, inputs):
        return filter_samples.by_proteins_missing_plot(**inputs)


class FilterSamplesByProteinIntensitiesSum(DataPreprocessingStep):
    display_name = "Sum of intensities"
    operation = "filter_samples"
    method_description = "Filter by sum of protein intensities per sample"

    input_keys = ["deviation_threshold", "protein_df"]

    def method(self, inputs):
        return filter_samples.by_protein_intensity_sum(**inputs)

    def plot_method(self, inputs):
        return filter_samples.by_protein_intensity_sum_plot(**inputs)


class OutlierDetectionByPCA(DataPreprocessingStep):
    display_name = "PCA"
    operation = "outlier_detection"
    method_description = "Detect outliers using PCA"

    input_keys = ["number_of_components", "threshold", "protein_df"]

    def method(self, inputs):
        return outlier_detection.by_pca(**inputs)

    def plot_method(self, inputs):
        return outlier_detection.by_pca_plot(**inputs)


class OutlierDetectionByLocalOutlierFactor(DataPreprocessingStep):
    display_name = "LOF"
    operation = "outlier_detection"
    method_description = "Detect outliers using LOF"

    input_keys = ["number_of_neighbors", "protein_df"]

    def method(self, inputs):
        return outlier_detection.by_local_outlier_factor(**inputs)

    def plot_method(self, inputs):
        return outlier_detection.by_local_outlier_factor_plot(**inputs)


class OutlierDetectionByIsolationForest(DataPreprocessingStep):
    display_name = "Isolation Forest"
    operation = "outlier_detection"
    method_description = "Detect outliers using Isolation Forest"

    input_keys = ["n_estimators", "protein_df"]

    def method(self, inputs):
        return outlier_detection.by_isolation_forest(**inputs)

    def plot_method(self, inputs):
        return outlier_detection.by_isolation_forest_plot(**inputs)


class TransformationLog(DataPreprocessingStep):
    display_name = "Log"
    operation = "transformation"
    method_description = "Transform data by log"

    input_keys = ["log_base", "protein_df"]

    def method(self, inputs):
        return transformation.by_log(**inputs)

    def plot_method(self, inputs):
        return transformation.by_log_plot(**inputs)


class NormalisationByZScore(DataPreprocessingStep):
    display_name = "Z-Score"
    operation = "normalisation"
    method_description = "Normalise data by Z-Score"

    input_keys = ["protein_df"]

    def method(self, inputs):
        return normalisation.by_z_score(**inputs)

    def plot_method(self, inputs):
        return normalisation.by_z_score_plot(**inputs)


class NormalisationByTotalSum(DataPreprocessingStep):
    display_name = "Total sum"
    operation = "normalisation"
    method_description = "Normalise data by total sum"

    input_keys = ["protein_df"]

    def method(self, inputs):
        return normalisation.by_totalsum(**inputs)

    def plot_method(self, inputs):
        return normalisation.by_totalsum_plot(**inputs)


class NormalisationByMedian(DataPreprocessingStep):
    display_name = "Median"
    operation = "normalisation"
    method_description = "Normalise data by median"

    input_keys = ["percentile", "protein_df"]

    def method(self, inputs):
        return normalisation.by_median(**inputs)

    def plot_method(self, inputs):
        return normalisation.by_median_plot(**inputs)


class NormalisationByReferenceProtein(DataPreprocessingStep):
    display_name = "Reference protein"
    operation = "normalisation"
    method_description = "Normalise data by reference protein"

    input_keys = ["reference_protein", "protein_df"]

    def method(self, inputs):
        return normalisation.by_reference_protein(**inputs)

    def plot_method(self, inputs):
        return normalisation.by_reference_protein_plot(**inputs)


class ImputationByMinPerDataset(DataPreprocessingStep):
    display_name = "Min per dataset"
    operation = "imputation"
    method_description = "Impute missing values by the minimum per dataset"

    input_keys = ["shrinking_value", "protein_df"]

    def method(self, inputs):
        return imputation.by_min_per_dataset(**inputs)

    def plot_method(self, inputs):
        return imputation.by_min_per_dataset_plot(**inputs)


class ImputationByMinPerProtein(DataPreprocessingStep):
    display_name = "Min per protein"
    operation = "imputation"
    method_description = "Impute missing values by the minimum per protein"

    input_keys = ["shrinking_value", "protein_df"]

    def method(self, inputs):
        return imputation.by_min_per_protein(**inputs)

    def plot_method(self, inputs):
        return imputation.by_min_per_protein_plot(**inputs)


class ImputationByMinPerSample(DataPreprocessingStep):
    display_name = "Min per sample"
    operation = "imputation"
    method_description = "Impute missing values by the minimum per sample"

    input_keys = ["shrinking_value", "protein_df"]

    def method(self, inputs):
        return imputation.by_min_per_protein(**inputs)

    def plot_method(self, inputs):
        return imputation.by_min_per_sample_plot(**inputs)


class SimpleImputationPerProtein(DataPreprocessingStep):
    display_name = "SimpleImputer"
    operation = "imputation"
    method_description = (
        "Imputation methods include imputation by mean, median and mode. Implements the "
        "sklearn.SimpleImputer class"
    )

    input_keys = ["strategy", "protein_df"]

    def method(self, inputs):
        return imputation.by_simple_imputer(**inputs)

    def plot_method(self, inputs):
        return imputation.by_simple_imputer_plot(**inputs)


class ImputationByKNN(DataPreprocessingStep):
    display_name = "kNN"
    operation = "imputation"
    method_description = (
        "A function to perform value imputation based on KNN (k-nearest neighbors). Imputes missing "
        "values for each sample based on intensity-wise similar samples. Two samples are close if "
        "the features that neither is missing are close."
    )

    input_keys = ["number_of_neighbours", "protein_df"]

    def method(self, inputs):
        return imputation.by_knn(**inputs)

    def plot_method(self, inputs):
        return imputation.by_knn_plot(**inputs)


class ImputationByNormalDistributionSampling(DataPreprocessingStep):
    display_name = "Normal distribution sampling"
    operation = "imputation"
    method_description = "Imputation methods include normal distribution sampling per protein or per dataset"

    input_keys = ["strategy", "down_shift", "scaling_factor", "protein_df"]

    def method(self, inputs):
        return imputation.by_normal_distribution_sampling(**inputs)

    def plot_method(self, inputs):
        return imputation.by_normal_distribution_sampling_plot(**inputs)


class FilterPeptidesByPEPThreshold(DataPreprocessingStep):
    display_name = "PEP threshold"
    operation = "filter_peptides"
    method_description = "Filter by PEP-threshold"

    input_keys = ["threshold", "peptide_df", "protein_df"]
    output_keys = ["protein_df", "peptide_df", "filtered_peptides"]

    def method(self, inputs):
        return peptide_filter.by_pep_value(**inputs)

    def plot_method(self, inputs):
        return peptide_filter.by_pep_value_plot(**inputs)<|MERGE_RESOLUTION|>--- conflicted
+++ resolved
@@ -23,13 +23,9 @@
     plot_input_names = ["protein_df"]
     plot_output_names = ["plots"]
 
-<<<<<<< HEAD
-    plot_inputs: dict = {}
-=======
     def __init__(self):
         super().__init__()
         self.plot_inputs: dict = {}
->>>>>>> 1917ae2a
 
     def insert_dataframes(self, steps: StepManager, inputs: dict) -> dict:
         inputs["protein_df"] = steps.protein_df
@@ -41,7 +37,6 @@
         else:
             self.plot_inputs = inputs.copy()
         inputs = self.insert_dataframes_for_plot(inputs)
-
         try:
             self.plots = Plots(self.plot_method(inputs))
         except Exception as e:
