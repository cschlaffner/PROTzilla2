from __future__ import annotations

import logging
import traceback

from protzilla.data_preprocessing import (
<<<<<<< HEAD
    filter_proteins,
    filter_samples,
    imputation,
    normalisation,
    outlier_detection,
    peptide_filter,
    transformation,
=======
    filter_samples,
    outlier_detection,
    transformation,
    normalisation,
    filter_proteins,
    imputation,
    peptide_filter,
>>>>>>> 4fa16b4a
)
from protzilla.steps import Plots, Step, StepManager
from protzilla.utilities import format_trace


class DataPreprocessingStep(Step):
    section = "data_preprocessing"
    output_keys = ["protein_df"]

    plot_input_names = ["protein_df"]
    plot_output_names = ["plots"]

    def insert_dataframes(self, steps: StepManager, inputs: dict) -> dict:
        inputs["protein_df"] = steps.protein_df
        return inputs

    def plot(self, inputs: dict):
        inputs = self.insert_dataframes_for_plot(inputs)
        try:
            self.plots = Plots(self.plot_method(inputs))
        except Exception as e:
            self.messages.append(
                dict(
                    level=logging.ERROR,
                    msg=(
                        f"An error occurred while plotting this step: {e.__class__.__name__} {e} "
                        f"Please check your parameters or report a potential programming issue."
                    ),
                    trace=format_trace(traceback.format_exception(e)),
                )
            )

    def insert_dataframes_for_plot(self, inputs: dict) -> dict:
        inputs["method_inputs"] = self.inputs
        inputs["method_outputs"] = self.output
        return inputs

    def plot_method(self, inputs):
        raise NotImplementedError("Plot method not implemented for this step")


class FilterProteinsBySamplesMissing(DataPreprocessingStep):
    display_name = "By samples missing"
    operation = "filter_proteins"
    method_description = (
        "Filter proteins based on the amount of samples with nan values"
    )

    input_keys = ["percentage", "protein_df"]

    def method(self, inputs):
        return filter_proteins.by_samples_missing(**inputs)


class FilterByProteinsCount(DataPreprocessingStep):
    display_name = "Protein Count"
    operation = "filter_samples"
    method_description = "Filter by protein count per sample"

    input_keys = ["deviation_threshold", "protein_df"]

    def method(self, inputs):
        return filter_samples.protein_count_filter(**inputs)


class FilterSamplesByProteinsMissing(DataPreprocessingStep):
    display_name = "By proteins missing"
    operation = "filter_samples"
    method_description = (
        "Filter samples based on the amount of proteins with nan values"
    )

    input_keys = ["percentage", "protein_df"]

    def method(self, inputs):
        return filter_samples.by_proteins_missing(**inputs)


class FilterSamplesByProteinIntensitiesSum(DataPreprocessingStep):
    display_name = "Sum of intensities"
    operation = "filter_samples"
    method_description = "Filter by sum of protein intensities per sample"

    input_keys = ["deviation_threshold", "protein_df"]

    def method(self, inputs):
        return filter_samples.by_protein_intensity_sum(**inputs)


class OutlierDetectionByPCA(DataPreprocessingStep):
    display_name = "PCA"
    operation = "outlier_detection"
    method_description = "Detect outliers using PCA"

    input_keys = ["number_of_components", "threshold", "protein_df"]

    def method(self, inputs):
        return outlier_detection.by_pca(**inputs)


class OutlierDetectionByLocalOutlierFactor(DataPreprocessingStep):
    display_name = "LOF"
    operation = "outlier_detection"
    method_description = "Detect outliers using LOF"

    input_keys = ["number_of_neighbors", "protein_df"]

    def method(self, inputs):
        return outlier_detection.by_local_outlier_factor(**inputs)


class OutlierDetectionByIsolationForest(DataPreprocessingStep):
    display_name = "Isolation Forest"
    operation = "outlier_detection"
    method_description = "Detect outliers using Isolation Forest"

    input_keys = ["n_estimators", "protein_df"]

    def method(self, inputs):
        return outlier_detection.by_isolation_forest(**inputs)


class TransformationLog(DataPreprocessingStep):
    display_name = "Log"
    operation = "transformation"
    method_description = "Transform data by log"

    input_keys = ["log_base", "protein_df"]

    def method(self, inputs):
        return transformation.by_log(**inputs)


class NormalisationByZScore(DataPreprocessingStep):
    display_name = "Z-Score"
    operation = "normalisation"
    method_description = "Normalise data by Z-Score"

    input_keys = ["protein_df"]

    def method(self, inputs):
        return normalisation.by_z_score(**inputs)


class NormalisationByTotalSum(DataPreprocessingStep):
    display_name = "Total sum"
    operation = "normalisation"
    method_description = "Normalise data by total sum"

    input_keys = ["protein_df"]

    def method(self, inputs):
        return normalisation.by_totalsum(**inputs)


class NormalisationByMedian(DataPreprocessingStep):
    display_name = "Median"
    operation = "normalisation"
    method_description = "Normalise data by median"

    input_keys = ["percentile", "protein_df"]

    def method(self, inputs):
        return normalisation.by_median(**inputs)


class NormalisationByReferenceProtein(DataPreprocessingStep):
    display_name = "Reference protein"
    operation = "normalisation"
    method_description = "Normalise data by reference protein"

    input_keys = ["reference_protein", "protein_df"]

    def method(self, inputs):
        return normalisation.by_reference_protein(**inputs)


class ImputationByMinPerDataset(DataPreprocessingStep):
    display_name = "Min per dataset"
    operation = "imputation"
    method_description = "Impute missing values by the minimum per dataset"

    input_keys = ["shrinking_value", "protein_df"]

    def method(self, inputs):
        return imputation.by_min_per_dataset(**inputs)


class ImputationByMinPerProtein(DataPreprocessingStep):
    display_name = "Min per protein"
    operation = "imputation"
    method_description = "Impute missing values by the minimum per protein"

    input_keys = ["shrinking_value", "protein_df"]

    def method(self, inputs):
        return imputation.by_min_per_protein(**inputs)

    def plot_method(self, inputs):
        return imputation.by_min_per_protein_plot(**inputs)


class ImputationByMinPerSample(DataPreprocessingStep):
    display_name = "Min per sample"
    operation = "imputation"
    method_description = "Impute missing values by the minimum per sample"

    input_keys = ["shrinking_value", "protein_df"]

    def method(self, inputs):
        return imputation.by_min_per_protein(**inputs)


class SimpleImputationPerProtein(DataPreprocessingStep):
    display_name = "SimpleImputer"
    operation = "imputation"
    method_description = (
        "Imputation methods include imputation by mean, median and mode. Implements the "
        "sklearn.SimpleImputer class"
    )

    input_keys = ["strategy", "protein_df"]

    def method(self, inputs):
        return imputation.by_simple_imputer(**inputs)


class ImputationByKNN(DataPreprocessingStep):
    display_name = "kNN"
    operation = "imputation"
<<<<<<< HEAD
    method_description = (
=======
    input_keys = (
>>>>>>> 4fa16b4a
        "A function to perform value imputation based on KNN (k-nearest neighbors). Imputes missing "
        "values for each sample based on intensity-wise similar samples. Two samples are close if "
        "the features that neither is missing are close."
    )

    input_keys = ["number_of_neighbours", "protein_df"]

    def method(self, inputs):
        return imputation.by_knn(**inputs)


class ImputationByNormalDistributionSampling(DataPreprocessingStep):
    display_name = "Normal distribution sampling"
    operation = "imputation"
    method_description = "Imputation methods include normal distribution sampling per protein or per dataset"

    input_keys = ["strategy", "down_shift", "scaling_factor", "protein_df"]

    def method(self, inputs):
        return imputation.by_normal_distribution_sampling(**inputs)


class FilterPeptidesByPEPThreshold(DataPreprocessingStep):
    display_name = "PEP threshold"
    operation = "filter_peptides"
    method_description = "Filter by PEP-threshold"

    input_keys = ["threshold", "peptide_df", "protein_df"]
    output_keys = ["protein_df", "peptide_df", "filtered_peptides"]

    def method(self, inputs):
        return peptide_filter.by_pep_value(**inputs)<|MERGE_RESOLUTION|>--- conflicted
+++ resolved
@@ -4,7 +4,6 @@
 import traceback
 
 from protzilla.data_preprocessing import (
-<<<<<<< HEAD
     filter_proteins,
     filter_samples,
     imputation,
@@ -12,15 +11,6 @@
     outlier_detection,
     peptide_filter,
     transformation,
-=======
-    filter_samples,
-    outlier_detection,
-    transformation,
-    normalisation,
-    filter_proteins,
-    imputation,
-    peptide_filter,
->>>>>>> 4fa16b4a
 )
 from protzilla.steps import Plots, Step, StepManager
 from protzilla.utilities import format_trace
@@ -251,11 +241,7 @@
 class ImputationByKNN(DataPreprocessingStep):
     display_name = "kNN"
     operation = "imputation"
-<<<<<<< HEAD
-    method_description = (
-=======
     input_keys = (
->>>>>>> 4fa16b4a
         "A function to perform value imputation based on KNN (k-nearest neighbors). Imputes missing "
         "values for each sample based on intensity-wise similar samples. Two samples are close if "
         "the features that neither is missing are close."
