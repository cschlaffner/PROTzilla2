--- conflicted
+++ resolved
@@ -1,20 +1,15 @@
 from __future__ import annotations
 
-<<<<<<< HEAD
 import pandas as pd
 
 from protzilla.data_preprocessing import filter_samples, outlier_detection, transformation, normalisation, imputation, \
     filter_proteins, imputation, peptide_filter
 
-from protzilla.steps import Step, StepManager
-=======
+from protzilla.steps import Plots, Step, StepManager
+from protzilla.utilities import format_trace
+
 import logging
 import traceback
-
-from protzilla.data_preprocessing import imputation
-from protzilla.steps import Plots, Step, StepManager
-from protzilla.utilities import format_trace
->>>>>>> ae51eabf
 
 
 class DataPreprocessingStep(Step):
@@ -65,11 +60,11 @@
 
 
 class FilterByProteinsCount(DataPreprocessingStep):
-    name = "Protein Count"
-    step = "filter_samples"
+    display_name = "Protein Count"
+    operation = "filter_samples"
     method_description = "Filter by protein count per sample"
 
-    parameter_names = ["deviation_threshold"]
+    input_keys = ["deviation_threshold"]
 
     def method(self, inputs):
         return filter_samples.protein_count_filter(**inputs)
@@ -89,13 +84,13 @@
 
 
 class FilterSamplesByProteinIntensitiesSum(DataPreprocessingStep):
-    name = "Sum of intensities"
-    step = "filter_samples"
+    display_name = "Sum of intensities"
+    operation = "filter_samples"
     method_description = (
         "Filter by sum of protein intensities per sample"
     )
 
-    parameter_names = ["deviation_threshold"]
+    input_keys = ["deviation_threshold"]
 
     def method(self, inputs):
         return filter_samples.by_protein_intensity_sum(inputs)
@@ -117,11 +112,7 @@
     operation = "outlier_detection"
     method_description = "Detect outliers using LOF"
 
-<<<<<<< HEAD
-    parameter_names = ["number_of_neighbors"]
-=======
-    input_keys = ["number_of_neighbors", "n_jobs"]
->>>>>>> ae51eabf
+    input_keys = ["number_of_neighbors"]
 
     def method(self, inputs):
         return outlier_detection.by_lof(**inputs)
@@ -132,11 +123,7 @@
     operation = "outlier_detection"
     method_description = "Detect outliers using Isolation Forest"
 
-<<<<<<< HEAD
-    parameter_names = ["n_estimators"]
-=======
-    input_keys = ["n_estimators", "n_jobs"]
->>>>>>> ae51eabf
+    input_keys = ["n_estimators"]
 
     def method(self, inputs):
         return outlier_detection.by_isolation_forest(**inputs)
@@ -239,21 +226,21 @@
 
 
 class SimpleImputationPerProtein(DataPreprocessingStep):
-    name = "SimpleImputer"
-    step = "imputation"
+    display_name = "SimpleImputer"
+    operation = "imputation"
     method_description = "Imputation methods include imputation by mean, median and mode. Implements the " \
                          "sklearn.SimpleImputer class"
 
-    parameter_names = ["strategy"]
+    input_keys = ["strategy"]
 
     def method(self, inputs):
         return imputation.by_simple_imputer(**inputs)
 
 
 class ImputationByKNN(DataPreprocessingStep):
-    name = "kNN"
-    step = "imputation"
-    method_description = "A function to perform value imputation based on KNN (k-nearest neighbors). Imputes missing " \
+    display_name = "kNN"
+    operation = "imputation"
+    input_keys = "A function to perform value imputation based on KNN (k-nearest neighbors). Imputes missing " \
                          "values for each sample based on intensity-wise similar samples. Two samples are close if " \
                          "the features that neither is missing are close."
 
@@ -264,22 +251,22 @@
 
 
 class ImputationByNormalDistributionSampling(DataPreprocessingStep):
-    name = "Normal distribution sampling"
-    step = "imputation"
+    display_name = "Normal distribution sampling"
+    operation = "imputation"
     method_description = "Imputation methods include normal distribution sampling per protein or per dataset"
 
-    parameter_names = ["strategy", "down_shift", "scaling_factor"]
+    input_keys = ["strategy", "down_shift", "scaling_factor"]
 
     def method(self, inputs):
         return imputation.by_normal_distribution_sampling(**inputs)
 
 
 class FilterPeptidesByPEPThreshold(DataPreprocessingStep):
-    name = "PEP threshold"
-    step = "filter_peptides"
+    display_name = "PEP threshold"
+    operation = "filter_peptides"
     method_description = "Filter by PEP-threshold"
 
-    parameter_names = ["threshold", "peptide_df"]
+    input_keys = ["threshold", "peptide_df"]
 
     def method(self, inputs):
         return peptide_filter.by_pep_value(**inputs)