import gseapy
import numpy as np
import pandas as pd
from django.contrib import messages

from protzilla.constants.logging import logger
from protzilla.utilities.transform_dfs import is_intensity_df, long_to_wide

from .enrichment_analysis_helper import (
    read_protein_or_gene_sets_file,
    uniprot_ids_to_uppercase_gene_symbols,
)


def create_ranked_df(
    protein_groups, protein_df, ranking_direction, group_to_genes, filtered_groups
):
    """
    Creates a ranked dataframe of genes according to values in protein_df and ranking_direction.
    Groups that were filtered out are not included in the ranking.
    If multiple genes exist per group the same ranking value is used for all genes. If duplicate genes
    exist the one with the worse score is kept, so for example for p values the one with the higher p value.

    :param protein_groups: list of protein groups
    :type protein_groups: list
    :param protein_df: dataframe with protein groups and ranking values
    :type protein_df: pd.DataFrame
    :param ranking_direction: direction of ranking, either ascending or descending
    :type ranking_direction: str
    :param group_to_genes: dictionary mapping protein groups to list of genes
    :type group_to_genes: dict
    :param filtered_groups: list of protein groups that were filtered out
    :type filtered_groups: list
    :return: ranked dataframe of genes
    :rtype: pd.DataFrame
    """
    logger.info("Ranking input")
<<<<<<< HEAD
    rnk = pd.DataFrame(columns=["Gene symbol", "Ranking value"])
=======
    gene_values = {"Gene symbol": [], "Ranking value": []}
>>>>>>> bd65da12
    for group in protein_groups:
        if group in filtered_groups:
            continue
        for gene in group_to_genes[group]:
            # if multiple genes per group, use same score value
            ranking_value = protein_df.loc[
                protein_df["Protein ID"] == group, protein_df.columns[1]
            ].values[0]
<<<<<<< HEAD
            rnk.loc[len(rnk)] = [gene, ranking_value]

    # if duplicate genes only keep the one with the worse score
    if ranking_direction == "ascending":
        rnk = rnk.groupby("Gene symbol").max()
    else:
        rnk = rnk.groupby("Gene symbol").min()

    # sort rank df by score according to ranking direction
    rnk.sort_values(
        by="Ranking value", ascending=ranking_direction == "ascending", inplace=True
    )
    return rnk
=======
            gene_values["Gene symbol"].append(gene)
            gene_values["Ranking value"].append(ranking_value)
    ranked_df = pd.DataFrame(gene_values)
    # if duplicate genes only keep the one with the worse score
    if ranking_direction == "ascending":
        ranked_df = ranked_df.groupby("Gene symbol").max()
    else:
        ranked_df = ranked_df.groupby("Gene symbol").min()

    # sort rank df by score according to ranking direction
    ranked_df.sort_values(
        by="Ranking value", ascending=ranking_direction == "ascending", inplace=True
    )
    return ranked_df
>>>>>>> bd65da12


def gsea_preranked(
    protein_df,
    ranking_direction="ascending",
    gene_sets_path=None,
    gene_sets_enrichr=None,
    min_size=15,
    max_size=500,
    number_of_permutations=1000,
    permutation_type="phenotype",
    weighted_score=1.0,
    seed=123,
    **kwargs,
):
    """
    Ranks proteins by a provided value column according to ranking_direction and
    maps the Uniprot IDs to uppercase gene symbols.
    Protein groups that could not be mapped are not included in the ranking.
    If multiple genes exist per group the same ranking value is used for all genes.
    If duplicate genes exist the one with the worse score is kept.
    Then runs GSEA on it.
    If gene_sets_path is provided, reads in gene sets from file, otherwise uses
    gene sets libraries provided by Enrichr.

    :param protein_df: dataframe with protein IDs and ranking values
    :type protein_df: pd.DataFrame
    :param ranking_direction: direction of ranking for sorting, either ascending or descending
        (ascending - smaller values are better, descending - larger values are better)
    :type ranking_direction: str
    :param gene_sets_path: path to file with gene sets
        The file can be a .csv, .txt, .json or .gmt file.
        .gmt files are not parsed because GSEApy can handle them directly.
        Other files must have one set per line with the set name and the proteins.
            - .txt:
                Set_name: Protein1, Protein2, ...
                Set_name2: Protein2, Protein3, ...
            - .csv:
                Set_name, Protein1, Protein2, ...
                Set_name2, Protein2, Protein3, ...
            - .json:
                {Set_name: [Protein1, Protein2, ...], Set_name2: [Protein2, Protein3, ...]}
    :type gene_sets_path: str
    :param gene_sets_enrichr: list of gene set library names from Enrichr
    :type gene_sets_enrichr: list
    :param min_size: Minimum number of genes from gene set also in data set
    :type min_size: int
    :param max_size: Maximum number of genes from gene set also in data set
    :type max_size: int
    :param number_of_permutations: Number of permutations
    :type number_of_permutations: int
    :param permutation_type: Permutation type, either phenotype or gene_set
         (if samples >=15 set to phenotype)
    :type permutation_type: str
    :param weighted_score: Weighted score for the enrichment score calculation, recommended values: 0, 1, 1.5 or 2
    :type weighted_score: float
    :param seed: Random seed
    :type seed: int
    :return: dictionary with results dataframe, ranking and messages
    :rtype: dict
    """
    if (
        not isinstance(protein_df, pd.DataFrame)
        or protein_df.shape[1] != 2
        or not "Protein ID" in protein_df.columns
        or not protein_df.iloc[:, 1].dtype == np.number
    ):
        msg = "Proteins must be a dataframe with Protein ID and numeric ranking column (e.g. p values)"
        return dict(messages=[dict(level=messages.ERROR, msg=msg)])

    if gene_sets_path:
        gene_sets = read_protein_or_gene_sets_file(gene_sets_path)
        if isinstance(gene_sets, dict) and "messages" in gene_sets:  # an error occurred
            return gene_sets
    elif gene_sets_enrichr:
        if not isinstance(gene_sets_enrichr, list):
            gene_sets = [gene_sets_enrichr]
        else:
            gene_sets = gene_sets_enrichr
    else:
        msg = "No gene sets provided"
        return dict(messages=[dict(level=messages.ERROR, msg=msg)])

    protein_groups = protein_df["Protein ID"].unique().tolist()
    logger.info("Mapping Uniprot IDs to uppercase gene symbols")
    (
        gene_to_groups,
        group_to_genes,
        filtered_groups,
    ) = uniprot_ids_to_uppercase_gene_symbols(protein_groups)

    if not gene_to_groups:
        msg = "No proteins could be mapped to gene symbols"
        return dict(
            filtered_groups=filtered_groups,
            messages=[dict(level=messages.ERROR, msg=msg)],
        )

<<<<<<< HEAD
    rnk = create_ranked_df(
=======
    ranked_df = create_ranked_df(
>>>>>>> bd65da12
        protein_groups,
        protein_df,
        ranking_direction,
        group_to_genes,
        filtered_groups,
    )

    logger.info("Running GSEA")
    try:
        preranked_result = gseapy.prerank(
<<<<<<< HEAD
            rnk=rnk,
=======
            rnk=ranked_df,
>>>>>>> bd65da12
            gene_sets=gene_sets,
            min_size=min_size,
            max_size=max_size,
            ascending=ranking_direction == "ascending",
            permutation_num=number_of_permutations,
            permutation_type=permutation_type,
            weighted_score_type=weighted_score,
            outdir=None,
            seed=seed,
            verbose=True,
        )
    except Exception as e:
        msg = "An error occurred while running GSEA. Please check your input and try again. Try to lower min_size or increase max_size."
        return dict(messages=[dict(level=messages.ERROR, msg=msg, trace=str(e))])

    # add proteins to output df
    enriched_df = preranked_result.res2d
    enriched_df["Lead_proteins"] = enriched_df["Lead_genes"].apply(
<<<<<<< HEAD
        lambda x: ";".join([";".join(gene_to_groups[gene]) for gene in x.split(";")])
=======
        lambda x: ";".join(";".join(gene_to_groups[gene]) for gene in x.split(";"))
>>>>>>> bd65da12
    )

    if filtered_groups:
        msg = "Some proteins could not be mapped to gene symbols and were excluded from the analysis"
        return dict(
            enriched_df=enriched_df,
            ranking=preranked_result.ranking,
            filtered_groups=filtered_groups,
            messages=[dict(level=messages.WARNING, msg=msg)],
        )

    return dict(
        enriched_df=enriched_df,
        ranking=preranked_result.ranking,
    )


def create_genes_intensity_wide_df(
    protein_df, protein_groups, samples, group_to_genes, filtered_groups
):
    """
    Creates a wide dataframe with genes in rows and samples in columns with intensity values.
    This is done by transforming the protein_df and using the group_to_genes dict
    to map the protein IDs to gene names.
    Protein groups that could not be mapped to gene symbols will not be included in the dataframe.
    If a protein group maps to multiple genes, the same intensity values are used for all.
    If multiple groups map to the same gene, the mean of intensities of the respective protein groups is used.

    :param protein_df: dataframe with protein IDs and intensities
    :type protein_df: pd.DataFrame
    :param protein_groups: list of protein IDs
    :type protein_groups: list
    :param samples: list of sample names
    :type samples: list
    :param group_to_genes: dict with protein IDs as keys and gene symbols as values
    :type group_to_genes: dict
    :param filtered_groups: list of protein IDs that could not be mapped to gene symbols
    :type filtered_groups: list
    :return: dataframe with genes in rows and samples in columns with intensity values
    :rtype: pd.DataFrame
    """
    # (gene symbols in rows x samples in cols with intensities)
    protein_df_wide = long_to_wide(protein_df).transpose()
    column_names = samples + ["Gene symbol"]
    processed_data = []

    for group in protein_groups:
        if group in filtered_groups:
            continue
        for gene in group_to_genes[group]:
            # if multiple genes per group, use same intensity value
            intensity_values = protein_df_wide.loc[group, :].tolist()
            row_data = intensity_values + [gene]
            processed_data.append(row_data)

    df = pd.DataFrame(processed_data, columns=column_names)

    # if duplicate genes exist, use mean of intensities
    df = df.groupby("Gene symbol").mean()
    return df


def gsea(
    protein_df,
    metadata_df,
    grouping,
    gene_sets_path=None,
    gene_sets_enrichr=None,
    min_size=15,
    max_size=500,
    number_of_permutations=1000,
    permutation_type="phenotype",
    ranking_method="signal_to_noise",
    weighted_score=1.0,
    seed=123,
    **kwargs,
):
    """
    Performs Gene Set Enrichment Analysis (GSEA) on a dataframe with protein IDs, samples and intensities.
    To do this Protein IDs are mapped to uppercase gene symbols.
    The dataframe is converted to a dataframe with genes in rows and samples in columns with intensity values.
    If multiple protein groups map to the same gene, the same intensity value is used for all.
    If duplicate genes exist, the mean of intensities is used.

    :param protein_df: dataframe with protein IDs, samples and intensities
    :type protein_df: pd.DataFrame
    :param metadata_df: dataframe with metadata
    :type metadata_df: pd.DataFrame
    :param grouping: column name in metadata_df to group samples by
    :type grouping: str
    :param gene_sets_path: path to file with gene sets
         The file can be a .csv, .txt, .json or .gmt file.
            .gmt files are not parsed because GSEApy can handle them directly.
            Other files must have one set per line with the set name and the proteins.
                - .txt:
                    Set_name: Protein1, Protein2, ...
                    Set_name2: Protein2, Protein3, ...
                - .csv:
                    Set_name, Protein1, Protein2, ...
                    Set_name2, Protein2, Protein3, ...
                - .json:
                    {Set_name: [Protein1, Protein2, ...], Set_name2: [Protein2, Protein3, ...]}
    :type gene_sets_path: str
    :param gene_sets_enrichr: list of gene set library names to use from Enrichr
    :type gene_sets_enrichr: list
    :param min_size: minimum number of proteins from a gene set that must be present in the data
    :type min_size: int
    :param max_size: maximum number of proteins from a gene set that must be present in the data
    :type max_size: int
    :param number_of_permutations: number of permutations to perform
    :type number_of_permutations: int
    :param permutation_type: type of permutations to perform, phenotype or gene_set
         (if samples >=15 set to phenotype)
    :type permutation_type: str
    :param ranking_method: method to rank proteins by, default: 'signal_to_noise'
        refer to GSEApy documentation for more information
               1. 'signal_to_noise'
                    You must have at least three samples for each phenotype to use this metric.

               2. 't_test'
                    You must have at least three samples for each phenotype to use this metric.

               3. 'ratio_of_classes' (also referred to as fold change).

               4. 'diff_of_classes' (fold change for nature scale data)

               5. 'log2_ratio_of_classes'
    :type ranking_method: str
    :param weighted_score: Weighted score for the enrichment score calculation,
        recommended values: 0, 1, 1.5 or 2
    :type weighted_score: float
    :param seed: Random seed
    :type seed: int
    :return: dict with enriched dataframe and messages
    :rtype: dict
    """
    assert grouping in metadata_df.columns, "Grouping column not in metadata df"

    if not is_intensity_df(protein_df):
        msg = "Input must be a dataframe with protein IDs, samples and intensities"
        return dict(messages=[dict(level=messages.ERROR, msg=msg)])

    if gene_sets_path:
        gene_sets = read_protein_or_gene_sets_file(gene_sets_path)
        if isinstance(gene_sets, dict) and "messages" in gene_sets:  # an error occurred
            return gene_sets
    elif gene_sets_enrichr:
        if not isinstance(gene_sets_enrichr, list):
            gene_sets = [gene_sets_enrichr]
        else:
            gene_sets = gene_sets_enrichr
    else:
        msg = "No gene sets provided"
        return dict(messages=[dict(level=messages.ERROR, msg=msg)])

    # input example is significant proteins df for now
    protein_groups = protein_df["Protein ID"].unique().tolist()
    mylen = len(protein_groups)
    logger.info("Mapping Uniprot IDs to uppercase gene symbols")
    (
        gene_to_groups,
        group_to_genes,
        filtered_groups,
    ) = uniprot_ids_to_uppercase_gene_symbols(protein_groups)

    if not gene_to_groups:
        msg = "No proteins could be mapped to gene symbols"
        return dict(
            filtered_groups=filtered_groups,
            messages=[dict(level=messages.ERROR, msg=msg)],
        )

    samples = protein_df["Sample"].unique().tolist()
    df = create_genes_intensity_wide_df(
        protein_df, protein_groups, samples, group_to_genes, filtered_groups
    )

    class_labels = []
    for sample in samples:
        group_value = metadata_df.loc[metadata_df["Sample"] == sample, grouping].iloc[0]
        class_labels.append(group_value)
    if len(set(class_labels)) != 2:
        msg = "Input samples have to belong to exactly two groups"
        return dict(messages=[dict(level=messages.ERROR, msg=msg)])

    # cannot use log2_ratio_of_classes if there are negative values
    if ranking_method == "log2_ratio_of_classes" and (df < 0).any().any():
        msg = "Negative values in the dataframe. Please use a different ranking method."
        return dict(messages=[dict(level=messages.ERROR, msg=msg)])

    logger.info("Running GSEA")
    try:
        gsea_result = gseapy.gsea(
            data=df,
            gene_sets=gene_sets,
            cls=class_labels,
            min_size=min_size,
            max_size=max_size,
            method=ranking_method,
            permutation_type=permutation_type,
            permutation_num=number_of_permutations,
            weighted_score_type=weighted_score,
            outdir=None,
            seed=seed,
            verbose=True,
        )
    except Exception as e:
        msg = "GSEA failed. Please check your input data and parameters. Try to lower min_size or increase max_size"
        return dict(messages=[dict(level=messages.ERROR, msg=msg, trace=str(e))])

    # add proteins to output df
    enriched_df = gsea_result.res2d
    enriched_df["Lead_proteins"] = enriched_df["Lead_genes"].apply(
        lambda x: ";".join([";".join(gene_to_groups[gene]) for gene in x.split(";")])
    )

    if filtered_groups:
        msg = "Some proteins could not be mapped to gene symbols and were excluded from the analysis"
        return dict(
            enriched_df=enriched_df,
            filtered_groups=filtered_groups,
            messages=[dict(level=messages.WARNING, msg=msg)],
        )
    return dict(
        enriched_df=enriched_df,
    )<|MERGE_RESOLUTION|>--- conflicted
+++ resolved
@@ -35,11 +35,7 @@
     :rtype: pd.DataFrame
     """
     logger.info("Ranking input")
-<<<<<<< HEAD
-    rnk = pd.DataFrame(columns=["Gene symbol", "Ranking value"])
-=======
     gene_values = {"Gene symbol": [], "Ranking value": []}
->>>>>>> bd65da12
     for group in protein_groups:
         if group in filtered_groups:
             continue
@@ -48,21 +44,6 @@
             ranking_value = protein_df.loc[
                 protein_df["Protein ID"] == group, protein_df.columns[1]
             ].values[0]
-<<<<<<< HEAD
-            rnk.loc[len(rnk)] = [gene, ranking_value]
-
-    # if duplicate genes only keep the one with the worse score
-    if ranking_direction == "ascending":
-        rnk = rnk.groupby("Gene symbol").max()
-    else:
-        rnk = rnk.groupby("Gene symbol").min()
-
-    # sort rank df by score according to ranking direction
-    rnk.sort_values(
-        by="Ranking value", ascending=ranking_direction == "ascending", inplace=True
-    )
-    return rnk
-=======
             gene_values["Gene symbol"].append(gene)
             gene_values["Ranking value"].append(ranking_value)
     ranked_df = pd.DataFrame(gene_values)
@@ -77,7 +58,6 @@
         by="Ranking value", ascending=ranking_direction == "ascending", inplace=True
     )
     return ranked_df
->>>>>>> bd65da12
 
 
 def gsea_preranked(
@@ -176,11 +156,7 @@
             messages=[dict(level=messages.ERROR, msg=msg)],
         )
 
-<<<<<<< HEAD
-    rnk = create_ranked_df(
-=======
     ranked_df = create_ranked_df(
->>>>>>> bd65da12
         protein_groups,
         protein_df,
         ranking_direction,
@@ -191,11 +167,7 @@
     logger.info("Running GSEA")
     try:
         preranked_result = gseapy.prerank(
-<<<<<<< HEAD
-            rnk=rnk,
-=======
             rnk=ranked_df,
->>>>>>> bd65da12
             gene_sets=gene_sets,
             min_size=min_size,
             max_size=max_size,
@@ -214,11 +186,7 @@
     # add proteins to output df
     enriched_df = preranked_result.res2d
     enriched_df["Lead_proteins"] = enriched_df["Lead_genes"].apply(
-<<<<<<< HEAD
-        lambda x: ";".join([";".join(gene_to_groups[gene]) for gene in x.split(";")])
-=======
         lambda x: ";".join(";".join(gene_to_groups[gene]) for gene in x.split(";"))
->>>>>>> bd65da12
     )
 
     if filtered_groups:
