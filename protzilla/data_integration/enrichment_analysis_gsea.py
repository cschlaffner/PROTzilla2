import gseapy
import numpy as np
import pandas as pd
from django.contrib import messages

from protzilla.constants.logging import logger
from protzilla.utilities.transform_dfs import is_intensity_df, long_to_wide

from .enrichment_analysis_helper import (
    read_protein_or_gene_sets_file,
    uniprot_ids_to_uppercase_gene_symbols,
)


def create_ranked_df(
    protein_groups, protein_df, ranking_direction, group_to_genes, filtered_groups
):
    """
    Creates a ranked dataframe of genes according to values in protein_df and ranking_direction.
    Groups that were filtered out are not included in the ranking.
    If multiple genes exist per group the same ranking value is used for all genes. If duplicate genes
    exist the one with the worse score is kept, so for example for p values the one with the higher p value.

    :param protein_groups: list of protein groups
    :type protein_groups: list
    :param protein_df: dataframe with protein groups and ranking values
    :type protein_df: pd.DataFrame
    :param ranking_direction: direction of ranking, either ascending or descending
    :type ranking_direction: str
    :param group_to_genes: dictionary mapping protein groups to list of genes
    :type group_to_genes: dict
    :param filtered_groups: list of protein groups that were filtered out
    :type filtered_groups: list
    :return: ranked dataframe of genes
    :rtype: pd.DataFrame
    """
    logger.info("Ranking input")
    gene_values = {"Gene symbol": [], "Ranking value": []}
    for group in protein_groups:
        if group in filtered_groups:
            continue
        for gene in group_to_genes[group]:
            # if multiple genes per group, use same score value
            ranking_value = protein_df.loc[
                protein_df["Protein ID"] == group, protein_df.columns[1]
            ].values[0]
            gene_values["Gene symbol"].append(gene)
            gene_values["Ranking value"].append(ranking_value)
    ranked_df = pd.DataFrame(gene_values)
    # if duplicate genes only keep the one with the worse score
    if ranking_direction == "ascending":
        ranked_df = ranked_df.groupby("Gene symbol").max()
    else:
        ranked_df = ranked_df.groupby("Gene symbol").min()

    # sort rank df by score according to ranking direction
    ranked_df.sort_values(
        by="Ranking value", ascending=ranking_direction == "ascending", inplace=True
    )
    return ranked_df


def gsea_preranked(
    protein_df,
    ranking_direction="ascending",
    gene_sets_path=None,
    gene_sets_enrichr=None,
    min_size=15,
    max_size=500,
    number_of_permutations=1000,
    permutation_type="phenotype",
    weighted_score=1.0,
    seed=123,
    threads=4,
    **kwargs,
):
    """
    Ranks proteins by a provided value column according to ranking_direction and
    maps the Uniprot IDs to uppercase gene symbols.
    Protein groups that could not be mapped are not included in the ranking.
    If multiple genes exist per group the same ranking value is used for all genes.
    If duplicate genes exist the one with the worse score is kept.
    Then runs GSEA on it.
    If gene_sets_path is provided, reads in gene sets from file, otherwise uses
    gene sets libraries provided by Enrichr.

    :param protein_df: dataframe with protein IDs and ranking values
    :type protein_df: pd.DataFrame
    :param ranking_direction: direction of ranking for sorting, either ascending or descending
        (ascending - smaller values are better, descending - larger values are better)
    :type ranking_direction: str
    :param gene_sets_path: path to file with gene sets
        The file can be a .csv, .txt, .json or .gmt file.
        .gmt files are not parsed because GSEApy can handle them directly.
        Other files must have one set per line with the set name and the proteins.
            - .txt: Setname or identifier followed by a tab-separated list of genes
                Set_name    Protein1    Protein2...
                Set_name    Protein1    Protein2...
            - .csv: Setname or identifier followed by a comma-separated list of genes
                Set_name, Protein1, Protein2, ...
                Set_name2, Protein2, Protein3, ...
            - .json:
                {Set_name: [Protein1, Protein2, ...], Set_name2: [Protein2, Protein3, ...]}
    :type gene_sets_path: str
    :param gene_sets_enrichr: list of gene set library names from Enrichr
    :type gene_sets_enrichr: list
    :param min_size: Minimum number of genes from gene set also in data set
    :type min_size: int
    :param max_size: Maximum number of genes from gene set also in data set
    :type max_size: int
    :param number_of_permutations: Number of permutations
    :type number_of_permutations: int
    :param permutation_type: Permutation type, either phenotype or gene_set
         (if samples >=15 set to phenotype)
    :type permutation_type: str
    :param weighted_score: Weighted score for the enrichment score calculation, recommended values: 0, 1, 1.5 or 2
    :type weighted_score: float
    :param seed: Random seed
    :type seed: int
<<<<<<< HEAD
    :return: dictionary with results dataframe, ranking, enrichment detail dataframe per enriched gene set and messages
=======
    :param threads: Number of threads
    :type threads: int
    :return: dictionary with results dataframe, ranking and messages
>>>>>>> cc0cb881
    :rtype: dict
    """
    if (
        not isinstance(protein_df, pd.DataFrame)
        or protein_df.shape[1] != 2
        or not "Protein ID" in protein_df.columns
        or not protein_df.iloc[:, 1].dtype == np.number
    ):
        msg = "Proteins must be a dataframe with Protein ID and numeric ranking column (e.g. p values)"
        return dict(messages=[dict(level=messages.ERROR, msg=msg)])

    if gene_sets_path:
        gene_sets = read_protein_or_gene_sets_file(gene_sets_path)
        if isinstance(gene_sets, dict) and "messages" in gene_sets:  # an error occurred
            return gene_sets
    elif gene_sets_enrichr:
        if not isinstance(gene_sets_enrichr, list):
            gene_sets = [gene_sets_enrichr]
        else:
            gene_sets = gene_sets_enrichr
    else:
        msg = "No gene sets provided"
        return dict(messages=[dict(level=messages.ERROR, msg=msg)])

    protein_groups = protein_df["Protein ID"].unique().tolist()
    logger.info("Mapping Uniprot IDs to uppercase gene symbols")
    (
        gene_to_groups,
        group_to_genes,
        filtered_groups,
    ) = uniprot_ids_to_uppercase_gene_symbols(protein_groups)

    if not gene_to_groups:
        msg = "No proteins could be mapped to gene symbols"
        return dict(
            filtered_groups=filtered_groups,
            messages=[dict(level=messages.ERROR, msg=msg)],
        )

    ranked_df = create_ranked_df(
        protein_groups,
        protein_df,
        ranking_direction,
        group_to_genes,
        filtered_groups,
    )

    logger.info("Running GSEA")
    try:
        preranked_result = gseapy.prerank(
            rnk=ranked_df,
            gene_sets=gene_sets,
            min_size=min_size,
            max_size=max_size,
            ascending=ranking_direction == "ascending",
            permutation_num=number_of_permutations,
            permutation_type=permutation_type,
            weighted_score_type=weighted_score,
            outdir=None,
            seed=seed,
            verbose=True,
            threads=4,
        )
    except Exception as e:
        msg = "An error occurred while running GSEA. Please check your input and try again. Try to lower min_size or increase max_size."
        return dict(messages=[dict(level=messages.ERROR, msg=msg, trace=str(e))])

    # add proteins to output df
    enriched_df = preranked_result.res2d
    enriched_df["Lead_proteins"] = enriched_df["Lead_genes"].apply(
        lambda x: ";".join(";".join(gene_to_groups[gene]) for gene in x.split(";"))
    )

    out_dict = {
        "enriched_df": enriched_df,
        "ranking": preranked_result.ranking,
    }
    out_dict.update(preranked_result.results)

    if filtered_groups:
        msg = "Some proteins could not be mapped to gene symbols and were excluded from the analysis"
        return out_dict.update(
            {
                "filtered_groups": filtered_groups,
                "messages": [dict(level=messages.WARNING, msg=msg)],
            }
        )
    return out_dict


def create_genes_intensity_wide_df(
    protein_df, protein_groups, samples, group_to_genes, filtered_groups
):
    """
    Creates a wide dataframe with genes in rows and samples in columns with intensity values.
    This is done by transforming the protein_df and using the group_to_genes dict
    to map the protein IDs to gene names.
    Protein groups that could not be mapped to gene symbols will not be included in the dataframe.
    If a protein group maps to multiple genes, the same intensity values are used for all.
    If multiple groups map to the same gene, the mean of intensities of the respective protein groups is used.

    :param protein_df: dataframe with protein IDs and intensities
    :type protein_df: pd.DataFrame
    :param protein_groups: list of protein IDs
    :type protein_groups: list
    :param samples: list of sample names
    :type samples: list
    :param group_to_genes: dict with protein IDs as keys and gene symbols as values
    :type group_to_genes: dict
    :param filtered_groups: list of protein IDs that could not be mapped to gene symbols
    :type filtered_groups: list
    :return: dataframe with genes in rows and samples in columns with intensity values
    :rtype: pd.DataFrame
    """
    # (gene symbols in rows x samples in cols with intensities)
    protein_df_wide = long_to_wide(protein_df).transpose()
    column_names = samples + ["Gene symbol"]
    processed_data = []

    for group in protein_groups:
        if group in filtered_groups:
            continue
        for gene in group_to_genes[group]:
            # if multiple genes per group, use same intensity value
            intensity_values = protein_df_wide.loc[group, :].tolist()
            row_data = intensity_values + [gene]
            processed_data.append(row_data)

    df = pd.DataFrame(processed_data, columns=column_names)

    # if duplicate genes exist, use mean of intensities
    df = df.groupby("Gene symbol").mean()
    return df


def gsea(
    protein_df,
    metadata_df,
    grouping,
    gene_sets_path=None,
    gene_sets_enrichr=None,
    min_size=15,
    max_size=500,
    number_of_permutations=1000,
    permutation_type="phenotype",
    ranking_method="signal_to_noise",
    weighted_score=1.0,
    seed=123,
    threads=4,
    **kwargs,
):
    """
    Performs Gene Set Enrichment Analysis (GSEA) on a dataframe with protein IDs, samples and intensities.
    To do this Protein IDs are mapped to uppercase gene symbols.
    The dataframe is converted to a dataframe with genes in rows and samples in columns with intensity values.
    If multiple protein groups map to the same gene, the same intensity value is used for all.
    If duplicate genes exist, the mean of intensities is used.

    :param protein_df: dataframe with protein IDs, samples and intensities
    :type protein_df: pd.DataFrame
    :param metadata_df: dataframe with metadata
    :type metadata_df: pd.DataFrame
    :param grouping: column name in metadata_df to group samples by
    :type grouping: str
    :param gene_sets_path: path to file with gene sets
         The file can be a .csv, .txt, .json or .gmt file.
        .gmt files are not parsed because GSEApy can handle them directly.
        Other files must have one set per line with the set name and the proteins.
            - .txt: Setname or identifier followed by a tab-separated list of genes
                Set_name    Protein1    Protein2...
                Set_name    Protein1    Protein2...
            - .csv: Setname or identifier followed by a comma-separated list of genes
                Set_name, Protein1, Protein2, ...
                Set_name2, Protein2, Protein3, ...
            - .json:
                {Set_name: [Protein1, Protein2, ...], Set_name2: [Protein2, Protein3, ...]}
    :type gene_sets_path: str
    :param gene_sets_enrichr: list of gene set library names to use from Enrichr
    :type gene_sets_enrichr: list
    :param min_size: minimum number of proteins from a gene set that must be present in the data
    :type min_size: int
    :param max_size: maximum number of proteins from a gene set that must be present in the data
    :type max_size: int
    :param number_of_permutations: number of permutations to perform
    :type number_of_permutations: int
    :param permutation_type: type of permutations to perform, phenotype or gene_set
         (if samples >=15 set to phenotype)
    :type permutation_type: str
    :param ranking_method: method to rank proteins by, default: 'signal_to_noise'
        refer to GSEApy documentation for more information
               1. 'signal_to_noise'
                    You must have at least three samples for each phenotype to use this metric.

               2. 't_test'
                    You must have at least three samples for each phenotype to use this metric.

               3. 'ratio_of_classes' (also referred to as fold change).

               4. 'diff_of_classes' (fold change for nature scale data)

               5. 'log2_ratio_of_classes'
    :type ranking_method: str
    :param weighted_score: Weighted score for the enrichment score calculation,
        recommended values: 0, 1, 1.5 or 2
    :type weighted_score: float
    :param seed: Random seed
    :type seed: int
<<<<<<< HEAD
    :return: dict with enriched dataframe, ranking, enrichment detail dataframe per enriched gene set and messages
=======
    :param threads: Number of threads to use
    :type threads: int
    :return: dict with enriched dataframe and messages
>>>>>>> cc0cb881
    :rtype: dict
    """
    assert grouping in metadata_df.columns, "Grouping column not in metadata df"

    if not is_intensity_df(protein_df):
        msg = "Input must be a dataframe with protein IDs, samples and intensities"
        return dict(messages=[dict(level=messages.ERROR, msg=msg)])

    if gene_sets_path:
        gene_sets = read_protein_or_gene_sets_file(gene_sets_path)
        if isinstance(gene_sets, dict) and "messages" in gene_sets:  # an error occurred
            return gene_sets
    elif gene_sets_enrichr:
        if not isinstance(gene_sets_enrichr, list):
            gene_sets = [gene_sets_enrichr]
        else:
            gene_sets = gene_sets_enrichr
    else:
        msg = "No gene sets provided"
        return dict(messages=[dict(level=messages.ERROR, msg=msg)])

    protein_groups = protein_df["Protein ID"].unique().tolist()
    logger.info("Mapping Uniprot IDs to uppercase gene symbols")
    (
        gene_to_groups,
        group_to_genes,
        filtered_groups,
    ) = uniprot_ids_to_uppercase_gene_symbols(protein_groups)

    if not gene_to_groups:
        msg = "No proteins could be mapped to gene symbols"
        return dict(
            filtered_groups=filtered_groups,
            messages=[dict(level=messages.ERROR, msg=msg)],
        )

    samples = protein_df["Sample"].unique().tolist()
    df = create_genes_intensity_wide_df(
        protein_df, protein_groups, samples, group_to_genes, filtered_groups
    )

    class_labels = []
    for sample in samples:
        group_value = metadata_df.loc[metadata_df["Sample"] == sample, grouping].iloc[0]
        class_labels.append(group_value)
    if len(set(class_labels)) != 2:
        msg = "Input samples have to belong to exactly two groups"
        return dict(messages=[dict(level=messages.ERROR, msg=msg)])

    # cannot use log2_ratio_of_classes if there are negative values
    if ranking_method == "log2_ratio_of_classes" and (df < 0).any().any():
        msg = "Negative values in the dataframe. Please use a different ranking method."
        return dict(messages=[dict(level=messages.ERROR, msg=msg)])

    logger.info("Running GSEA")
    try:
        gsea_result = gseapy.gsea(
            data=df,
            gene_sets=gene_sets,
            cls=class_labels,
            min_size=min_size,
            max_size=max_size,
            method=ranking_method,
            permutation_type=permutation_type,
            permutation_num=number_of_permutations,
            weighted_score_type=weighted_score,
            outdir=None,
            seed=seed,
            verbose=True,
            threads=threads,
        )
    except Exception as e:
        msg = "GSEA failed. Please check your input data and parameters. Try to lower min_size or increase max_size"
        return dict(messages=[dict(level=messages.ERROR, msg=msg, trace=str(e))])

    # add proteins to output df
    enriched_df = gsea_result.res2d
    enriched_df["Lead_proteins"] = enriched_df["Lead_genes"].apply(
        lambda x: ";".join([";".join(gene_to_groups[gene]) for gene in x.split(";")])
    )

    out_dict = {
        "enriched_df": enriched_df,
        "ranking": gsea_result.ranking,
    }
    out_dict.update(gsea_result.results)

    if filtered_groups:
        msg = "Some proteins could not be mapped to gene symbols and were excluded from the analysis"
        return out_dict.update(
            {
                "filtered_groups": filtered_groups,
                "messages": [dict(level=messages.WARNING, msg=msg)],
            }
        )
    return out_dict<|MERGE_RESOLUTION|>--- conflicted
+++ resolved
@@ -117,13 +117,9 @@
     :type weighted_score: float
     :param seed: Random seed
     :type seed: int
-<<<<<<< HEAD
-    :return: dictionary with results dataframe, ranking, enrichment detail dataframe per enriched gene set and messages
-=======
     :param threads: Number of threads
     :type threads: int
-    :return: dictionary with results dataframe, ranking and messages
->>>>>>> cc0cb881
+    :return: dictionary with results dataframe, ranking, enrichment detail dataframe per enriched gene set and messages
     :rtype: dict
     """
     if (
@@ -331,13 +327,9 @@
     :type weighted_score: float
     :param seed: Random seed
     :type seed: int
-<<<<<<< HEAD
-    :return: dict with enriched dataframe, ranking, enrichment detail dataframe per enriched gene set and messages
-=======
     :param threads: Number of threads to use
     :type threads: int
-    :return: dict with enriched dataframe and messages
->>>>>>> cc0cb881
+    :return: dict with enriched dataframe, ranking, enrichment detail dataframe per enriched gene set and messages
     :rtype: dict
     """
     assert grouping in metadata_df.columns, "Grouping column not in metadata df"
