--- conflicted
+++ resolved
@@ -111,35 +111,4 @@
     mapping_results = database_query.uniprot_groups_to_genes(
         protein_groups, database_names, use_biomart=use_biomart
     )
-<<<<<<< HEAD
-
-    # We need to unpack the dictionaries to be able to create a dataframe, as this is potentially a many-to-many mapping
-    gene_to_protein_groups_unpacked = [
-        (key, value)
-        for key, values in gene_to_protein_groups.items()
-        for value in values
-    ]
-    gene_to_protein_groups_df = pd.DataFrame.from_records(
-        gene_to_protein_groups_unpacked, columns=["Gene", "Protein ID"]
-    )
-
-    protein_group_to_genes_unpacked = [
-        (key, value)
-        for key, values in protein_group_to_genes.items()
-        for value in values
-    ]
-    protein_groups_to_groups_df = pd.DataFrame.from_records(
-        protein_group_to_genes_unpacked, columns=["Protein ID", "Gene"]
-    )
-    return {
-        "protein_group_to_genes": pd.DataFrame(
-            protein_group_to_genes.items(), columns=["Protein ID", "Gene"]
-        ),
-        "gene_to_protein_groups": pd.DataFrame(
-            gene_to_protein_groups.items(), columns=["Gene", "Protein ID"]
-        ),
-        "filtered": filtered,
-    }
-=======
-    return mapping_results
->>>>>>> 5eb11c5f
+    return mapping_results