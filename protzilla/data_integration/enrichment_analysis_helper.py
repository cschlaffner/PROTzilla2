--- conflicted
+++ resolved
@@ -100,18 +100,12 @@
         return background
 
 
-<<<<<<< HEAD
-def map_to_string_ids(proteins_list, organism):
-    """
-    This method maps a list of protein IDs to STRING IDs using the STRING API.
-=======
 def map_to_STRING_ids(proteins_list, organism):
     """
     This method maps a list of protein IDs to STRING IDs using the STRING API.
     The mapping is done as suggested by STRING documentation:
     https://string-db.org/cgi/help.pl?subpage=api%23mapping-identifiers
 
->>>>>>> d4de4d74
     :param proteins_list: list of protein IDs
     :type proteins_list: list
     :param organism: organism NCBI identifier
@@ -133,15 +127,11 @@
     }
 
     request_url = "/".join([string_api_url, output_format, method])
-<<<<<<< HEAD
-    results = requests.post(request_url, data=params)  # call STRING API
-=======
     try:
         results = requests.post(request_url, data=params)  # call STRING API
     except requests.exceptions.RequestException as e:
         logger.error(f"Calling STRING DB API failed. {e}")
         return None
->>>>>>> d4de4d74
 
     mapped = []
     for line in results.text.strip().split("\n"):
@@ -151,13 +141,6 @@
         string_identifier = split_line[2]
         mapped.append(string_identifier)
 
-<<<<<<< HEAD
-    if len(mapped) == 0:
-        logger.warning("No STRING IDs could be found")
-        mapped = None
-    else:
-        logger.info(f"Mapped {len(mapped)} proteins to STRING IDs")
-=======
     if not mapped:
         logger.warning("No STRING IDs could be found")
         mapped = None
@@ -165,5 +148,4 @@
         logger.info(
             f"Mapped {len(mapped)} proteins to STRING IDs. {len(proteins_list) - len(mapped)} could not be mapped."
         )
->>>>>>> d4de4d74
     return mapped