--- conflicted
+++ resolved
@@ -145,12 +145,9 @@
             background = pd.read_csv(path, low_memory=False, header=None)
             # if multiple columns, use first
             background = background.iloc[:, 0].tolist()
-<<<<<<< HEAD
-=======
             logger.warning(
                 "You provided a background file with multiple columns. Only the first will be used."
             )
->>>>>>> f765985d
         elif file_extension == ".txt":
             with open(path, "r") as f:
                 background = [line.strip() for line in f]
