--- conflicted
+++ resolved
@@ -4,78 +4,8 @@
 
 import pandas as pd
 from django.contrib import messages
-
-<<<<<<< HEAD
-=======
 from protzilla.constants.logging import logger
 
-from .database_query import biomart_query
-
-
-def uniprot_ids_to_uppercase_gene_symbols(proteins):
-    """
-    A method that converts a list of uniprot ids to uppercase gene symbols.
-    This is done by querying the biomart database. If a protein group is not found
-    in the database, it is added to the filtered_groups list. For every protein group
-    all resulting gene symbols are added to the group_to_genes dict.
-    :param proteins: list of uniprot ids
-    :type proteins: list
-    :return: dict gene_to_groups with keys uppercase gene symbols and values list of protein_groups,
-        dict group_to_genes with keys protein_groups and values list of gene symbols and
-        a list of uniprot ids that were not found.
-    :rtype: tuple
-    """
-    proteins_set = set()
-    for group in proteins:
-        group = group.split(";")
-        # isoforms map to the same gene symbol, that is only found with base protein
-        for protein in group:
-            if "-" in protein:
-                proteins_set.add(protein.split("-")[0])
-            elif "_VAR_" in protein:
-                proteins_set.add(protein.split("_VAR_")[0])
-            else:
-                proteins_set.add(protein)
-    proteins_list = list(proteins_set)
-    q = list(
-        biomart_query(
-            proteins_list, "uniprotswissprot", ["uniprotswissprot", "hgnc_symbol"]
-        )
-    )
-    q += list(
-        biomart_query(
-            proteins_list, "uniprotsptrembl", ["uniprotsptrembl", "hgnc_symbol"]
-        )
-    )
-    uniprotID_to_hgnc_symbol = dict(set(map(tuple, q)))
-    # check per group in proteins if all proteins have the same gene symbol
-    # if yes, use that gene symbol, otherwise use all gene symbols
-    filtered_groups = []
-    gene_to_groups = {}
-    group_to_genes = {}
-    for group in proteins:
-        symbols = set()
-        for protein in group.split(";"):
-            if "-" in protein:
-                protein = protein.split("-")[0]
-            elif "_VAR_" in protein:
-                protein = protein.split("_VAR_")[0]
-            if result := uniprotID_to_hgnc_symbol.get(protein):
-                symbols.add(result)
-
-        if not symbols:  # no gene symbol for any protein in group
-            filtered_groups.append(group)
-        else:
-            for symbol in symbols:
-                if symbol.upper() in gene_to_groups:
-                    gene_to_groups[symbol.upper()].append(group)
-                else:
-                    gene_to_groups[symbol.upper()] = [group]
-            group_to_genes[group] = list(symbols)
-
-    return gene_to_groups, group_to_genes, filtered_groups
-
->>>>>>> f765985d
 
 def read_protein_or_gene_sets_file(path):
     """
