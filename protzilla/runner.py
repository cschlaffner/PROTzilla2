import logging
import os
import time
from pathlib import Path

from .constants.paths import RUNS_PATH
from .debug_info import DebugInfo
from .run import Run
from .run_helper import get_parameters
from .utilities.random import random_string
from .workflow_helper import get_defaults


class Runner:
    """
    Intended for use with runner_cli.py-Script (at PROTzilla2/runner_cli.py).
    Then .compute_workflow() is called, the workflow, with all it's steps will be
    executed. If specified, the Plots will be saved to <run_name>/plots.
    Results can be viewed after completion in the PROTzilla UI via `Continue Run`.

    :ivar workflow: str, name of workflow in user_data/workflows
    :ivar ms_data_path: str, path to MS-Data
    :ivar meta_data_path: str, path to Meta-Data
    :ivar run_name: str, name of run to be created
    :ivar df_mode: str, keep DFs in memory or write on disk, default: disk
    :ivar all_plots: bool, if set all plots will be generated and save in the
    :ivar verbose: bool, logs this input dict (args), default: false
    """

    def __init__(
        self,
<<<<<<< HEAD
        workflow,
        ms_data_path,
        meta_data_path,
        run_name,
        df_mode,
        all_plots,
        verbose,
=======
        workflow: str,
        ms_data_path: str,
        meta_data_path: str | None,
        peptides_path: str | None,
        run_name: str | None,
        df_mode: str | None = "disk",
        all_plots: bool = False,
        verbose: bool = False,
>>>>>>> 10305a92
    ):
        logging.basicConfig(level=logging.INFO)

        self.verbose = verbose
        if self.verbose:
            logging.info(f"Parsed arguments: {locals()}")

        self.ms_data_path = ms_data_path
        self.meta_data_path = meta_data_path
        self.peptides_path = peptides_path
        self.df_mode = df_mode if df_mode is not None else "disk"
        self.workflow = workflow

        self.run_name = (
            run_name.strip()
            if run_name is not None and run_name.strip() is not None
            else f"runner_{random_string()}"
        )

        if os.path.exists(Path(f"{RUNS_PATH}/{self.run_name}")):
            self._overwrite_run_prompt()
            print("\n\n")

        self.run = Run.create(
            run_name=self.run_name,
            workflow_config_name=self.workflow,
            df_mode=self.df_mode,
        )
        logging.info(f"Run {self.run_name} created at {self.run.run_path}")

        self.all_plots = all_plots
        self.plots_path = Path(f"{self.run.run_path}/plots")
        self.plots_path.mkdir()
        logging.info(f"Saving plots at {self.plots_path}")

    def compute_workflow(self):
        logging.info("------ computing workflow\n")
        # set run to DebugInfo instance
        DebugInfo().run_name = self.run.run_name
        for section, steps in self.run.workflow_config["sections"].items():
            for step in steps["steps"]:
                DebugInfo().measure_start(f"{step['name']}")
                if section == "importing":
                    self._importing(step)
                elif step["name"] == "plot":
                    logging.info(
                        f"creating plot: {*self.run.current_workflow_location(),}"
                    )
                    self._create_plots_for_step(section, step)
                else:
                    logging.info(
                        f"performing step: {*self.run.current_workflow_location(),}"
                    )
                    params = get_parameters(self.run, *self.run.current_workflow_location())
                    self._perform_current_step(get_defaults(params))
                    if self.all_plots:
                        self._create_plots_for_step(section, step)
<<<<<<< HEAD
                DebugInfo().measure_end(f"{step['name']}")
                DebugInfo().measure_memory(f"{step['name']}")
                DebugInfo().measure_continue("total next step overhead", index=1000)
                self.run.next_step(f"{self.run.current_workflow_location()}")
                DebugInfo().measure_end("total next step overhead")
        logging.info(str(DebugInfo()))
        DebugInfo().save_print_elements()
=======
                self.run.next_step()
>>>>>>> 10305a92

    def _importing(self, step):
        if step["name"] == "ms_data_import":
            params = step["parameters"]
            params["file_path"] = self.ms_data_path
            self._perform_current_step(params)
            logging.info("imported MS Data")

        elif step["name"] == "metadata_import":
            if self.meta_data_path is None:
                raise ValueError(
                    f"meta_data_path (--meta_data_path=<path/to/data) is not specified,"
                    f" but is required for {step['name']}"
                )
            params = step["parameters"]
            params["file_path"] = self.meta_data_path
            self._perform_current_step(params)
            logging.info("imported Meta Data")
        elif step["name"] == "peptide_import":
            if self.peptides_path is None:
                raise ValueError(
                    f"peptide_path (--peptide_path=<path/to/data>) is not specified, "
                    f"but is required for {step['name']}"
                )
            params = step["parameters"]
            params["file_path"] = self.peptides_path
            self._perform_current_step(params)
            logging.info("imported Peptide Data")
        else:
            raise ValueError(f"Cannot find step with name {step['name']} in importing")

    def _perform_current_step(self, params):
        self.run.perform_current_calculation_step(params)

    def _create_plots_for_step(self, section, step):
        params = dict()
        if "graphs" in step:
            params = _serialize_graphs(step["graphs"])
        elif step["name"] == "plot":
            params = get_defaults(
                get_parameters(self.run, *self.run.current_workflow_location())
            )
        self.run.create_plot_from_current_location(
            parameters=params,
        )
        for i, plot in enumerate(self.run.plots):
            plot_path = f"{self.plots_path}/{self.run.step_index}-{section}-{step['name']}-{step['method']}-{i}.html"
            if not isinstance(plot, dict):
                plot.write_html(plot_path)

    def _overwrite_run_prompt(self):
        answer = input(
            "A run with the this name already exists. "
            "Do you want to overwrite it? [y/n]: "
        )
        if answer in ["n", "no"]:
            print("exiting")
            exit(0)
        elif answer in ["y", "yes"]:
            return
        else:
            print("\n\n----- Please answer with one of the given options")
            self._overwrite_run_prompt()


def _serialize_graphs(graphs):
    return {k: v for graph in graphs for k, v in graph.items()}<|MERGE_RESOLUTION|>--- conflicted
+++ resolved
@@ -29,15 +29,6 @@
 
     def __init__(
         self,
-<<<<<<< HEAD
-        workflow,
-        ms_data_path,
-        meta_data_path,
-        run_name,
-        df_mode,
-        all_plots,
-        verbose,
-=======
         workflow: str,
         ms_data_path: str,
         meta_data_path: str | None,
@@ -46,7 +37,6 @@
         df_mode: str | None = "disk",
         all_plots: bool = False,
         verbose: bool = False,
->>>>>>> 10305a92
     ):
         logging.basicConfig(level=logging.INFO)
 
@@ -100,21 +90,19 @@
                     logging.info(
                         f"performing step: {*self.run.current_workflow_location(),}"
                     )
-                    params = get_parameters(self.run, *self.run.current_workflow_location())
+                    params = get_parameters(
+                        self.run, *self.run.current_workflow_location()
+                    )
                     self._perform_current_step(get_defaults(params))
                     if self.all_plots:
                         self._create_plots_for_step(section, step)
-<<<<<<< HEAD
                 DebugInfo().measure_end(f"{step['name']}")
                 DebugInfo().measure_memory(f"{step['name']}")
                 DebugInfo().measure_continue("total next step overhead", index=1000)
-                self.run.next_step(f"{self.run.current_workflow_location()}")
+                self.run.next_step()
                 DebugInfo().measure_end("total next step overhead")
         logging.info(str(DebugInfo()))
         DebugInfo().save_print_elements()
-=======
-                self.run.next_step()
->>>>>>> 10305a92
 
     def _importing(self, step):
         if step["name"] == "ms_data_import":
