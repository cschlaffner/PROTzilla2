--- conflicted
+++ resolved
@@ -115,10 +115,6 @@
                     logger.error(f"Error reading step: {e}")
                     continue
                 step_manager.add_step(step)
-<<<<<<< HEAD
-            step_manager.current_step_index = max(
-                run.get(KEYS.CURRENT_STEP_INDEX, 0), len(step_manager.all_steps) - 1
-=======
 
             # this expression ensures that the current step index is within the bounds of the steps list, and at least 0
             step_manager.current_step_index = max(
@@ -126,7 +122,6 @@
                 min(
                     run.get(KEYS.CURRENT_STEP_INDEX, 0), len(step_manager.all_steps) - 1
                 ),
->>>>>>> d42ec622
             )
             return step_manager
 
